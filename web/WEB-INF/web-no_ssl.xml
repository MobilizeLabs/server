<?xml version="1.0" encoding="UTF-8"?>
<web-app xmlns:xsi="http://www.w3.org/2001/XMLSchema-instance"
         xmlns="http://java.sun.com/xml/ns/javaee"
         xsi:schemaLocation="http://java.sun.com/xml/ns/javaee http://java.sun.com/xml/ns/javaee/web-app_2_5.xsd" version="2.5">
         
  <!--  Filters: executed in the order in which they are defined in this file, but specific to the filter-mappings -->
  
  <!--  Pushes the session id into the Log4J NDC for each request thread. The NDC is a Stack that is dumped to the log 
        for all Log4J messages.
  -->
  <filter>
    <filter-name>Log4jNdcFilter</filter-name>
    <filter-class>edu.ucla.cens.awserver.jee.filter.Log4jNdcFilter</filter-class>
  </filter>
  <filter-mapping>
    <filter-name>Log4jNdcFilter</filter-name>
    <url-pattern>/*</url-pattern>
  </filter-mapping> 
  
  <!--  Enforces UTF-8 character encoding on all requests. --> 
  <filter>
    <filter-name>Utf8RequestEncodingFilter</filter-name>
    <filter-class>edu.ucla.cens.awserver.jee.filter.Utf8RequestEncodingFilter</filter-class>
  </filter>
  
  <filter-mapping>
    <filter-name>Utf8RequestEncodingFilter</filter-name>
    <url-pattern>/*</url-pattern>
  </filter-mapping>
  
  <!-- Servlets.  Note that url-patterns are matched against initial (or re-dispatched) requests, not a request possiblty modified
       by filters.  -->

  <!--  The default Tomcat Servlet used to locate and serve static content -->
  <servlet>
    <servlet-name>default</servlet-name>
    <servlet-class>org.apache.catalina.servlets.DefaultServlet</servlet-class>
    <init-param>
      <param-name>debug</param-name>
      <param-value>0</param-value>
    </init-param>
    <init-param>
      <param-name>listings</param-name>
      <param-value>false</param-value>
    </init-param>
    <load-on-startup>1</load-on-startup>
  </servlet>
  
  <!--  Add mappings for images, etc when necessary -->  
  <servlet-mapping>
    <servlet-name>default</servlet-name>
    <url-pattern>*.html</url-pattern>
  </servlet-mapping>
  
  <servlet-mapping>
    <servlet-name>default</servlet-name>
    <url-pattern>*.css</url-pattern>
  </servlet-mapping>

  <servlet-mapping>
    <servlet-name>default</servlet-name>
    <url-pattern>*.js</url-pattern>
  </servlet-mapping>
  
  <servlet-mapping>
    <servlet-name>default</servlet-name>
    <url-pattern>*.png</url-pattern>
  </servlet-mapping>
  
  <servlet-mapping>
    <servlet-name>default</servlet-name>
    <url-pattern>*.gif</url-pattern>
  </servlet-mapping>
  
  <servlet-mapping>
    <servlet-name>default</servlet-name>
    <url-pattern>*.jpg</url-pattern>
  </servlet-mapping>

  <servlet-mapping>
    <servlet-name>default</servlet-name>
    <url-pattern>/logout</url-pattern>
  </servlet-mapping>
  
  <servlet-mapping>
    <servlet-name>default</servlet-name>
    <url-pattern>/favicon.ico</url-pattern>
  </servlet-mapping>

  <servlet-mapping>
    <servlet-name>default</servlet-name>
    <url-pattern>/robots.txt</url-pattern>
  </servlet-mapping>

  <!-- The default Tomcat JSP Servlet. Requests for a JSP are dispatched here. -->
  <servlet>
    <servlet-name>jsp</servlet-name>
    <servlet-class>org.apache.jasper.servlet.JspServlet</servlet-class>
    <init-param>
      <param-name>fork</param-name>
      <param-value>false</param-value>
    </init-param>
    <init-param>
      <param-name>xpoweredBy</param-name>
       <param-value>false</param-value>
    </init-param>
    <load-on-startup>1</load-on-startup>
  </servlet>
  
  <servlet-mapping>
    <servlet-name>jsp</servlet-name>
    <url-pattern>*.jsp</url-pattern>
  </servlet-mapping>

  <!--  Mobility Data Upload -->
  <servlet>
    <description>
      processes  data uploads from a client 
    </description>
    <servlet-name>MobilityUploadServlet</servlet-name>
    <servlet-class>edu.ucla.cens.awserver.jee.servlet.AwDataServlet</servlet-class>
    <init-param>
      <param-name>awRequestCreatorName</param-name>
      <param-value>mobilityUploadAwRequestCreator</param-value>
    </init-param>
    <init-param>
      <param-name>controllerName</param-name>
      <param-value>mobilityUploadController</param-value>
    </init-param>
    <init-param>
      <param-name>httpServletRequestValidatorName</param-name>
      <param-value>mobilityUploadHttpServletRequestValidator</param-value>
    </init-param>
    <init-param>
      <param-name>responseWriterName</param-name>
      <param-value>successOrFailResponseWriter</param-value>
    </init-param>
    <load-on-startup>1</load-on-startup>
  </servlet>
  
  <servlet-mapping>
    <servlet-name>MobilityUploadServlet</servlet-name>
    <url-pattern>/mobility/upload</url-pattern>
  </servlet-mapping>
 
 <!--  Survey Data Upload -->
  <servlet>
    <description>
      processes survey data uploads from a client 
    </description>
    <servlet-name>SurveyUploadServlet</servlet-name>
    <servlet-class>edu.ucla.cens.awserver.jee.servlet.AwDataServlet</servlet-class>
    <init-param>
      <param-name>awRequestCreatorName</param-name>
      <param-value>surveyUploadAwRequestCreator</param-value>
    </init-param>
    <init-param>
      <param-name>controllerName</param-name>
      <param-value>surveyUploadController</param-value>
    </init-param>
    <init-param>
      <param-name>httpServletRequestValidatorName</param-name>
      <param-value>surveyUploadHttpServletRequestValidator</param-value>
    </init-param>
    <init-param>
      <param-name>responseWriterName</param-name>
      <param-value>successOrFailResponseWriter</param-value>
    </init-param>
    <load-on-startup>1</load-on-startup>
  </servlet>
  
  <servlet-mapping>
    <servlet-name>SurveyUploadServlet</servlet-name>
    <url-pattern>/survey/upload</url-pattern>
  </servlet-mapping>
  
  <!--  Image Data Upload -->
  <servlet>
    <description>
      processes image data uploads from a client 
    </description>
    <servlet-name>ImageUploadServlet</servlet-name>
    <servlet-class>edu.ucla.cens.awserver.jee.servlet.AwDataServlet</servlet-class>
    <init-param>
      <param-name>awRequestCreatorName</param-name>
      <param-value>imageUploadAwRequestCreator</param-value>
    </init-param>
    <init-param>
      <param-name>controllerName</param-name>
      <param-value>imageUploadController</param-value>
    </init-param>
    <init-param>
      <param-name>httpServletRequestValidatorName</param-name>
      <param-value>imageUploadHttpServletRequestValidator</param-value>
    </init-param>
    <init-param>
      <param-name>responseWriterName</param-name>
      <param-value>successOrFailResponseWriter</param-value>
    </init-param>
    <load-on-startup>1</load-on-startup>
  </servlet>
  
  <servlet-mapping>
    <servlet-name>ImageUploadServlet</servlet-name>
    <url-pattern>/image/upload</url-pattern>
  </servlet-mapping>
   
  <!--  
      Stateless Authentication  
  -->
  <servlet>
    <description>
     performs an authentication check for client login - the request is stateless so no token is returned
    </description>
    <servlet-name>AuthStatelessServlet</servlet-name>
    <servlet-class>edu.ucla.cens.awserver.jee.servlet.AwDataServlet</servlet-class>
    <!--  The following init-params are used to map the servlet to Spring-configured beans that ultimately service the request. 
          The param-value elements are Spring bean ids. -->  
    <init-param>
      <param-name>awRequestCreatorName</param-name>
      <param-value>authAwRequestCreator</param-value>
    </init-param>
    <init-param>
      <param-name>httpServletRequestValidatorName</param-name>
      <param-value>authHttpServletRequestValidator</param-value>
    </init-param>
    <init-param>
      <param-name>controllerName</param-name>
      <param-value>authStatelessController</param-value>
    </init-param>
    <init-param>
      <param-name>responseWriterName</param-name>
      <param-value>authStatelessResponseWriter</param-value>
    </init-param>
    <load-on-startup>1</load-on-startup>
  </servlet>
  
  <servlet-mapping>
    <servlet-name>AuthStatelessServlet</servlet-name>
    <url-pattern>/user/auth</url-pattern>
  </servlet-mapping>
  
  <!--  
      Token-based Authentication  
  -->
  <servlet>
    <description>
     performs an authentication check for client login and returns a token and a list of campaigns for a successfully
     authenticated user
    </description>
    <servlet-name>AuthTokenServlet</servlet-name>
    <servlet-class>edu.ucla.cens.awserver.jee.servlet.AwDataServlet</servlet-class>
    <!--  The following init-params are used to map the servlet to Spring-configured beans that ultimately service the request. 
          The param-value elements are Spring bean ids. -->  
    <init-param>
      <param-name>awRequestCreatorName</param-name>
      <param-value>authAwRequestCreator</param-value>
    </init-param>
    <init-param>
      <param-name>httpServletRequestValidatorName</param-name>
      <param-value>authHttpServletRequestValidator</param-value>
    </init-param>
    <init-param>
      <param-name>controllerName</param-name>
      <param-value>authTokenController</param-value>
    </init-param>
    <init-param>
      <param-name>responseWriterName</param-name>
      <param-value>authTokenResponseWriter</param-value>
    </init-param>
    
    <load-on-startup>1</load-on-startup>
  </servlet>
  
  <servlet-mapping>
    <servlet-name>AuthTokenServlet</servlet-name>
    <url-pattern>/user/auth_token</url-pattern>
  </servlet-mapping>
    
  <!--  handle campaign queries  -->
  <servlet>
    <description>
      returns campaigns with different output formats   
    </description>
    <servlet-name>CampaignReadServlet</servlet-name>
    <servlet-class>edu.ucla.cens.awserver.jee.servlet.AwDataServlet</servlet-class>
    <!--  The following init-params are used to map the servlet to Spring-configured beans that ultimately service the request. 
          The param-value elements are Spring bean ids.    
    -->
   <init-param>
      <param-name>controllerName</param-name>
      <param-value>campaignReadController</param-value>
    </init-param>
    <init-param>
      <param-name>awRequestCreatorName</param-name>
      <param-value>campaignReadAwRequestCreator</param-value>
    </init-param>
    <init-param>
      <param-name>httpServletRequestValidatorName</param-name>
      <param-value>campaignReadHttpServletRequestValidator</param-value>
    </init-param>
    <init-param>
      <param-name>responseWriterName</param-name>
      <param-value>campaignReadResponseWriter</param-value>
    </init-param>
    <load-on-startup>1</load-on-startup>
  </servlet>
  
  <servlet-mapping>
    <servlet-name>CampaignReadServlet</servlet-name>
    <url-pattern>/campaign/read</url-pattern>
  </servlet-mapping>
  
  
  <!--  Handle data point queries -->
  <servlet>
    <description>
      runs data point queries (survey response data, mobility data) 
    </description>
    <servlet-name>DataPointQueryServlet</servlet-name>
    <servlet-class>edu.ucla.cens.awserver.jee.servlet.AwDataServlet</servlet-class>
    <!--  The following init-params are used to map the servlet to Spring-configured beans that ultimately service the request. 
          The param-value elements are Spring bean ids.    
    -->
    <init-param>
      <param-name>controllerName</param-name>
      <param-value>dataPointQueryController</param-value>
    </init-param>
    <init-param>
      <param-name>awRequestCreatorName</param-name>
      <param-value>dataPointQueryAwRequestCreator</param-value>
    </init-param>
    <init-param>
      <param-name>httpServletRequestValidatorName</param-name>
      <param-value>dataPointQueryHttpServletRequestValidator</param-value>
    </init-param>
    <init-param>
      <param-name>responseWriterName</param-name>
      <param-value>dataPointQueryResponseWriter</param-value>
    </init-param>
    <load-on-startup>1</load-on-startup>
  </servlet>
  <servlet-mapping>
    <servlet-name>DataPointQueryServlet</servlet-name>
    <url-pattern>/survey_response/read/old</url-pattern>
  </servlet-mapping>
  
  <!-- Read survey responses   -->
  <servlet>
    <description>
      allows users to query survey responses, returning output in a variety of formats 
    </description>
    <servlet-name>SurveyResponseReadServlet</servlet-name>
    <servlet-class>edu.ucla.cens.awserver.jee.servlet.AwDataServlet</servlet-class>
    <!--  The following init-params are used to map the servlet to Spring-configured beans that ultimately service the request. 
          The param-value elements are Spring bean ids.    
    -->
    <init-param>
      <param-name>controllerName</param-name>
      <param-value>surveyResponseReadController</param-value>
    </init-param>
    <init-param>
      <param-name>awRequestCreatorName</param-name>
      <param-value>surveyResponseReadAwRequestCreator</param-value>
    </init-param>
    <init-param>
      <param-name>httpServletRequestValidatorName</param-name>
      <param-value>surveyResponseReadHttpServletRequestValidator</param-value>
    </init-param>
    <init-param>
      <param-name>responseWriterName</param-name>
      <param-value>surveyResponseReadResponseWriter</param-value>
    </init-param>
    <load-on-startup>1</load-on-startup>
  </servlet>
  <servlet-mapping>
    <servlet-name>SurveyResponseReadServlet</servlet-name>
    <url-pattern>/survey_response/read</url-pattern>
  </servlet-mapping>
  
  
  <!-- Handle user info queries -->
  <servlet>
  	<description>
  	  runs user info queries on the current user or a list of users based on params
  	</description>
  	<servlet-name>UserInfoQueryServlet</servlet-name>
  	<servlet-class>edu.ucla.cens.awserver.jee.servlet.AwDataServlet</servlet-class>
  	<!-- 
  		The following init-params are used to map the servlet to Spring-configured beans that ultimately service the request. 
        The param-value elements are Spring bean ids.    
    -->
    <init-param>
      <param-name>controllerName</param-name>
      <param-value>userInfoQueryController</param-value>
    </init-param>
    <init-param>
      <param-name>awRequestCreatorName</param-name>
      <param-value>userInfoQueryAwRequestCreator</param-value>
    </init-param>
    <init-param>
      <param-name>httpServletRequestValidatorName</param-name>
      <param-value>userInfoQueryHttpServletRequestValidator</param-value>
    </init-param>
    <init-param>
      <param-name>responseWriterName</param-name>
      <param-value>userInfoQueryResponseWriter</param-value>
    </init-param>
    <load-on-startup>1</load-on-startup>
  </servlet>
  <servlet-mapping>
    <servlet-name>UserInfoQueryServlet</servlet-name>
    <url-pattern>/user/read</url-pattern>
  </servlet-mapping>
  
  <!--  Handle user stat queries -->
  <servlet>
    <description>
      runs user stats queries (successful location updates, most recent activity) 
    </description>
    <servlet-name>UserStatsQueryServlet</servlet-name>
    <servlet-class>edu.ucla.cens.awserver.jee.servlet.AwDataServlet</servlet-class>
    <!--  The following init-params are used to map the servlet to Spring-configured beans that ultimately service the request. 
          The param-value elements are Spring bean ids.    
    -->
    <init-param>
      <param-name>controllerName</param-name>
      <param-value>userStatsQueryController</param-value>
    </init-param>
    <init-param>
      <param-name>awRequestCreatorName</param-name>
      <param-value>userStatsQueryAwRequestCreator</param-value>
    </init-param>
    <init-param>
      <param-name>httpServletRequestValidatorName</param-name>
      <param-value>userStatsQueryHttpServletRequestValidator</param-value>
    </init-param>
    <init-param>
      <param-name>responseWriterName</param-name>
      <param-value>userStatsQueryResponseWriter</param-value>
    </init-param>
    <load-on-startup>1</load-on-startup>
  </servlet>
  <servlet-mapping>
    <servlet-name>UserStatsQueryServlet</servlet-name>
    <url-pattern>/user_stats/read</url-pattern>
  </servlet-mapping>
  
   <!--  Handle image queries -->
  <servlet>
    <description>
      runs image queries 
    </description>
    <servlet-name>ImageQueryServlet</servlet-name>
    <servlet-class>edu.ucla.cens.awserver.jee.servlet.AwDataServlet</servlet-class>
    <!--  The following init-params are used to map the servlet to Spring-configured beans that ultimately service the request. 
          The param-value elements are Spring bean ids.    
    -->
    <init-param>
      <param-name>controllerName</param-name>
      <param-value>imageQueryController</param-value>
    </init-param>
    <init-param>
      <param-name>awRequestCreatorName</param-name>
      <param-value>imageQueryAwRequestCreator</param-value>
    </init-param>
    <init-param>
      <param-name>httpServletRequestValidatorName</param-name>
      <param-value>imageQueryHttpServletRequestValidator</param-value>
    </init-param>
    <init-param>
      <param-name>responseWriterName</param-name>
      <param-value>imageQueryResponseWriter</param-value>
    </init-param>
    <load-on-startup>1</load-on-startup>
  </servlet>
  <servlet-mapping>
    <servlet-name>ImageQueryServlet</servlet-name>
    <url-pattern>/image/read</url-pattern>
  </servlet-mapping>
  
  <!--  Handle mobility queries -->
  <servlet>
    <description>
      runs mobility queries 
    </description>
    <servlet-name>MobilityQueryServlet</servlet-name>
    <servlet-class>edu.ucla.cens.awserver.jee.servlet.AwDataServlet</servlet-class>
    <!--  The following init-params are used to map the servlet to Spring-configured beans that ultimately service the request. 
          The param-value elements are Spring bean ids.    
    -->
    <init-param>
      <param-name>controllerName</param-name>
      <param-value>mobilityDataPointQueryController</param-value>
    </init-param>
    <init-param>
      <param-name>awRequestCreatorName</param-name>
      <param-value>mobilityQueryAwRequestCreator</param-value>
    </init-param>
    <init-param>
      <param-name>httpServletRequestValidatorName</param-name>
      <param-value>mobilityQueryHttpServletRequestValidator</param-value>
    </init-param>
    <init-param>
      <param-name>responseWriterName</param-name>
      <param-value>mobilityQueryResponseWriter</param-value>
    </init-param>
    <load-on-startup>1</load-on-startup>
  </servlet>
  <servlet-mapping>
    <servlet-name>MobilityQueryServlet</servlet-name>
    <url-pattern>/mobility/read</url-pattern>
  </servlet-mapping>
  
  <!--  Handle "chunked" mobility queries -->
  <servlet>
    <description>
      runs chunked mobility queries 
    </description>
    <servlet-name>ChunkedMobilityQueryServlet</servlet-name>
    <servlet-class>edu.ucla.cens.awserver.jee.servlet.AwDataServlet</servlet-class>
    <!--  The following init-params are used to map the servlet to Spring-configured beans that ultimately service the request. 
          The param-value elements are Spring bean ids.    
    -->
    <init-param>
      <param-name>controllerName</param-name>
      <param-value>chunkedMobilityDataPointQueryController</param-value>
    </init-param>
    <init-param>
      <param-name>awRequestCreatorName</param-name>
      <param-value>chunkedMobilityQueryAwRequestCreator</param-value>
    </init-param>
    <init-param>
      <param-name>httpServletRequestValidatorName</param-name>
      <param-value>chunkedMobilityQueryHttpServletRequestValidator</param-value>
    </init-param>
    <init-param>
      <param-name>responseWriterName</param-name>
      <param-value>mobilityQueryResponseWriter</param-value>
    </init-param>
    <load-on-startup>1</load-on-startup>
  </servlet>
  <servlet-mapping>
    <servlet-name>ChunkedMobilityQueryServlet</servlet-name>
    <url-pattern>/mobility/read/chunked</url-pattern>
  </servlet-mapping>
  
  <!-- Handle campaign creation -->
  <servlet>
    <description>
      Adds a campaign to the server.
    </description>
    <servlet-name>CampaignCreationServlet</servlet-name>
    <servlet-class>edu.ucla.cens.awserver.jee.servlet.AwDataServlet</servlet-class>
    <init-param>
      <param-name>httpServletRequestValidatorName</param-name>
      <param-value>campaignCreationHttpServletRequestValidator</param-value>
    </init-param>
    <init-param>
      <param-name>awRequestCreatorName</param-name>
      <param-value>campaignCreationAwRequestCreator</param-value>
    </init-param>
    <init-param>
      <param-name>controllerName</param-name>
      <param-value>campaignCreationController</param-value>
    </init-param>
    <init-param>
      <param-name>responseWriterName</param-name>
      <param-value>campaignCreationResponseWriter</param-value>
    </init-param>
    <load-on-startup>1</load-on-startup>
  </servlet>
  
  <servlet-mapping>
    <servlet-name>CampaignCreationServlet</servlet-name>
    <url-pattern>/campaign/create</url-pattern>
  </servlet-mapping>
  
  <!-- Handle campaign deletion -->
  <servlet>
    <description>
      Deletes a campaign from the server.
    </description>
    <servlet-name>CampaignDeletionServlet</servlet-name>
    <servlet-class>edu.ucla.cens.awserver.jee.servlet.AwDataServlet</servlet-class>
    <init-param>
      <param-name>httpServletRequestValidatorName</param-name>
      <param-value>campaignDeletionHttpServletRequestValidator</param-value>
    </init-param>
    <init-param>
      <param-name>awRequestCreatorName</param-name>
      <param-value>campaignDeletionAwRequestCreator</param-value>
    </init-param>
    <init-param>
      <param-name>controllerName</param-name>
      <param-value>campaignDeletionController</param-value>
    </init-param>
    <init-param>
      <param-name>responseWriterName</param-name>
      <param-value>campaignDeletionResponseWriter</param-value>
    </init-param>
    <load-on-startup>1</load-on-startup>
  </servlet>
  
  <servlet-mapping>
    <servlet-name>CampaignDeletionServlet</servlet-name>
    <url-pattern>/campaign/delete</url-pattern>
  </servlet-mapping>
  
  <!-- Handle campaign update -->
  <servlet>
    <description>
      Updates a campaign.
    </description>
    <servlet-name>CampaignUpdateServlet</servlet-name>
    <servlet-class>edu.ucla.cens.awserver.jee.servlet.AwDataServlet</servlet-class>
    <init-param>
      <param-name>httpServletRequestValidatorName</param-name>
      <param-value>campaignUpdateHttpServletRequestValidator</param-value>
    </init-param>
    <init-param>
      <param-name>awRequestCreatorName</param-name>
      <param-value>campaignUpdateAwRequestCreator</param-value>
    </init-param>
    <init-param>
      <param-name>controllerName</param-name>
      <param-value>campaignUpdateController</param-value>
    </init-param>
    <init-param>
      <param-name>responseWriterName</param-name>
      <param-value>campaignUpdateResponseWriter</param-value>
    </init-param>
    <load-on-startup>1</load-on-startup>
  </servlet>
  
  <servlet-mapping>
    <servlet-name>CampaignUpdateServlet</servlet-name>
    <url-pattern>/campaign/update</url-pattern>
  </servlet-mapping>
  
  <!-- Handle class reads -->
  <servlet>
    <description>
      Reads data about a class.
    </description>
    <servlet-name>ClassReadServlet</servlet-name>
    <servlet-class>edu.ucla.cens.awserver.jee.servlet.AwDataServlet</servlet-class>
    <init-param>
      <param-name>httpServletRequestValidatorName</param-name>
      <param-value>classReadHttpServletRequestValidator</param-value>
    </init-param>
    <init-param>
      <param-name>awRequestCreatorName</param-name>
      <param-value>classReadAwRequestCreator</param-value>
    </init-param>
    <init-param>
      <param-name>controllerName</param-name>
      <param-value>classReadController</param-value>
    </init-param>
    <init-param>
      <param-name>responseWriterName</param-name>
      <param-value>classReadResponseWriter</param-value>
    </init-param>
    <load-on-startup>1</load-on-startup>
  </servlet>
  
  <servlet-mapping>
    <servlet-name>ClassReadServlet</servlet-name>
    <url-pattern>/class/read</url-pattern>
  </servlet-mapping>
  
  <!-- Handle class updates -->
  <servlet>
    <description>
      Updates a class.
    </description>
    <servlet-name>ClassUpdateServlet</servlet-name>
    <servlet-class>edu.ucla.cens.awserver.jee.servlet.AwDataServlet</servlet-class>
    <init-param>
      <param-name>httpServletRequestValidatorName</param-name>
      <param-value>classUpdateHttpServletRequestValidator</param-value>
    </init-param>
    <init-param>
      <param-name>awRequestCreatorName</param-name>
      <param-value>classUpdateAwRequestCreator</param-value>
    </init-param>
    <init-param>
      <param-name>controllerName</param-name>
      <param-value>classUpdateController</param-value>
    </init-param>
    <init-param>
      <param-name>responseWriterName</param-name>
      <param-value>classUpdateResponseWriter</param-value>
    </init-param>
    <load-on-startup>1</load-on-startup>
  </servlet>
  
  <servlet-mapping>
    <servlet-name>ClassUpdateServlet</servlet-name>
    <url-pattern>/class/update</url-pattern>
  </servlet-mapping>
  
<<<<<<< HEAD
  <!-- Handle document creation -->
  <servlet>
    <description>
      Creates a document
    </description>
    <servlet-name>DocumentCreationServlet</servlet-name>
    <servlet-class>edu.ucla.cens.awserver.jee.servlet.AwDataServlet</servlet-class>
    <init-param>
      <param-name>httpServletRequestValidatorName</param-name>
      <param-value>documentCreationHttpServletRequestValidator</param-value>
    </init-param>
    <init-param>
      <param-name>awRequestCreatorName</param-name>
      <param-value>documentCreationAwRequestCreator</param-value>
    </init-param>
    <init-param>
      <param-name>controllerName</param-name>
      <param-value>documentCreationController</param-value>
    </init-param>
    <init-param>
      <param-name>responseWriterName</param-name>
      <param-value>documentCreationResponseWriter</param-value>
=======
  <!-- Handle Change Password Requests -->
  <servlet>
    <description>
      Changes a user's password.
    </description>
    <servlet-name>PasswordChangeServlet</servlet-name>
    <servlet-class>edu.ucla.cens.awserver.jee.servlet.AwDataServlet</servlet-class>
    <init-param>
      <param-name>httpServletRequestValidatorName</param-name>
      <param-value>passwordChangeHttpServletRequestValidator</param-value>
    </init-param>
    <init-param>
      <param-name>awRequestCreatorName</param-name>
      <param-value>passwordChangeAwRequestCreator</param-value>
    </init-param>
    <init-param>
      <param-name>controllerName</param-name>
      <param-value>passwordChangeController</param-value>
    </init-param>
    <init-param>
      <param-name>responseWriterName</param-name>
      <param-value>passwordChangeResponseWriter</param-value>
>>>>>>> 855e3fc1
    </init-param>
    <load-on-startup>1</load-on-startup>
  </servlet>
  
  <servlet-mapping>
<<<<<<< HEAD
    <servlet-name>DocumentCreationServlet</servlet-name>
    <url-pattern>/document/create</url-pattern>
=======
    <servlet-name>PasswordChangeServlet</servlet-name>
    <url-pattern>/user/change_password</url-pattern>
>>>>>>> 855e3fc1
  </servlet-mapping>
  
  <!--  Handle data point function queries -->
  <servlet>
    <description>
      runs data point function queries 
    </description>
    <servlet-name>DataPointFunctionQueryServlet</servlet-name>
    <servlet-class>edu.ucla.cens.awserver.jee.servlet.AwDataServlet</servlet-class>
    <!--  The following init-params are used to map the servlet to Spring-configured beans that ultimately service the request. 
          The param-value elements are Spring bean ids.    
    -->
    <init-param>
      <param-name>controllerName</param-name>
      <param-value>dataPointFunctionQueryController</param-value>
    </init-param>
    <init-param>
      <param-name>awRequestCreatorName</param-name>
      <param-value>dataPointFunctionQueryAwRequestCreator</param-value>
    </init-param>
    <init-param>
      <param-name>httpServletRequestValidatorName</param-name>
      <param-value>dataPointFunctionQueryHttpServletRequestValidator</param-value>
    </init-param>
    <init-param>
      <param-name>responseWriterName</param-name>
      <param-value>dataPointFunctionQueryResponseWriter</param-value>
    </init-param>
    <load-on-startup>1</load-on-startup>
  </servlet>
  <servlet-mapping>
    <servlet-name>DataPointFunctionQueryServlet</servlet-name>
    <url-pattern>/survey_response/function/read</url-pattern>
  </servlet-mapping>
  
  <!-- For AW 2.x and up, the server app is effectively headless. There is probably a better way to return headers only.
       empty.html is returned in order override the default Tomcat error pages. It is rarely a good idea to give away 
       information about the app server and the Tomcat pages do just that. -->
  <welcome-file-list>
    <welcome-file>/empty.html</welcome-file>
  </welcome-file-list>
   
  <error-page>
    <error-code>500</error-code>
    <location>/empty.html</location>
  </error-page>
   
  <error-page>
    <error-code>404</error-code>
    <location>/empty.html</location>
  </error-page>
  
  <error-page>
    <error-code>405</error-code>
    <location>/empty.html</location>
  </error-page>   
     
  
  <!-- Parameter with comma separated list of files (or patterns) that tells Spring where to pick up bean configurations. -->
  <context-param>
    <param-name>contextConfigLocation</param-name>
    <param-value>/WEB-INF/spring/*.xml</param-value>
  </context-param>

  <!-- The order of the following listener components is important - ContextLoaderListener must be last. -->
  
  <!-- Bootstrap listener to initialize Log4J.  Having this one here (before Spring is bootstrapped with its ContextLoaderListener)
       ensures Log4J is configured before Spring spits out logging messages. -->
  <listener>
    <listener-class>org.springframework.web.util.Log4jConfigListener</listener-class>
  </listener>

  <!-- Provide temp directory cleanup (for temp image storage) and ensure that the cleanup process terminates gracefully on 
       app termination -->
  <listener>
    <listener-class>org.apache.commons.fileupload.servlet.FileCleanerCleanup</listener-class>
  </listener>

  <!-- Bootstrap listener to start up Spring's root WebApplicationContext. Should be after the Log4jConfigListener if such is
       used. --> 
  <listener>
    <listener-class>org.springframework.web.context.ContextLoaderListener</listener-class>
  </listener>

  <!-- Sets the webapp's session timeout (minutes). -->
  <session-config>
    <session-timeout>1</session-timeout>
  </session-config>
  
</web-app><|MERGE_RESOLUTION|>--- conflicted
+++ resolved
@@ -700,7 +700,6 @@
     <url-pattern>/class/update</url-pattern>
   </servlet-mapping>
   
-<<<<<<< HEAD
   <!-- Handle document creation -->
   <servlet>
     <description>
@@ -723,42 +722,43 @@
     <init-param>
       <param-name>responseWriterName</param-name>
       <param-value>documentCreationResponseWriter</param-value>
-=======
-  <!-- Handle Change Password Requests -->
-  <servlet>
-    <description>
-      Changes a user's password.
-    </description>
-    <servlet-name>PasswordChangeServlet</servlet-name>
-    <servlet-class>edu.ucla.cens.awserver.jee.servlet.AwDataServlet</servlet-class>
-    <init-param>
-      <param-name>httpServletRequestValidatorName</param-name>
-      <param-value>passwordChangeHttpServletRequestValidator</param-value>
-    </init-param>
-    <init-param>
-      <param-name>awRequestCreatorName</param-name>
-      <param-value>passwordChangeAwRequestCreator</param-value>
-    </init-param>
-    <init-param>
-      <param-name>controllerName</param-name>
-      <param-value>passwordChangeController</param-value>
-    </init-param>
-    <init-param>
-      <param-name>responseWriterName</param-name>
-      <param-value>passwordChangeResponseWriter</param-value>
->>>>>>> 855e3fc1
-    </init-param>
-    <load-on-startup>1</load-on-startup>
-  </servlet>
-  
-  <servlet-mapping>
-<<<<<<< HEAD
+    </init-param>
+  </servlet>
+  
+  <servlet-mapping>
     <servlet-name>DocumentCreationServlet</servlet-name>
     <url-pattern>/document/create</url-pattern>
-=======
+  </servlet-mapping>
+
+  <!-- Handle Change Password Requests -->
+  <servlet>
+    <description>
+      Changes a user's password.
+    </description>
+    <servlet-name>PasswordChangeServlet</servlet-name>
+    <servlet-class>edu.ucla.cens.awserver.jee.servlet.AwDataServlet</servlet-class>
+    <init-param>
+      <param-name>httpServletRequestValidatorName</param-name>
+      <param-value>passwordChangeHttpServletRequestValidator</param-value>
+    </init-param>
+    <init-param>
+      <param-name>awRequestCreatorName</param-name>
+      <param-value>passwordChangeAwRequestCreator</param-value>
+    </init-param>
+    <init-param>
+      <param-name>controllerName</param-name>
+      <param-value>passwordChangeController</param-value>
+    </init-param>
+    <init-param>
+      <param-name>responseWriterName</param-name>
+      <param-value>passwordChangeResponseWriter</param-value>
+    </init-param>
+    <load-on-startup>1</load-on-startup>
+  </servlet>
+  
+  <servlet-mapping>
     <servlet-name>PasswordChangeServlet</servlet-name>
     <url-pattern>/user/change_password</url-pattern>
->>>>>>> 855e3fc1
   </servlet-mapping>
   
   <!--  Handle data point function queries -->
