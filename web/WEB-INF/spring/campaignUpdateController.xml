<beans xmlns="http://www.springframework.org/schema/beans"
       xmlns:xsi="http://www.w3.org/2001/XMLSchema-instance"
       xmlns:util="http://www.springframework.org/schema/util"
       xsi:schemaLocation="http://www.springframework.org/schema/beans http://www.springframework.org/schema/beans/spring-beans-2.5.xsd
                           http://www.springframework.org/schema/util http://www.springframework.org/schema/util/spring-util-2.5.xsd">
  <!--  
     Spring ApplicationContext configuration for mobility data upload 
  -->
  
  <!-- Basic HTTP Validation -->
  <bean id="campaignUpdateHttpServletRequestValidator" class="edu.ucla.cens.awserver.jee.servlet.validator.CampaignUpdateValidator">
    <!-- Read the XML file. -->
    <constructor-arg index="0"><ref bean="diskItemFileFactory" /></constructor-arg>
    <!-- The maximum size in bytes of a request's file attachment. -->
    <constructor-arg index="1"><value>2097152</value></constructor-arg>
  </bean>
  
  <!-- Create the AwRequest Object -->
  <bean id="campaignUpdateAwRequestCreator" class="edu.ucla.cens.awserver.jee.servlet.glue.CampaignUpdateAwRequestCreator" />
  
  <!-- Write the Response -->
  <bean id="campaignUpdateResponseWriter" class="edu.ucla.cens.awserver.jee.servlet.writer.CampaignUpdateResponseWriter">
    <constructor-arg index="0">
      <bean id="campaignUpdateErrorResponse" class="edu.ucla.cens.awserver.domain.ErrorResponse">
        <property name="code" value="0815" />
        <property name="text" value="Campaign update failed." />
      </bean>
    </constructor-arg>
  </bean>
  
  <!-- Controller Definition -->
  <bean id="campaignUpdateController" class="edu.ucla.cens.awserver.controller.ControllerImpl">
    <constructor-arg index="0">
      <!-- Services List (expected to be executed in-order) -->
      <list>
        <!-- Authenticate that the token the user is using is a valid token. -->
        <ref bean="tokenBasedAuthenticationService" />
        
        <!-- Validate that the campaign being updated exists. -->
        <ref bean="campaignExistsService" />
<<<<<<< HEAD
        <ref bean="classListOptionalValidationService" />
=======
        
        <!-- Validate that all the classes in the optional list exist. -->
        <ref bean="classListValidationService" />
        
        <!-- Validate that all the users and roles in the user-role lists exist. -->
        <ref bean="userRoleListAddOptionalValidationService" />
        <ref bean="userRoleListRemoveOptionalValidationService" />
        
        <!-- If this is reached, perform the update. -->
>>>>>>> 32b3ba5b
        <ref bean="campaignUpdateService" />
      </list>
    </constructor-arg>
    <constructor-arg index="1">
      <!-- The annotator for when something fails after validation but before the writer. -->
      <ref bean="serverErrorRequestAnnotator" />
    </constructor-arg>
    <property name="validators">
      <!-- Validates the individual items in the request. -->
      <list>
        <!-- Validate that the user's token is a plausible token for our system. -->
        <ref bean="userTokenValidator" />
        
        <!-- Validate that the URN in the request is a valid URN. -->
        <ref bean="campaignUrnValidator" />
        
        <!-- Validate that the optional parameters are all valid. -->
        <ref bean="campaignRunningStateOptionalValidator" />
        <ref bean="campaignPrivacyStateOptionalValidator" />
        <ref bean="classListOptionalValidator" />
        <ref bean="campaignXmlOptionalValidator" />
        <ref bean="descriptionOptionalValidator" />
        <ref bean="userRoleListAddOptionalValidator" />
        <ref bean="userRoleListRemoveOptionalValidator" />
        
        <!-- Validate that there are no duplicates in any of the user-role lists. -->
        <ref bean="noDuplicateUserRolesInListsValidator" />
      </list>
    </property>
    <property name="featureName"><value>campaign update</value></property>
  </bean>
  
  <!-- Controller's Beans Definitions -->
  <bean id="generalCampaignUpdateFailureAnnotator" class="edu.ucla.cens.awserver.validator.json.FailedJsonRequestAnnotator">
    <constructor-arg index="0">
      <bean class="edu.ucla.cens.awserver.domain.ErrorResponse">
        <property name="code" value="0815" />
        <property name="text" value="Campaign update failure." />
      </bean>
    </constructor-arg>
  </bean>
  
  <bean id="invalidUsernameInRequestAnnotator" class="edu.ucla.cens.awserver.validator.json.FailedJsonRequestAnnotator">
    <constructor-arg index="0">
      <bean class="edu.ucla.cens.awserver.domain.ErrorResponse">
        <property name="code" value="1300" />
        <property name="text" value="Invalid username in request." />
      </bean>
    </constructor-arg>
  </bean>
 
  <bean id="invalidRoleInRequestAnnotator" class="edu.ucla.cens.awserver.validator.json.FailedJsonRequestAnnotator">
    <constructor-arg index="0">
      <bean class="edu.ucla.cens.awserver.domain.ErrorResponse">
        <property name="code" value="1400" />
        <property name="text" value="Invalid role in request." />
      </bean>
    </constructor-arg>
  </bean>
  
  <bean id="duplicateEntryInUserRoleListAnnotator" class="edu.ucla.cens.awserver.validator.json.FailedJsonRequestAnnotator">
    <constructor-arg index="0">
      <bean class="edu.ucla.cens.awserver.domain.ErrorResponse">
        <property name="code" value="1304" />
        <property name="text" value="Duplicate entry in user-role list." />
      </bean>
    </constructor-arg>
  </bean>
  
  <bean id="insufficientPermissionsToModifyUsersRoleAnnotator" class="edu.ucla.cens.awserver.validator.json.FailedJsonRequestAnnotator">
    <constructor-arg index="0">
      <bean class="edu.ucla.cens.awserver.domain.ErrorResponse">
        <property name="code" value="1303" />
        <property name="text" value="Insufficient permissions to modify user with the given role." />
      </bean>
    </constructor-arg>
  </bean>
  
  <bean id="classListOptionalValidator" class="edu.ucla.cens.awserver.validator.ClassListValidator">
    <constructor-arg index="0">
      <bean class="edu.ucla.cens.awserver.validator.json.FailedJsonRequestAnnotator">
        <constructor-arg index="0">
          <bean class="edu.ucla.cens.awserver.domain.ErrorResponse">
            <property name="code" value="0805" />
            <property name="text" value="Invalid initial class list." />
          </bean>
       </constructor-arg>
      </bean>
    </constructor-arg>
    <constructor-arg index="1">
      <value>false</value>
    </constructor-arg>
  </bean>
  
  <bean id="campaignXmlOptionalValidator" class="edu.ucla.cens.awserver.validator.CampaignXmlValidator">
    <constructor-arg index="0">
      <bean class="edu.ucla.cens.awserver.validator.json.FailedJsonRequestAnnotator">
        <constructor-arg index="0">
          <bean class="edu.ucla.cens.awserver.domain.ErrorResponse">
            <property name="code" value="0804" />
            <property name="text" value="Invalid campaign XML." />
          </bean>
        </constructor-arg>
      </bean>
    </constructor-arg>
    <constructor-arg index="1">
      <bean class="org.andwellness.config.xml.CampaignValidator" />
    </constructor-arg>
    <constructor-arg index="2">
      <value>/opt/aw/conf/configuration.xsd</value>
    </constructor-arg>
    <constructor-arg index="3">
      <value>false</value>
    </constructor-arg>
  </bean>
  
  <bean id="userRoleListAddOptionalValidator" class="edu.ucla.cens.awserver.validator.UserRoleListValidator">
    <constructor-arg index="0">
      <ref bean="generalCampaignUpdateFailureAnnotator" />
    </constructor-arg>
    <constructor-arg index="1">
      <ref bean="invalidUsernameInRequestAnnotator" />
    </constructor-arg>
    <constructor-arg index="2">
      <value>[a-z\.]{9,15}</value>
    </constructor-arg>
    <constructor-arg index="3">
      <util:constant static-field="edu.ucla.cens.awserver.request.InputKeys.USER_ROLE_LIST_ADD"/>
    </constructor-arg>
    <constructor-arg index="4">
      <value>false</value>
    </constructor-arg>
  </bean>
  
  <bean id="userRoleListRemoveOptionalValidator" class="edu.ucla.cens.awserver.validator.UserRoleListValidator">
    <constructor-arg index="0">
      <ref bean="generalCampaignUpdateFailureAnnotator" />
    </constructor-arg>
    <constructor-arg index="1">
      <ref bean="invalidUsernameInRequestAnnotator" />
    </constructor-arg>
    <constructor-arg index="2">
      <value>[a-z\.]{9,15}</value>
    </constructor-arg>
    <constructor-arg index="3">
      <util:constant static-field="edu.ucla.cens.awserver.request.InputKeys.USER_ROLE_LIST_REMOVE"/>
    </constructor-arg>
    <constructor-arg index="4">
      <value>false</value>
    </constructor-arg>
  </bean>
  
  <bean id="noDuplicateUserRolesInListsValidator" class="edu.ucla.cens.awserver.validator.NoDuplicatesInListsValidator">
    <constructor-arg index="0">
      <ref bean="duplicateEntryInUserRoleListAnnotator" />
    </constructor-arg>
    <constructor-arg index="1">
      <list>
        <util:constant static-field="edu.ucla.cens.awserver.request.InputKeys.USER_ROLE_LIST_ADD"/>
        <util:constant static-field="edu.ucla.cens.awserver.request.InputKeys.USER_ROLE_LIST_REMOVE"/>
      </list>
    </constructor-arg>
  </bean>
  
  <bean id="userRoleListAddOptionalValidationService" class="edu.ucla.cens.awserver.service.UserRoleListValidationService">
    <constructor-arg index="0">
      <ref bean="userRoleListAddOptionalValidationDao"></ref>
    </constructor-arg>
  </bean>
  
  <bean id="userRoleListAddOptionalValidationDao" class="edu.ucla.cens.awserver.dao.UserRoleListValidationDao">
    <constructor-arg index="0">
      <ref bean="dataSource" />
    </constructor-arg>
    <constructor-arg index="1">
      <ref bean="invalidUsernameInRequestAnnotator" />
    </constructor-arg>
    <constructor-arg index="2">
      <ref bean="invalidRoleInRequestAnnotator" />
    </constructor-arg>
    <constructor-arg index="3">
      <ref bean="insufficientPermissionsToModifyUsersRoleAnnotator" />
    </constructor-arg>
    <constructor-arg index="4">
      <util:constant static-field="edu.ucla.cens.awserver.request.InputKeys.USER_ROLE_LIST_ADD"/>
    </constructor-arg>
    <constructor-arg index="5">
      <value>false</value>
    </constructor-arg>
  </bean>
  
  <bean id="userRoleListRemoveOptionalValidationService" class="edu.ucla.cens.awserver.service.UserRoleListValidationService">
    <constructor-arg index="0">
      <ref bean="userRoleListRemoveOptionalValidationDao"></ref>
    </constructor-arg>
  </bean>
  
  <bean id="userRoleListRemoveOptionalValidationDao" class="edu.ucla.cens.awserver.dao.UserRoleListValidationDao">
    <constructor-arg index="0">
      <ref bean="dataSource" />
    </constructor-arg>
    <constructor-arg index="1">
      <ref bean="invalidUsernameInRequestAnnotator" />
    </constructor-arg>
    <constructor-arg index="2">
      <ref bean="invalidRoleInRequestAnnotator" />
    </constructor-arg>
    <constructor-arg index="3">
      <ref bean="insufficientPermissionsToModifyUsersRoleAnnotator" />
    </constructor-arg>
    <constructor-arg index="4">
      <util:constant static-field="edu.ucla.cens.awserver.request.InputKeys.USER_ROLE_LIST_REMOVE"/>
    </constructor-arg>
    <constructor-arg index="5">
      <value>false</value>
    </constructor-arg>
  </bean>
  
  <bean id="campaignUpdateService" class="edu.ucla.cens.awserver.service.CampaignUpdateService">
    <constructor-arg index="0">
      <bean class="edu.ucla.cens.awserver.validator.json.FailedJsonRequestAnnotator">
        <constructor-arg index="0">
          <bean class="edu.ucla.cens.awserver.domain.ErrorResponse">
            <property name="code" value="0816" />
            <property name="text" value="Insufficient role to modify campaign properties." />
          </bean>
        </constructor-arg>
      </bean>
    </constructor-arg>
    <constructor-arg index="1">
      <bean class="edu.ucla.cens.awserver.dao.CampaignUpdateDao">
        <constructor-arg index="0">
          <ref bean="dataSource"/>
        </constructor-arg>
      </bean>
    </constructor-arg>
  </bean>
  
</beans><|MERGE_RESOLUTION|>--- conflicted
+++ resolved
@@ -38,19 +38,14 @@
         
         <!-- Validate that the campaign being updated exists. -->
         <ref bean="campaignExistsService" />
-<<<<<<< HEAD
+
         <ref bean="classListOptionalValidationService" />
-=======
-        
-        <!-- Validate that all the classes in the optional list exist. -->
-        <ref bean="classListValidationService" />
-        
+
         <!-- Validate that all the users and roles in the user-role lists exist. -->
         <ref bean="userRoleListAddOptionalValidationService" />
         <ref bean="userRoleListRemoveOptionalValidationService" />
         
         <!-- If this is reached, perform the update. -->
->>>>>>> 32b3ba5b
         <ref bean="campaignUpdateService" />
       </list>
     </constructor-arg>
