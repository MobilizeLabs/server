--- conflicted
+++ resolved
@@ -28,7 +28,6 @@
     </constructor-arg>
   </bean>
   
-<<<<<<< HEAD
   <bean id="requesterIsAdminService" class="org.ohmage.service.RequesterIsAdminService">
     <constructor-arg>
       <bean class="org.ohmage.validator.json.FailedJsonRequestAnnotator">
@@ -102,21 +101,11 @@
           <bean class="org.ohmage.domain.ErrorResponse">
             <property name="code" value="1318" />
             <property name="text" value="Requester has insufficient permissions to modify the users in the parameterized user list." />
-=======
-  <bean id="usersInUserRoleAddListExistOptionalService" class="org.ohmage.service.GenericAnnotatingDaoService">
-    <constructor-arg>
-      <bean class="org.ohmage.validator.json.FailedJsonRequestAnnotator">
-        <constructor-arg index="0">
-          <bean class="org.ohmage.domain.ErrorResponse">
-            <property name="code" value="1301" />
-            <property name="text" value="User in user-role add list doesn't exist." />
->>>>>>> 5a77e8f0
           </bean>
         </constructor-arg>
       </bean>
     </constructor-arg>
     <constructor-arg>
-<<<<<<< HEAD
       <bean class="org.ohmage.dao.FindRequesterIsAdminDao">
         <constructor-arg>
           <ref bean="dataSource" />
@@ -125,6 +114,35 @@
     </constructor-arg>
     <constructor-arg>
       <util:constant static-field="org.ohmage.request.InputKeys.USER_LIST" />
+    </constructor-arg>
+  </bean>
+
+  <bean id="usersInUserRoleAddListExistOptionalService" class="org.ohmage.service.GenericAnnotatingDaoService">
+    <constructor-arg>
+      <bean class="org.ohmage.validator.json.FailedJsonRequestAnnotator">
+        <constructor-arg index="0">
+          <bean class="org.ohmage.domain.ErrorResponse">
+            <property name="code" value="1301" />
+            <property name="text" value="User in user-role add list doesn't exist." />
+          </bean>
+        </constructor-arg>
+      </bean>
+    </constructor-arg>
+    <constructor-arg>
+      <bean class="org.ohmage.dao.UsersInUserRoleAddListExistOptionalDao">
+        <constructor-arg>
+          <ref bean="dataSource" />
+        </constructor-arg>
+        <constructor-arg>
+          <value>false</value>
+        </constructor-arg>
+      </bean>
+    </constructor-arg>
+    <constructor-arg>
+      <value>A user in the user-role add list doesn't exist.</value>
+    </constructor-arg>
+    <constructor-arg>
+      <value>Ensuring that all users in the user-role add list exist.</value>
     </constructor-arg>
   </bean>
   
@@ -143,19 +161,10 @@
       <bean class="org.ohmage.dao.UserExistsDao">
         <constructor-arg>
           <ref bean="dataSource" />
-=======
-      <bean class="org.ohmage.dao.UsersInUserRoleAddListExistOptionalDao">
-        <constructor-arg>
-          <ref bean="dataSource" />
-        </constructor-arg>
-        <constructor-arg>
-          <value>false</value>
->>>>>>> 5a77e8f0
         </constructor-arg>
       </bean>
     </constructor-arg>
     <constructor-arg>
-<<<<<<< HEAD
       <value>The user in the request doesn't exist.</value>
     </constructor-arg>
     <constructor-arg>
@@ -180,12 +189,6 @@
           <ref bean="dataSource" />
         </constructor-arg>
       </bean>
-=======
-      <value>A user in the user-role add list doesn't exist.</value>
-    </constructor-arg>
-    <constructor-arg>
-      <value>Ensuring that all users in the user-role add list exist.</value>
->>>>>>> 5a77e8f0
     </constructor-arg>
   </bean>
   
