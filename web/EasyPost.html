<!DOCTYPE html>
<html lang="en">
    <head>
        <title>ohmage Easy Post</title>
        <meta name="viewport" content="width=device-width, initial-scale=1.0">
        <meta name="description" content="">
        <meta name="author" content="">

        <!-- styles -->
        <link href="bootstrap/css/bootstrap.css" rel="stylesheet">
        <link href="bootstrap/css/bootstrap-responsive.css" rel="stylesheet">
	    <link href="debug.css" rel="stylesheet">
        <style>
            body {
                padding-top: 20px;
                padding-bottom: 60px;
                padding-right: 20px;
                padding-left: 20px;
            }
            .pad-inner {
            	padding-left: 20px;
            }
        </style>
        
        <!-- HTML5 shim, for IE6-8 support of HTML5 elements -->
        <!--[if lt IE 9]>
           <script src="http://html5shim.googlecode.com/svn/trunk/html5.js"></script>
        <![endif]-->
        
        <script type="text/javascript" src="https://ajax.googleapis.com/ajax/libs/jquery/1.7.1/jquery.min.js"></script>
        <script type="text/javascript" src="https://www.google.com/recaptcha/api/js/recaptcha_ajax.js"></script>
        <script src="bootstrap/js/bootstrap.js"></script>
        
        <!-- 
        	Enable to use Jeroen's Resttesttest style of debugging
        	
        	<script src="debug.js"></script>
         --> 
       
        
        <script type="text/javascript">
            function getReCaptchaKey()
            {
                try {
                    $.post("/app/config/read", checkServerConfiguration);
                }
                catch(e) {
                    alert("Couldn't read server configuration: " + e);
                }
            }
           
            function checkServerConfiguration(data) {
                var dataObject = eval('(' + data + ')');
                if(dataObject["data"]["self_registration_allowed"]) {
                    try {
                        $.post("/app/registration/read", createReCaptcha);
                    }
                    catch(e) {
                        alert("Couldn't read registration configuration: " + e);
                    }
                }
                else {
                    alert("Self registration is not allowed.");
                }
            }
           
            function createReCaptcha(data) {
                try {
                    var dataObject = eval('(' + data + ')');
                    var publicKey = dataObject["data"]["recaptcha_public_key"];
                    
                    Recaptcha.create(
                            publicKey,
                            "divReCaptcha",
                            {
                              theme: "green",
                              callback: Recaptcha.focus_response_field
                            }
                          );
                    
                    $("#btnGetReCaptcha").hide();
                }
                catch(e) {
                    alert("Could not add the ReCaptcha to the page: " + e);
                }
            }
        </script>
    </head>
    <body>
        
        <div class="container-fluid">
        
            <div class="row-fluid">
            	
            	<img src="/app/ohmage-logo.png">
            	
            </div>
        
            <div class="row-fluid">
                <div class="span5 columns">
                
	                <div class="accordion" id="accordion_top">
	    				
    					<div class="accordion-group">
    						<div class="accordion-heading">
					    	    <a class="accordion-toggle" data-toggle="collapse" data-parent="#accordion_top" href="#collapseConfiguration">
					    	        <button class="btn btn-primary"><i class="icon-plus"></i> Configuration APIs</button>
					    	    </a>
					    	</div>
					    	<div id="collapseConfiguration" class="accordion-body collapse" style="height: 0px; ">
					    
					    	    <div class="accordion" id="accordion_configuration">
									<div class="accordion-group">
								    	<div class="accordion-heading pad-inner">
								    	    <a class="accordion-toggle" data-toggle="collapse" data-parent="#accordion_configuration" href="#collapseServerConfiguration">
								    	        <i class="icon-plus"></i> Server Configuration
								    	    </a>
								    	</div>
								    	<div id="collapseServerConfiguration" class="accordion-body collapse" style="height: 0px; ">
								    	    <div class="accordion-inner pad-inner"  >
								    	        <form id="serverConfiguration" action="/app/config/read" method="post" class="well" target="outputframe">
								                    <input type="submit" class="btn" value="Submit">
								                </form>
								            </div>
								        </div>
				                    </div>
				                    <div class="accordion-group">
								    	<div class="accordion-heading pad-inner">
								    	    <a class="accordion-toggle" data-toggle="collapse" data-parent="#accordion_configuration" href="#collapseRegistrationConfiguration">
								    	        <i class="icon-plus"></i> Registration Configuration
								    	    </a>
								    	</div>
								    	<div id="collapseRegistrationConfiguration" class="accordion-body collapse" style="height: 0px; ">
								    	    <div class="accordion-inner">
								                <form id="registrationConfiguration" action="/app/registration/read" method="post" class="well" target="outputframe">
								                     <input type="submit" class="btn" value="Submit">
								                </form>
								            </div>
								        </div>
							    	</div>
						    	</div>
						    	
    					    </div>
    					</div>
	    					
	    		
	    				<div class="accordion-group">
    						<div class="accordion-heading">
					    	    <a class="accordion-toggle" data-toggle="collapse" data-parent="#accordion_top" href="#collapseAuthentication">
					    	        <button class="btn btn-primary"><i class="icon-plus"></i> Authentication APIs</button>
					    	    </a>
					    	</div>
	    					<div id="collapseAuthentication" class="accordion-body collapse" style="height: 0px; ">
	    					    
	    					    <div class="accordion" id="accordion-authentication">
	    					    
								    <div class="accordion-group">
								       	<div class="accordion-heading pad-inner">
								    	    <a class="accordion-toggle" data-toggle="collapse" data-parent="#accordion-authentication" href="#collapseTokenBasedAuth">
								    	        <i class="icon-plus"></i> Token-Based Authentication
								    	    </a>
								    	</div>
								    	<div id="collapseTokenBasedAuth" class="accordion-body collapse" style="height: 0px; ">
								    	    <div class="accordion-inner pad-inner"   >
								                <form action="/app/user/auth_token" method="post" class="well" target="outputframe">
								                    <label><span class="label label-info">required</span> Username</label>
								                    <input type="text" name="user">
								                    <label><span class="label label-info">required</span> Password</label>
								                    <input type="text" name="password">
								                    <label><span class="label label-info">required</span> Client</label>
								                    <input type="text" name="client" value="ohmageEasyPost">
								                    <br>
								                    <input class="btn" type="submit" value="Submit">
								                </form>
								            </div>
								        </div>
								    </div>
							        <div class="accordion-group">
								    	<div class="accordion-heading pad-inner">
								    	    <a class="accordion-toggle" data-toggle="collapse" data-parent="#accordion-authentication" href="#collapseLogout">
								    	        <i class="icon-plus"></i> Logout
								    	    </a>
								    	</div>
								    	<div id="collapseLogout" class="accordion-body collapse" style="height: 0px; ">
								    	    <div class="accordion-inner pad-inner"  >
								                <form action="/app/user/logout" method="post" class="well" target="outputframe">
								                    <label><span class="label label-info">required</span> Client</label>
								                    <input type="text" name="client" value="ohmageEasyPost">
								                    <br>
								                    <input class="btn" type="submit" value="Submit">
								                </form>
								            </div>
								        </div>
								    </div>
								    <div class="accordion-group">
								    	<div class="accordion-heading pad-inner">
								    	    <a class="accordion-toggle" data-toggle="collapse" data-parent="#accordion-authentication" href="#collapseChangePassword">
								    	        <i class="icon-plus"></i> Change Password
								    	    </a>
								    	</div>
								    	<div id="collapseChangePassword" class="accordion-body collapse" style="height: 0px; ">
								    	    <div class="accordion-inner pad-inner"  >
								                <form action="/app/user/change_password" method="post" class="well" target="outputframe">
								                    <label><span class="label label-info">required</span> Username</label>
								                    <input type="text" name="user">
								                    <label><span class="label label-info">required</span> Password</label>
								                    <input type="text" name="password">
								                    <label><span class="label label-info">required</span> New Password</label>
								                    <input type="text" name="new_password">
								                    <label><span class="label label-info">required</span> Client</label>
								                    <input type="text" name="client" value="ohmageEasyPost">
								                    <label><span class="label label-info">required</span> Username of user whose password to change</label>
								                    <input type="text" name="username">
								                    <br>
								                    <input class="btn" type="submit" value="Submit">
								                </form>
								            </div>
								        </div>
								    </div>
	    					    </div>
	    					</div>
	    				</div>
	    				
	    				
	    				<div class="accordion-group">
    						<div class="accordion-heading">
					    	    <a class="accordion-toggle" data-toggle="collapse" data-parent="#accordion_top" href="#collapseAudit">
					    	        <button class="btn btn-primary"><i class="icon-plus"></i> Audit APIs</button>
					    	    </a>
					    	</div>
	    					<div id="collapseAudit" class="accordion-body collapse" style="height: 0px; ">
	    					    
	    					    <div class="accordion" id="accordion-audit">
	    					    
								 	<div class="accordion-group">
					    				<div class="accordion-heading pad-inner">
					    	    			<a class="accordion-toggle" data-toggle="collapse" data-parent="#accordion-audit" href="#collapseAuditRead">
					    	        			<i class="icon-plus"></i> Audit Read
						    	    		</a>
						    			</div>
						    			<div id="collapseAuditRead" class="accordion-body collapse" style="height: 0px; ">
								    	    <div class="accordion-inner pad-inner"  >
								                <form action="/app/audit/read" method="post" class="well" target="outputframe">
								                    <label><span class="label label-info">required</span> Client</label>
								                    <input type="text" name="client" value="ohmageEasyPost">
								                    <label><span class="label label-info">required</span> Token</label>
								                    <input type="text" name="auth_token">
								                    <label>Request Type</label>
								                    <input type="text" name="request_type">
								                    <label>URI</label>
								                    <input type="text" name="uri">
								                    <label>Client</label>
								                    <input type="text" name="client_value">
								                    <label>Device ID</label>
								                    <input type="text" name="device_id_value">
								                    <label>Response Type</label>
								                    <input type="text" name="response_type">
								                    <label>ErrorCode</label>
								                    <input type="text" name="error_code">
								                    <label>Start Date</label>
								                    <input type="text" name="start_date">
								                    <label>End Date</label>
								                    <input type="text" name="end_date">
								                    <br>
								                    <input type="submit" class="btn" value="Submit">
								                </form>
								            </div>
								        </div>
								    </div>
	    					    </div>
    					    </div>
	    				</div>
					    
					    
					    <div class="accordion-group">
    						<div class="accordion-heading">
					    	    <a class="accordion-toggle" data-toggle="collapse" data-parent="#accordion_top" href="#collapseRegistration">
					    	        <button class="btn btn-primary"><i class="icon-plus"></i> Registration APIs</button>
					    	    </a>
					    	</div>
	    					<div id="collapseRegistration" class="accordion-body collapse" style="height: 0px; ">
	    					    
	    					    <div class="accordion" id="accordion-registration">
	    					    
		    					    <div class="accordion-group">
								    	<div class="accordion-heading pad-inner">
								    	    <a class="accordion-toggle" data-toggle="collapse" data-parent="#accordion-registation" href="#collapseSelfRegistration">
								    	        <i class="icon-plus"></i> Self-Registration
								    	    </a>
								    	</div>
								    	<div id="collapseSelfRegistration" class="accordion-body collapse" style="height: 0px; ">
								    	    <div class="accordion-inner pad-inner"  >
								                <form id="frmRegistration" action="/app/user/register" method="post" class="well" target="outputframe">
								                    <label><span class="label label-info">required</span> Username</label>
								                    <input type="text" name="username">
								                    <label><span class="label label-info">required</span> Password</label>
								                     <input type="text" name="password">
								                    <label><span class="label label-info">required</span> Email Address</label>
								                    <input type="text" name="email_address">
								                    <label><span class="label label-info">required</span> Client</label>
								                    <input type="text" name="client" value="ohmageEasyPost" />
								                    <div id="divReCaptcha">
								                        <button id="btnGetReCaptcha" class="btn" onclick="getReCaptchaKey(); return false;">Get ReCaptcha Image</button>
								                    </div>
								                    <input type="submit" class="btn" value="Submit">
								                </form>
								            </div>
								        </div>
								    </div>
								    
								    <div class="accordion-group">
                                        <div class="accordion-heading pad-inner">
                                            <a class="accordion-toggle" data-toggle="collapse" data-parent="#accordion-registation" href="#collapsePasswordReset">
                                                <i class="icon-plus"></i> Password Reset
                                            </a>
                                        </div>
                                        <div id="collapsePasswordReset" class="accordion-body collapse" style="height: 0px; ">
                                            <div class="accordion-inner pad-inner"  >
                                                <form id="frmRegistration" action="/app/user/reset_password" method="post" class="well" target="outputframe">
                                                    <label><span class="label label-info">required</span> Username</label>
                                                    <input type="text" name="username">
                                                    <label><span class="label label-info">required</span> Email Address</label>
                                                    <input type="text" name="email_address">
                                                    <label><span class="label label-info">required</span> Client</label>
                                                    <input type="text" name="client" value="ohmageEasyPost" />
                                                    <input type="submit" class="btn" value="Submit">
                                                </form>
                                            </div>
                                        </div>
                                    </div>
							    </div>
    					    </div>
   					    </div>
					    
					    
					    <div class="accordion-group">
    						<div class="accordion-heading">
					    	    <a class="accordion-toggle" data-toggle="collapse" data-parent="#accordion_top" href="#collapseUser">
					    	        <button class="btn btn-primary"><i class="icon-plus"></i> User APIs</button>
					    	    </a>
					    	</div>
	    					<div id="collapseUser" class="accordion-body collapse" style="height: 0px; ">
	    					    
	    					    <div class="accordion" id="accordion-user">
	    					    
								    <div class="accordion-group">
								    	<div class="accordion-heading pad-inner">
								    	    <a class="accordion-toggle" data-toggle="collapse" data-parent="#accordion-user" href="#collapseUserCreate">
								    	        <i class="icon-plus"></i> Create User
								    	    </a>
								    	</div>
								    	<div id="collapseUserCreate" class="accordion-body collapse" style="height: 0px; ">
								    	    <div class="accordion-inner pad-inner"  >
								                <form action="/app/user/create" method="post" class="well" target="outputframe">
								                    <label><span class="label label-info">required</span> Token</label>
								                    <input type="text" name="auth_token">
								                    <label><span class="label label-info">required</span> Username</label>
								                    <input type="text" name="username">
								                    <label><span class="label label-info">required</span> Password</label>
								                    <input type="text" name="password">
								                    <label><span class="label label-info">required</span> Client</label>
								                    <input type="text" name="client" value="ohmageEasyPost">
								                    <label><span class="label label-info">required</span> Admin</label>
								                    <input type="text" name="admin">
								                    <label><span class="label label-info">required</span> Enabled</label>
								                    <input type="text" name="enabled">
								                    <label>New Account</label>
								                    <input type="text" name="new_account">
								                    <label>Campaign Creation Privilege</label>
								                    <input type="text" name="campaign_creation_privilege">
								                    <br>
								                    <input type="submit" class="btn" value="Submit">
								                </form>
								            </div>
								        </div>
								    </div>
								    <div class="accordion-group">
								    	<div class="accordion-heading pad-inner">
								    	    <a class="accordion-toggle" data-toggle="collapse" data-parent="#accordion-user" href="#collapseUserRead">
								    	        <i class="icon-plus"></i> User Read
								    	    </a>
								    	</div>
								    	<div id="collapseUserRead" class="accordion-body collapse" style="height: 0px; ">
								    	    <div class="accordion-inner pad-inner"  >
								                <form action="/app/user/read" method="post" class="well" target="outputframe">
								                    <label><span class="label label-info">required</span> Client</label>
								                    <input type="text" name="client" value="ohmageEasyPost">
								                    <label>User List</label>
								                    <input type="text" name="user_list">
								                    <label>Username Search</label>
								                    <input type="text" name="username_search">
								                    <label>Email Address Search</label>
										            <input type="text" name="email_address_search">
										            <label>Admin</label>
										            <input type="text" name="admin">
										            <label>Enabled</label>
										            <input type="text" name="enabled">
										            <label>New Account</label>
										            <input type="text" name="new_account">
										            <label>Campaign Creation Privilege</label>
										            <input type="text" name="campaign_creation_privilege">
										            <label>First Name Search</label>
										            <input type="text" name="first_name_search">
										            <label>Last Name Search</label>
										            <input type="text" name="last_name_search">
										            <label>Organization Search</label>
										            <input type="text" name="organization_search">
										            <label>Personal ID Search</label>
										            <input type="text" name="personal_id_search">
										            <label>Campaign ID List</label>
								                    <input type="text" name="campaign_urn_list">
								                    <label>Class ID List</label>
								                    <input type="text" name="class_urn_list">
								                    <label>Number to Skip</label>
								                    <input type="text" name="num_to_skip">
								                    <label>Number to Return</label>
								                    <input type="text" name="num_to_return">
								                    <br>
								                    <input type="submit" class="btn" value="Submit">
								                </form>
								            </div>
								        </div>
								    </div>
								    <div class="accordion-group">
								    	<div class="accordion-heading pad-inner">
								    	    <a class="accordion-toggle" data-toggle="collapse" data-parent="#accordion-user" href="#collapseUserSearch">
								    	        <i class="icon-plus"></i> User Search
								    	    </a>
								    	</div>
								    	<div id="collapseUserSearch" class="accordion-body collapse" style="height: 0px; ">
								    	    <div class="accordion-inner pad-inner"  >
								                <form action="/app/user/search" method="post" class="well" target="outputframe">
								                    <label><span class="label label-info">required</span> Client</label>
								                    <input type="text" name="client" value="ohmageEasyPost">
								                    <label>Username</label>
								                    <input type="text" name="username">
								                    <label>Admin</label>
								                    <input type="text" name="admin">
								                    <label>Enabled</label> <input type="text" name="enabled">
								                    <label>New Account</label>
								                    <input type="text" name="new_account">
								                    <label>Campaign Creation Privilege</label>
								                    <input type="text" name="campaign_creation_privilege">
								                    <label>First Name</label>
								                    <input type="text" name="first_name">
								                    <label>Last Name</label>
								                    <input type="text" name="last_name">
								                    <label>Organization</label>
								                    <input type="text" name="organization">
								                    <label>Personal ID</label>
								                    <input type="text" name="personal_id">
								                    <label>Email Address</label>
								                    <input type="text" name="email_address">
								                    <label>JSON Data</label>
								                    <input type="text" name="json_data">
								                    <label>Number to Skip</label>
								                    <input type="text" name="num_to_skip">
								                    <label>Number to Return</label>
								                    <input type="text" name="num_to_return">
								                    <br>
								                    <input type="submit" class="btn" value="Submit">
								                </form>
								            </div>
								        </div>
								    </div>
								    <div class="accordion-group">    
								    	<div class="accordion-heading pad-inner">
								    	    <a class="accordion-toggle" data-toggle="collapse" data-parent="#accordion-user" href="#collapseUserInfoRead">
								    	        <i class="icon-plus"></i> User Info Read
								    	    </a>
								    	</div>
								    	<div id="collapseUserInfoRead" class="accordion-body collapse" style="height: 0px; ">
								    	    <div class="accordion-inner pad-inner"  >
								                <form action="/app/user_info/read" method="post" class="well" target="outputframe">
								                    <label><span class="label label-info">required</span> Client</label>
								                    <input type="text" name="client" value="ohmageEasyPost">
								                    <br>
								                    <input type="submit" class="btn" value="Submit">
								                </form>
								            </div>
								        </div>
							        </div>
								    <div class="accordion-group">    
								    	<div class="accordion-heading pad-inner">
								    	    <a class="accordion-toggle" data-toggle="collapse" data-parent="#accordion-user" href="#collapseUserStatsRead">
								    	        <i class="icon-plus"></i> User Stats
								    	    </a>
								    	</div>
								    	<div id="collapseUserStatsRead" class="accordion-body collapse" style="height: 0px; ">
								    	    <div class="accordion-inner pad-inner"  >
								                <form action="/app/user_stats/read" method="post" class="well" target="outputframe">
								                     <label><span class="label label-info">required</span> Campaign ID</label>
								                     <input type="text" name="campaign_urn">
								                     <label><span class="label label-info">required</span> Username</label>
								                     <input type="text" name="username">
								                     <label><span class="label label-info">required</span> Client</label>
								                     <input type="text" name="client" value="ohmageEasyPost">
								                     <br>
								                     <input type="submit" class="btn" value="Submit">
								                </form>
								            </div>
								        </div>
									</div>
									<div class="accordion-group">
								    	<div class="accordion-heading pad-inner">
								    	    <a class="accordion-toggle" data-toggle="collapse" data-parent="#accordion-user" href="#collapseUserUpdate">
								    	        <i class="icon-plus"></i> User Update
								    	    </a>
								    	</div>
								    	<div id="collapseUserUpdate" class="accordion-body collapse" style="height: 0px; ">
								    	    <div class="accordion-inner pad-inner"  >
								                <form action="/app/user/update" method="post" class="well" target="outputframe">
								                    <label><span class="label label-info">required</span> Token</label>
								                    <input type="text" name="auth_token">
								                    <label><span class="label label-info">required</span> Username</label>
								                    <input type="text" name="username">
								                    <label>Email Address</label>
								                    <input type="text" name="email_address">
								                    <label>Admin</label>
								                    <input type="text" name="admin">
								                    <label>Enabled</label>
								                    <input type="text" name="enabled">
								                    <label>New Account</label>
								                    <input type="text" name="new_account">
								                    <label>Campaign Creation Privilege</label>
								                    <input type="text" name="campaign_creation_privilege">
								                    <label>First Name</label>
								                    <input type="text" name="first_name">
								                    <label>Last Name</label>
								                    <input type="text" name="last_name">
								                    <label>Organization</label>
								                    <input type="text" name="organization">
								                    <label>Personal ID</label>
								                    <input type="text" name="personal_id">
								                    <label>Delete Personal Info</label>
								                    <input type="text" name="delete_personal_info">
								                    <label>Client:</label>
								                    <input type="text" name="client" value="ohmageEasyPost">
								                    <br>
								                    <input type="submit" class="btn" value="Submit">
								                </form>
								            </div>
								        </div>
								    </div>
								    <div class="accordion-group">
								    	<div class="accordion-heading pad-inner">
								    	    <a class="accordion-toggle" data-toggle="collapse" data-parent="#accordion-user" href="#collapseUserDelete">
								    	        <i class="icon-plus"></i> User Delete
								    	    </a>
								    	</div>
								    	<div id="collapseUserDelete" class="accordion-body collapse" style="height: 0px; ">
								    	    <div class="accordion-inner pad-inner"  >
								                <form action="/app/user/delete" method="post" class="well" target="outputframe">
								                    <label><span class="label label-info">required</span> Token</label>
								                    <input type="text" name="auth_token">
								                    <label><span class="label label-info">required</span> User List</label>
								                    <input type="text" name="user_list">
								                    <label><span class="label label-info">required</span> Client</label>
								                    <input type="text" name="client" value="ohmageEasyPost">
								                    <br>
								                    <input type="submit" class="btn" value="Submit">
								                </form>
								            </div>
								        </div>
								    </div>
	    					    </div>
    					    </div>
   					    </div>
					    
					    <div class="accordion-group">
    						<div class="accordion-heading">
					    	    <a class="accordion-toggle" data-toggle="collapse" data-parent="#accordion_top" href="#collapseCampaign">
					    	        <button class="btn btn-primary"><i class="icon-plus"></i> Campaign APIs</button>
					    	    </a>
					    	</div>
	    					<div id="collapseCampaign" class="accordion-body collapse" style="height: 0px; ">
	    					    
	    					    <div class="accordion" id="accordion-campaign">
								    <div class="accordion-group">
								    	<div class="accordion-heading pad-inner"> 
								    	    <a class="accordion-toggle" data-toggle="collapse" data-parent="#accordion-campaign" href="#collapseCampaignCreate">
								    	       <i class="icon-plus"></i> Campaign Create
								    	    </a>
								    	</div>
								    	<div id="collapseCampaignCreate" class="accordion-body collapse" style="height: 0px; ">
								    	    <div class="accordion-inner pad-inner"  >
								                <form action="/app/campaign/create" enctype="multipart/form-data" method="post" class="well" target="outputframe">
								                    <label><span class="label label-info">required</span> Token</label>
								                    <input type="text" name="auth_token">
								                    <label><span class="label label-info">required</span> Running State</label>
								                    <input type="text" name="running_state">
								                    <label><span class="label label-info">required</span> Privacy State</label>
								                    <input type="text" name="privacy_state">
								                    <label><span class="label label-info">required</span> Class ID List</label>
								                    <input type="text" name="class_urn_list">
								                    <label><span class="label label-info">required</span> XML</label>
								                    <input type="file" name="xml">
								                    <label><span class="label label-info">required</span> Client</label>
								                    <input type="text" name="client" value="ohmageEasyPost">
								                    <label>Description</label>
								                    <input type="text" name="description">
								                    <br>
								                    <input type="submit" class="btn" value="Submit">
								                </form>
								            </div>
								        </div>
								    </div>
								    <div class="accordion-group">
								    	<div class="accordion-heading pad-inner">
								    	    <a class="accordion-toggle" data-toggle="collapse" data-parent="#accordion-campaign" href="#collapseCampaignRead">
								    	        <i class="icon-plus"></i> Campaign Read
								    	    </a>
								    	</div>
								    	<div id="collapseCampaignRead" class="accordion-body collapse" style="height: 0px; ">
								    	    <div class="accordion-inner pad-inner"  >
								                <form action="/app/campaign/read" method="post" class="well" target="outputframe">
								                    <label><span class="label label-info">required</span> Output Format</label>
								                    <input type="text" name="output_format">
								                    <label><span class="label label-info">required</span> Client</label>
								                    <input type="text" name="client" value="ohmageEasyPost">
								                    <label>Campaign URN List</label>
								                    <input type="text" name="campaign_urn_list">
								                    <label>Class URN List</label>
								                    <input type="text" name="class_urn_list">
								                    <label>Name Search</label>
								                    <input type="text" name="campaign_name_search">
								                    <label>Description Search</label>
            										<input type="text" name="campaign_description_search">
            										<label>Start Date</label>
								                    <input type="text" name="start_date">
								                    <label>End Date</label>
								                    <input type="text" name="end_date">
								                    <label>Privacy State</label>
								                    <input type="text" name="privacy_state">
								                    <label>Running State</label>
								                    <input type="text" name="running_state">
								                    <label>Campaign Role</label>
								                    <input type="text" name="user_role">
								                    <br>
								                    <input type="submit" class="btn" value="Submit">
								                </form>
								            </div>
								        </div>
								    </div>
								    <div class="accordion-group">
								    	<div class="accordion-heading pad-inner">
								    	    <a class="accordion-toggle" data-toggle="collapse" data-parent="#accordion-campaign" href="#collapseCampaignUpdate">
								    	        <i class="icon-plus"></i> Campaign Update
								    	    </a>
								    	</div>
								    	<div id="collapseCampaignUpdate" class="accordion-body collapse" style="height: 0px; ">
								    	    <div class="accordion-inner pad-inner"  >
								                <form action="/app/campaign/update" enctype="multipart/form-data" method="post" class="well" target="outputframe">
								                    <label><span class="label label-info">required</span> Token</label>
								                    <input type="text" name="auth_token">
								                    <label><span class="label label-info">required</span> Campaign ID</label>
								                    <input type="text" name="campaign_urn">
								                    <label>Client</label>
								                    <input type="text" name="client" value="ohmageEasyPost">
								                    <label>New Running State</label>
								                    <input type="text" name="running_state">
								                    <label>New Privacy State</label>
								                    <input type="text" name="privacy_state">
								                    <label>Class ID List</label>
								                    <input type="text" name="class_urn_list">
								                    <label>XML</label>
								                    <input type="file" name="xml">
								                    <label>Description</label>
								                    <input type="text" name="description">
								                    <label>User-Role List Add:</label>
								                    <input type="text" name="user_role_list_add">
								                    <label>User-Role List Remove</label>
								                    <input type="text" name="user_role_list_remove">
								                    <br>
								                    <input type="submit" class="btn" value="Submit">
								                </form>
								            </div>
								        </div>
								    </div>
								    <div class="accordion-group">
								    	<div class="accordion-heading pad-inner">
								    	    <a class="accordion-toggle" data-toggle="collapse" data-parent="#accordion-campaign" href="#collapseCampaignDelete">
								    	        <i class="icon-plus"></i> Campaign Delete
								    	    </a>
								    	</div>
								    	<div id="collapseCampaignDelete" class="accordion-body collapse" style="height: 0px; ">
								    	    <div class="accordion-inner pad-inner"  >
								                <form action="/app/campaign/delete" method="post" class="well" target="outputframe">
								                    <label><span class="label label-info">required</span> Token</label>
								                    <input type="text" name="auth_token">
								                    <label><span class="label label-info">required</span> Campaign ID</label>
								                    <input type="text" name="campaign_urn">
								                    <label><span class="label label-info">required</span> Client</label>
								                    <input type="text" name="client" value="ohmageEasyPost">
								                    <br>
								                    <input type="submit" class="btn" value="Submit">
								                </form>
								            </div>
								        </div>
							        </div>
								</div>
							</div>
						</div>
				        
				        
					    <div class="accordion-group">
    						<div class="accordion-heading">
					    	    <a class="accordion-toggle" data-toggle="collapse" data-parent="#accordion_top" href="#collapseClass">
					    	        <button class="btn btn-primary"><i class="icon-plus"></i> Class APIs</button>
					    	    </a>
					    	</div>
	    					<div id="collapseClass" class="accordion-body collapse" style="height: 0px; ">
	    					    
	    					    <div class="accordion" id="accordion-class">
	    					    
							        <div class="accordion-group">
								        <div class="accordion-heading pad-inner">
								    	    <a class="accordion-toggle" data-toggle="collapse" data-parent="#accordion-class" href="#collapseClassCreate">
								    	        <i class="icon-plus"></i> Class Create
								    	    </a>
								    	</div>
								    	<div id="collapseClassCreate" class="accordion-body collapse" style="height: 0px; ">
								    	    <div class="accordion-inner pad-inner"  >
								                 <form action="/app/class/create" method="post" class="well" target="outputframe">
								                     <label><span class="label label-info">required</span> Token</label>
								                     <input type="text" name="auth_token">
								                     <label><span class="label label-info">required</span> Class ID</label>
								                     <input type="text" name="class_urn">
								                     <label><span class="label label-info">required</span> Class Name</label>
								                     <input type="text" name="class_name">
								                     <label><span class="label label-info">required</span> Client</label>
								                     <input type="text" name="client" value="ohmageEasyPost">
								                     <label>Description</label>
								                     <input type="text" name="description">
								                     <br>
								                     <input type="submit" class="btn" value="Submit">
								                </form>
								            </div>
								        </div>
								    </div>
								    <div class="accordion-group">
								        <div class="accordion-heading pad-inner">
								    	    <a class="accordion-toggle" data-toggle="collapse" data-parent="#accordion-class" href="#collapseClassRead">
								    	        <i class="icon-plus"></i> Class Read
								    	    </a>
								    	</div>
								    	<div id="collapseClassRead" class="accordion-body collapse" style="height: 0px; ">
								    	    <div class="accordion-inner pad-inner"  >
								                <form action="/app/class/read" method="post" class="well" target="outputframe">
								                    <label><span class="label label-info">required</span> Client</label>
								                    <input type="text" name="client" value="ohmageEasyPost">
								                    <label><span class="label label-info">required</span> Class List</label>
								                    <input type="text" name="class_urn_list">
								                    <label><span class="label label-info">optional</span> Name Search</label>
								                    <input type="text" name="class_name_search">
								                    <label><span class="label label-info">optional</span> Description Search</label>
										            <input type="text" name="class_description_search">
										            <label><span class="label label-info">optional</span> Role</label>
										            <input type="text" name="class_role">
										            <label>With User List</label>
								                    <input type="text" name="with_user_list">
								                    <br>
								                    <input type="submit" class="btn" value="Submit">
								                </form>
								            </div>
								        </div>
								    </div>
								    <div class="accordion-group">
								        <div class="accordion-heading pad-inner">
								    	    <a class="accordion-toggle" data-toggle="collapse" data-parent="#accordion-class" href="#collapseClassSearch">
								    	        <i class="icon-plus"></i> Class Search
								    	    </a>
								    	</div>
								    	<div id="collapseClassSearch" class="accordion-body collapse" style="height: 0px; ">
								    	    <div class="accordion-inner pad-inner"  >
								                <form action="/app/class/search" method="post" class="well" target="outputframe">
								                    <label><span class="label label-info">required</span> Client</label>
								                    <input type="text" name="client" value="ohmageEasyPost">
								                    <label>Class ID</label>
								                    <input type="text" name="class_urn">
								                    <label>Class Name</label>
								                    <input type="text" name="class_name">
								                    <label>Description</label>
								                    <input type="text" name="description">
								                    <label>Num to Skip</label>
								                    <input type="text" name="num_to_skip">
								                    <label>Num to Return</label>
								                    <input type="text" name="num_to_return">
								                    <input type="submit" class="btn" value="Submit">
								                </form>
								            </div>
								        </div>
								    </div>
								    <div class="accordion-group">
								        <div class="accordion-heading pad-inner">
								    	    <a class="accordion-toggle" data-toggle="collapse" data-parent="#accordion-class" href="#collapseClassRosterRead">
								    	        <i class="icon-plus"></i> Class Roster Read
								    	    </a>
								    	</div>
								    	<div id="collapseClassRosterRead" class="accordion-body collapse" style="height: 0px; ">
								    	    <div class="accordion-inner pad-inner"  >
								                <form action="/app/class/roster/read" method="post" class="well" target="outputframe">
								                    <label><span class="label label-info">required</span> Class List</label>
								                    <input type="text" name="class_urn_list">
								                    <label><span class="label label-info">required</span> Client</label>
								                    <input type="text" name="client" value="ohmageEasyPost">
								                    <br>
								                    <input type="submit" class="btn" value="Submit">
								                </form>
								            </div>
								        </div>
								    </div>
								    <div class="accordion-group">
								        <div class="accordion-heading pad-inner">
								    	    <a class="accordion-toggle" data-toggle="collapse" data-parent="#accordion-class" href="#collapseClassUpdate">
								    	        <i class="icon-plus"></i> Class Update
								    	    </a>
								    	</div>
								    	<div id="collapseClassUpdate" class="accordion-body collapse" style="height: 0px; ">
								    	    <div class="accordion-inner pad-inner"  >
								                <form action="/app/class/update" method="post" class="well" target="outputframe">
								                    <label><span class="label label-info">required</span> Token</label>
								                    <input type="text" name="auth_token">
								                    <label><span class="label label-info">required</span> Class ID</label>
								                    <input type="text" name="class_urn">
								                    <label><span class="label label-info">required</span> Client</label>
								                    <input type="text" name="client" value="ohmageEasyPost">
								                    <label>New Name</label>
								                    <input type="text" name="class_name">
								                    <label>New Description</label>
								                    <input type="text" name="description">
								                    <label>User List Add</label>
								                    <input type="text" name="user_role_list_add">
								                    <label>Privileged User List Add</label>
								                    <input type="text" name="privileged_user_list_add">
								                    <label>User List Remove</label>
								                    <input type="text" name="user_list_remove">
								                    <br>
								                    <input type="submit" class="btn" value="Submit">
								                </form>
								            </div>
								        </div>
									</div>
									<div class="accordion-group">
								        <div class="accordion-heading pad-inner">
								    	    <a class="accordion-toggle" data-toggle="collapse" data-parent="#accordion-class" href="#collapseClassRosterUpdate">
								    	        <i class="icon-plus"></i> Class Roster Update
								    	    </a>
								    	</div>
								    	<div id="collapseClassRosterUpdate" class="accordion-body collapse" style="height: 0px; ">
								    	    <div class="accordion-inner pad-inner"  >
								                <form action="/app/class/roster/update" enctype="multipart/form-data" method="post" class="well" target="outputframe">
								                    <label><span class="label label-info">required</span> Token</label>
								                    <input type="text" name="auth_token">
								                    <label><span class="label label-info">required</span> Roster</label>
								                    <input type="file" name="roster">
								                    <label><span class="label label-info">required</span> Client</label>
								                    <input type="text" name="client" value="ohmageEasyPost">
								                    <br>
								                    <input type="submit" class="btn" value="Submit">
								                </form>
								            </div>
								        </div>
								    </div>
								    <div class="accordion-group">
								        <div class="accordion-heading pad-inner">
								    	    <a class="accordion-toggle" data-toggle="collapse" data-parent="#accordion-class" href="#collapseClassDelete">
								    	        <i class="icon-plus"></i> Class Delete
								    	    </a>
								    	</div>
								    	<div id="collapseClassDelete" class="accordion-body collapse" style="height: 0px; ">
								    	    <div class="accordion-inner pad-inner"  >
								                <form action="/app/class/delete" method="post" class="well" target="outputframe">
								                    <label><span class="label label-info">required</span> Token</label>
								                    <input type="text" name="auth_token">
								                    <label><span class="label label-info">required</span> Class ID</label>
								                    <input type="text" name="class_urn">
								                    <label><span class="label label-info">required</span> Client</label>
								                    <input type="text" name="client" value="ohmageEasyPost">
								                    <br>
								                    <input type="submit" class="btn" value="Submit">
								                </form>
								            </div>
								        </div>
							        </div>
						        </div>
    					    </div>
   					    </div>
				        
				        
					    <div class="accordion-group">
    						<div class="accordion-heading">
					    	    <a class="accordion-toggle" data-toggle="collapse" data-parent="#accordion_top" href="#collapseDocument">
					    	        <button class="btn btn-primary"><i class="icon-plus"></i> Document APIs</button>
					    	    </a>
					    	</div>
	    					<div id="collapseDocument" class="accordion-body collapse" style="height: 0px; ">
	    					    
	    					    <div class="accordion" id="accordion-document">
								    <div class="accordion-group">    
								        <div class="accordion-heading pad-inner">
								    	    <a class="accordion-toggle" data-toggle="collapse" data-parent="#accordion-document" href="#collapseDocumentCreate">
								    	       <i class="icon-plus"></i> Document Create
								    	    </a>
								    	</div>
								    	<div id="collapseDocumentCreate" class="accordion-body collapse" style="height: 0px; ">
								    	    <div class="accordion-inner pad-inner"  >
								                <form action="/app/document/create" enctype="multipart/form-data" method="post" class="well" target="outputframe">
								                    <label><span class="label label-info">required</span> Token</label>
								                    <input type="text" name="auth_token">
								                    <label><span class="label label-info">required</span> Name</label>
								                    <input type="text" name="document_name">
								                    <label><span class="label label-info">required</span> Privacy State</label>
								                    <input type="text" name="privacy_state">
								                    <label><span class="label label-info">required</span> Document</label>
								                    <input type="file" name="document">
								                    <label><span class="label label-info">required</span> Client</label>
								                    <input type="text" name="client" value="ohmageEasyPost">
								                    <label><span class="label">either this ...</span> Campaign-Role List</label>
								                    <input type="text" name="document_campaign_role_list">
								                    <label><span class="label">... or this</span> Class-Role List</label>
								                    <input type="text" name="document_class_role_list">
								                    <label>Description</label> <input type="text" name="description" />
								                    <br>
								                    <input type="submit" class="btn" value="Submit">
								                </form>
								            </div>
								        </div>
									</div>
									<div class="accordion-group">
								        <div class="accordion-heading pad-inner">
								    	    <a class="accordion-toggle" data-toggle="collapse" data-parent="#accordion-document" href="#collapseDocumentRead">
								    	        <i class="icon-plus"></i> Document Read
								    	    </a>
								    	</div>
								    	<div id="collapseDocumentRead" class="accordion-body collapse" style="height: 0px; ">
								    	    <div class="accordion-inner pad-inner"  >
								                <form action="/app/document/read" method="post" class="well" target="outputframe">
								                	<label><span class="label label-info">required</span> Client</label>
								                    <input type="text" name="client" value="ohmageEasyPost">
								                    <label><span class="label label-info">required</span> Personal Documents</label>
								                    <input type="text" name="personal_documents">
								                    <label>Campaign ID List</label>
								                    <input type="text" name="campaign_urn_list">
								                    <label>Class ID List</label>
								                    <input type="text" name="class_urn_list">
								                    <label>Name Search</label>
								                    <input type="text" name="document_name_search">
								                    <label>Description Search</label>
            										<input type="text" name="document_description_search">
								                    <br>
								                    <input type="submit" class="btn" value="Submit">
								                </form>
								            </div>
								        </div>
								      </div>
								      <div class="accordion-group">  
								        <div class="accordion-heading pad-inner">
								    	    <a class="accordion-toggle" data-toggle="collapse" data-parent="#accordion-document" href="#collapseDocumentReadContents">
								    	        <i class="icon-plus"></i> Document Read Contents
								    	    </a>
								    	</div>
								    	<div id="collapseDocumentReadContents" class="accordion-body collapse" style="height: 0px; ">
								    	    <div class="accordion-inner pad-inner"  >
								                <form action="/app/document/read/contents" method="post" class="well" target="outputframe">
								                    <label><span class="label label-info">required</span> Document ID</label>
								                    <input type="text" name="document_id">
								                    <label><span class="label label-info">required</span> Client</label>
								                    <input type="text" name="client" value="ohmageEasyPost">
								                    <br>
								                    <input type="submit" class="btn" value="Submit">
								                </form>
								            </div>
								        </div>
							        </div>
							        <div class="accordion-group">
								        <div class="accordion-heading pad-inner">
								    	    <a class="accordion-toggle" data-toggle="collapse" data-parent="#accordion-document" href="#collapseDocumentUpdate">
								    	        <i class="icon-plus"></i> Document Update
								    	    </a>
								    	</div>
								    	<div id="collapseDocumentUpdate" class="accordion-body collapse" style="height: 0px; ">
								    	    <div class="accordion-inner pad-inner"  >
								                <form action="/app/document/update" enctype="multipart/form-data" method="post" class="well" target="outputframe">
								                    <label><span class="label label-info">required</span> Token</label>
								                    <input type="text" name="auth_token">
								                    <label><span class="label label-info">required</span> Document ID</label>
								                    <input type="text" name="document_id">
								                    <label><span class="label label-info">required</span> Client</label>
								                    <input type="text" name="client" value="ohmageEasyPost">
								                    <label>New Name</label>
								                    <input type="text" name="document_name">
								                    <label>New Privacy State</label>
								                    <input type="text" name="privacy_state">
								                    <label>New Contents</label>
								                    <input type="file" name="document">
								                    <label>New Description</label>
								                    <input type="text" name="description">
								                    <label>Campaign-Role List Add</label>
								                    <input type="text" name="campaign_role_list_add">
								                    <label>Campaign List Remove</label>
								                    <input type="text" name="campaign_list_remove">
								                    <label>Class-Role List Add</label>
								                    <input type="text" name="class_role_list_add">
								                    <label>Class List Remove</label>
								                    <input type="text" name="class_list_remove">
								                    <label>User-Role List Add</label>
								                    <input type="text" name="user_role_list_add">
								                    <label>User List Remove</label>
								                    <input type="text" name="user_list_remove">
								                    <br>
								                   <input type="submit" class="btn" value="Submit">
								                </form>
								            </div>
								        </div>
							        </div>
								    <div class="accordion-group">
								        <div class="accordion-heading pad-inner">
								    	    <a class="accordion-toggle" data-toggle="collapse" data-parent="#accordion-document" href="#collapseDocumentDelete">
								    	        <i class="icon-plus"></i> Document Delete
								    	    </a>
								    	</div>
								    	<div id="collapseDocumentDelete" class="accordion-body collapse" style="height: 0px; ">
								    	    <div class="accordion-inner pad-inner"  >
								                <form action="/app/document/delete" method="post" class="well" target="outputframe">
								                    <label><span class="label label-info">required</span> Token</label>
								                    <input type="text" name="auth_token">
								                    <label><span class="label label-info">required</span> Document ID</label>
								                    <input type="text" name="document_id">
								                    <label><span class="label label-info">required</span> Client</label>
								                    <input type="text" name="client" value="ohmageEasyPost">
								                    <br>
								                    <input type="submit" class="btn" value="Submit">
								                </form>
								            </div>
								        </div>
								    </div>
							    </div>
    					    </div>
   					    </div>
				        
				        
					    <div class="accordion-group">
    						<div class="accordion-heading">
					    	    <a class="accordion-toggle" data-toggle="collapse" data-parent="#accordion_top" href="#collapseSurvey">
					    	        <button class="btn btn-primary"><i class="icon-plus"></i> Survey APIs</button>
					    	    </a>
					    	</div>
	    					<div id="collapseSurvey" class="accordion-body collapse" style="height: 0px; ">
	    					    <div class="accordion" id="accordion-survey">
	    					        <div class="accordion-group">    
								        <div class="accordion-heading pad-inner">
								    	    <a class="accordion-toggle" data-toggle="collapse" data-parent="#accordion-survey" href="#collapseSurveyUpload">
								    	        <i class="icon-plus"></i> Survey Upload
								    	    </a>
								    	</div>
								    	<div id="collapseSurveyUpload" class="accordion-body collapse" style="height: 0px; ">
								    	    <div class="accordion-inner pad-inner"  >
								                <form action="/app/survey/upload" method="post" class="well" target="outputframe">
								                    <label><span class="label label-info">required</span> User</label>
								                    <input type="text" name="user">
								                    <label><span class="label label-info">required</span> Password</label>
								                    <input type="text" name="password">
								                    <label><span class="label label-info">required</span> Client</label>
								                    <input type="text" name="client" value="ohmageEasyPost">
								                    <label><span class="label label-info">required</span> Campaign URN</label>
								                    <input type="text" name="campaign_urn">
								                    <label><span class="label label-info">required</span> Campaign Creation Timestamp</label>
								                    <input type="text" name="campaign_creation_timestamp">
								                    <label><span class="label label-info">required</span> Surveys</label>
								                    <input type="text" name="surveys">
								                    <label>Images</label>
								                    <input type="text" name="images">
								                    <br>
								                    <input type="submit" class="btn" value="Submit">
								                </form>
								            </div>
								        </div>
									</div>
								    <div class="accordion-group">
								        <div class="accordion-heading pad-inner">
								    	    <a class="accordion-toggle" data-toggle="collapse" data-parent="#accordion-survey" href="#collapseSurveyResponseRead">
								    	        <i class="icon-plus"></i> Survey Response Read
								    	    </a>
								    	</div>
								    	<div id="collapseSurveyResponseRead" class="accordion-body collapse" style="height: 0px; ">
								    	    <div class="accordion-inner pad-inner"  >
								                <form action="/app/survey_response/read" method="post" class="well" target="outputframe">
								                    <label><span class="label label-info">required</span> Campaign ID</label>
								                    <input type="text" name="campaign_urn">
								                    <label><span class="label label-info">required</span> Column List</label>
								                    <input type="text" name="column_list">
								                    <label><span class="label label-info">required</span> Output Format</label>
								                    <input type="text" name="output_format">
								                    <label><span class="label label-info">required</span> User List</label>
								                    <input type="text" name="user_list">
								                    <label>Client</label>
								                    <input type="text" name="client" value="ohmageEasyPost">
								                    <label><span class="label">either this ...</span> Survey ID List</label>
								                    <input type="text" name="survey_id_list">
								                    <label><span class="label">... or this</span> Prompt ID List</label>
								                    <input type="text" name="prompt_id_list">
								                    <label>Privacy State</label>
								                    <input type="text" name="privacy_state">
								                    <label>Suppress Metadata</label>
								                    <input type="text" name="suppress_metadata">
								                    <label>Start Date</label>
								                    <input type="text" name="start_date">
								                    <label>End Date</label>
								                    <input type="text" name="end_date">
								                    <label>Sort Order</label>
								                    <input type="text" name="sort_order">
								                    <label>Pretty Print</label>
								                    <input type="text" name="pretty_print">
								                    <label>Return ID</label>
								                    <input type="text" name="return_id">
								                    <label>Collapse</label>
								                    <input type="text" name="collapse">
								                    <label>Survey Response ID List</label>
								                    <input type="text" name="survey_response_id_list">
								                    <label>Num Responses to Skip</label>
								                    <input type="text" name="num_to_skip">
								                    <label>Num Responses to Process</label>
								                    <input type="text" name="num_to_return">
								                    <br>
								                    <input type="submit" class="btn" value="Submit">
								                </form>
								            </div>
								        </div>
								    </div>
								    <div class="accordion-group">
								        <div class="accordion-heading pad-inner">
								    	    <a class="accordion-toggle" data-toggle="collapse" data-parent="#accordion-survey" href="#collapseSurveyResponseUpdate">
								    	        <i class="icon-plus"></i> Survey Response Update
								    	    </a>
								    	</div>
								    	<div id="collapseSurveyResponseUpdate" class="accordion-body collapse" style="height: 0px; ">
								    	    <div class="accordion-inner pad-inner"  >
								                <form action="/app/survey_response/update" method="post" class="well" target="outputframe">
								                    <label><span class="label label-info">required</span> Token</label>
								                    <input type="text" name="auth_token">
								                    <label><span class="label label-info">required</span> Campaign ID</label>
								                    <input type="text" name="campaign_urn">
								                    <label><span class="label label-info">required</span> Survey ID List</label>
								                    <input type="text" name="survey_response_id_list">
								                    <label><span class="label label-info">required</span> Privacy State</label>
								                    <input type="text" name="privacy_state">
								                    <label><span class="label label-info">required</span> Client</label>
								                    <input type="text" name="client" value="ohmageEasyPost">
								                    <br>
								                    <input type="submit" class="btn" value="Submit">
								                </form>
								            </div>
								        </div>
							         </div>
                                     <div class="accordion-group">
                                        <div class="accordion-heading pad-inner">
                                            <a class="accordion-toggle" data-toggle="collapse" data-parent="#accordion-survey" href="#collapseImageRead">
                                                <i class="icon-plus"></i> Image Read
                                            </a>
                                        </div>
                                        <div id="collapseImageRead" class="accordion-body collapse" style="height: 0px; ">
                                            <div class="accordion-inner pad-inner"  >
                                                <form action="/app/image/read" method="post" class="well" target="outputframe">
                                                    <label><span class="label label-info">required</span> Client</label>
                                                    <input type="text" name="client" value="ohmageEasyPost">
                                                    <label><span class="label label-info">required</span> Image ID</label>
                                                    <input type="text" name="id">
                                                    <label><span class="label label-info">required</span> Campaign ID</label>
                                                    <input type="text" name="campaign_urn">
                                                    <label><span class="label label-info">required</span> Owner</label>
                                                    <input type="text" name="owner">
                                                    <label>Size</label>
                                                    <input type="text" name="size">
                                                    <br>
                                                    <input type="submit" class="btn" value="Submit">
                                                </form>
                                            </div>
                                        </div>
                                    </div>
                                     <div class="accordion-group">
                                        <div class="accordion-heading pad-inner">
                                            <a class="accordion-toggle" data-toggle="collapse" data-parent="#accordion-survey" href="#collapseImageBatchZipRead">
                                                <i class="icon-plus"></i> Image ZIP Read
                                            </a>
                                        </div>
                                        <div id="collapseImageBatchZipRead" class="accordion-body collapse" style="height: 0px; ">
                                            <div class="accordion-inner pad-inner"  >
                                                <form action="/app/image/batch/zip/read" method="post" class="well" target="outputframe">
                                                    <label><span class="label label-info">required</span> Campaign ID</label>
                                                    <input type="text" name="campaign_urn">
                                                    <label><span class="label label-info">required</span> User List</label>
                                                    <input type="text" name="user_list">
                                                    <label>Client</label>
                                                    <input type="text" name="client" value="ohmageEasyPost">
                                                    <label><span class="label">either this ...</span> Survey ID List</label>
                                                    <input type="text" name="survey_id_list">
                                                    <label><span class="label">... or this</span> Prompt ID List</label>
                                                    <input type="text" name="prompt_id_list">
                                                    <label>Privacy State</label>
                                                    <input type="text" name="privacy_state">
                                                    <label>Start Date</label>
                                                    <input type="text" name="start_date">
                                                    <label>End Date</label>
                                                    <input type="text" name="end_date">
                                                    <label>Survey Response ID List</label>
                                                    <input type="text" name="survey_response_id_list">
                                                    <br>
                                                    <input type="submit" class="btn" value="Submit">
                                                </form>
                                            </div>
                                        </div>
                                    </div>
							        <div class="accordion-group">
								        <div class="accordion-heading pad-inner">
								    	    <a class="accordion-toggle" data-toggle="collapse" data-parent="#accordion-survey" href="#collapseSurveyResponseFunctionRead">
								    	        <i class="icon-plus"></i> Survey Response Function Read
								    	    </a>
								    	</div>
								    	<div id="collapseSurveyResponseFunctionRead" class="accordion-body collapse" style="height: 0px; ">
								    	    <div class="accordion-inner pad-inner"  >
								                <form action="/app/survey_response/function/read" method="post" class="well" target="outputframe">
								                    <label><span class="label label-info">required</span> Campaign ID</label>
								                    <input type="text" name="campaign_urn">
								                    <label><span class="label label-info">required</span> Function ID</label>
								                    <input type="text" name="id">
								                    <label><span class="label label-info">required</span> Client</label>
								                    <input type="text" name="client" value="ohmageEasyPost">
								                    <label>Privacy State Items</label>
								                    <input type="text" name="privacy_state_item_list">
								                    <br>
								                    <input type="submit" class="btn" value="Submit">
								                </form>
								            </div>
								        </div>
								    </div>
								    <div class="accordion-group">
								        <div class="accordion-heading pad-inner">
								    	    <a class="accordion-toggle" data-toggle="collapse" data-parent="#accordion-survey" href="#collapseSurveyResponseDelete">
								    	        <i class="icon-plus"></i> Survey Response Delete
								    	    </a>
								    	</div>
								    	<div id="collapseSurveyResponseDelete" class="accordion-body collapse" style="height: 0px; ">
								    	    <div class="accordion-inner pad-inner"  >
								                <form action="/app/survey_response/delete" method="post" class="well" target="outputframe">
								                    <label><span class="label label-info">required</span> Token</label>
								                    <input type="text" name="auth_token">
								                    <label><span class="label label-info">required</span> Campaign ID</label>
								                    <input type="text" name="campaign_urn">
								                    <label><span class="label label-info">required</span> Survey Response ID</label>
								                    <input type="text" name="survey_id">
								                    <label><span class="label label-info">required</span> Client</label>
								                    <input type="text" name="client" value="ohmageEasyPost">
								                    <br>
								                    <input type="submit" class="btn" value="Submit">
								                </form>
								            </div>
								        </div>
									</div>
								</div>
    					    </div>
   					    </div>
				        

					    <div class="accordion-group">
    						<div class="accordion-heading">
					    	    <a class="accordion-toggle" data-toggle="collapse" data-parent="#accordion_top" href="#collapseMobility">
					    	        <button class="btn btn-primary"><i class="icon-plus"></i> Mobility APIs</button>
					    	    </a>
					    	</div>
	    					<div id="collapseMobility" class="accordion-body collapse" style="height: 0px; ">
	    					    
	    					    <div class="accordion" id="accordion-mobility">
	    					        <div class="accordion-group">    
								        <div class="accordion-heading pad-inner">
								    	    <a class="accordion-toggle" data-toggle="collapse" data-parent="#accordion-mobility" href="#collapseMobilityUpload">
								    	        <i class="icon-plus"></i> Mobility Upload
								    	    </a>
								    	</div>
								    	<div id="collapseMobilityUpload" class="accordion-body collapse" style="height: 0px; ">
								    	    <div class="accordion-inner pad-inner"  >
								                <form action="/app/mobility/upload" method="post" class="well" target="outputframe">
								                    <label><span class="label label-info">required</span> User</label>
								                    <input type="text" name="user">
								                    <label><span class="label label-info">required</span> Password</label>
								                    <input type="text" name="password">
								                    <label><span class="label label-info">required</span> Client</label>
								                    <input type="text" name="client" value="ohmageEasyPost">
								                    <label><span class="label label-info">required</span> Data</label>
								                    <input type="text" name="data">
								                    <br>
								                    <input type="submit" class="btn" value="Submit">
								                </form>
								            </div>
								        </div>
									</div>
									<div class="accordion-group">
								        <div class="accordion-heading pad-inner">
								    	    <a class="accordion-toggle" data-toggle="collapse" data-parent="#accordion-mobility" href="#collapseMobilityDatesRead">
								    	       <i class="icon-plus"></i> Mobility Dates Read
								    	    </a>
								    	</div>
								    	<div id="collapseMobilityDatesRead" class="accordion-body collapse" style="height: 0px; ">
								    	    <div class="accordion-inner pad-inner"  >
								                <form action="/app/mobility/dates/read" method="post" class="well" target="outputframe">
								                    <label>Start Date</label>
								                    <input type="text" name="start_date">
								                    <label>End Date</label>
								                    <input type="text" name="end_date">
								                    <label>Username</label>
								                    <input type="text" name="username">
								                    <label><span class="label label-info">required</span> Client</label>
								                    <input type="text" name="client" value="ohmageEasyPost">
								                    <br>
								                    <input type="submit" class="btn" value="Submit">
								                </form>
								            </div>
								        </div>
								    </div>
									<div class="accordion-group">
								        <div class="accordion-heading pad-inner">
								    	    <a class="accordion-toggle" data-toggle="collapse" data-parent="#accordion-mobility" href="#collapseMobilityRead">
								    	        <i class="icon-plus"></i> Mobility Read
								    	    </a>
								    	</div>
								    	<div id="collapseMobilityRead" class="accordion-body collapse" style="height: 0px; ">
								    	    <div class="accordion-inner pad-inner"  >
								                <form action="/app/mobility/read" method="post" class="well" target="outputframe">
								                    <label><span class="label label-info">required</span> Date</label>
								                    <input type="text" name="date">
								                    <label><span class="label label-info">required</span> Client</label>
								                    <input type="text" name="client" value="ohmageEasyPost">
								                    <label>Username</label>
								                    <input type="text" name="username">
								                    <label><span class="label">either this ...</span> With Sensor Data (Deprecated)</label>
								                    <input type="text" name="with_sensor_data">
								                    <label><span class="label">... or this</span> Columns</label>
								                    <input type="text" name="column_list">
								                    <br>
								                    <input type="submit" class="btn" value="Submit">
								                </form>
								            </div>
								        </div>
								    </div>
								    <div class="accordion-group">
								        <div class="accordion-heading pad-inner">
								    	    <a class="accordion-toggle" data-toggle="collapse" data-parent="#accordion-mobility" href="#collapseMobilityReadCsv">
								    	        <i class="icon-plus"></i> Mobility Read CSV
								    	    </a>
								    	</div>
								    	<div id="collapseMobilityReadCsv" class="accordion-body collapse" style="height: 0px; ">
								    	    <div class="accordion-inner pad-inner"  >
								                <form action="/app/mobility/read/csv" method="post" class="well" target="outputframe">
								                    <label><span class="label label-info">required</span> Client</label>
								                    <input type="text" name="client" value="ohmageEasyPost">
								                    <label>Start Date</label>
								                    <input type="text" name="start_date">
								                    <label>End Date</label>
								                    <input type="text" name="end_date">
								                    <label>Username</label>
								                    <input type="text" name="username">
								                    <label>Columns</label>
								                    <input type="text" name="column_list">
								                    <br>
								                    <input type="submit" class="btn" value="Submit">
								                </form>
								            </div>
								        </div>
								    </div>
<<<<<<< HEAD
								    <div class="accordion-group">
								        <div class="accordion-heading pad-inner">
								    	    <a class="accordion-toggle" data-toggle="collapse" data-parent="#accordion-mobility" href="#collapseMobilityReadChunked">
								    	        <i class="icon-plus"></i> Mobility Chunked Read
								    	    </a>
								    	</div>
								    	<div id="collapseMobilityReadChunked" class="accordion-body collapse" style="height: 0px; ">
								    	    <div class="accordion-inner pad-inner"  >
								                <form action="/app/mobility/read/chunked" method="post" class="well" target="outputframe">
								                    <label><span class="label label-info">required</span> Start Date</label>
								                    <input type="text" name="start_date">
								                    <label><span class="label label-info">required</span> End Date</label>
								                    <input type="text" name="end_date">
								                    <label><span class="label label-info">required</span> Client</label>
								                    <input type="text" name="client" value="ohmageEasyPost">
								                    <label>Chunk Minutes</label>
								                    <input type="text" name="chunk_mins">
								                    <br>
								                    <input type="submit" class="btn" value="Submit">
								                </form>
								            </div>
								        </div>
								    </div>
								    <div class="accordion-group">
                                        <div class="accordion-heading pad-inner">
                                            <a class="accordion-toggle" data-toggle="collapse" data-parent="#accordion-mobility" href="#collapseMobilityUpdate">
                                                <i class="icon-plus"></i> Mobility Update
                                            </a>
                                        </div>
                                        <div id="collapseMobilityUpdate" class="accordion-body collapse" style="height: 0px; ">
                                            <div class="accordion-inner pad-inner"  >
                                                <form action="/app/mobility/update" method="post" class="well" target="outputframe">
                                                    <label><span class="label label-info">required</span> Token</label>
                                                    <input type="text" name="auth_token">
                                                    <label><span class="label label-info">required</span> Client</label>
                                                    <input type="text" name="client" value="ohmageEasyPost">
                                                    <label><span class="label label-info">required</span> Mobility ID</label>
                                                    <input type="text" name="mobility_id">
                                                    <label>Privacy State</label>
                                                    <input type="text" name="privacy_state">
=======
                                    <div class="accordion-group">
                                        <div class="accordion-heading pad-inner">
                                            <a class="accordion-toggle" data-toggle="collapse" data-parent="#accordion-mobility" href="#collapseMobilityReadChunked">
                                                <i class="icon-plus"></i> Mobility Chunked Read
                                            </a>
                                        </div>
                                        <div id="collapseMobilityReadChunked" class="accordion-body collapse" style="height: 0px; ">
                                            <div class="accordion-inner pad-inner"  >
                                                <form action="/app/mobility/read/chunked" method="post" class="well" target="outputframe">
                                                    <label><span class="label label-info">required</span> Start Date</label>
                                                    <input type="text" name="start_date">
                                                    <label><span class="label label-info">required</span> End Date</label>
                                                    <input type="text" name="end_date">
                                                    <label><span class="label label-info">required</span> Client</label>
                                                    <input type="text" name="client" value="ohmageEasyPost">
                                                    <label>Chunk Minutes</label>
                                                    <input type="text" name="chunk_mins">
                                                    <br>
                                                    <input type="submit" class="btn" value="Submit">
                                                </form>
                                            </div>
                                        </div>
                                    </div>
                                    <div class="accordion-group">
                                        <div class="accordion-heading pad-inner">
                                            <a class="accordion-toggle" data-toggle="collapse" data-parent="#accordion-mobility" href="#collapseMobilityAggregateRead">
                                                <i class="icon-plus"></i> Mobility Aggregate Read
                                            </a>
                                        </div>
                                        <div id="collapseMobilityAggregateRead" class="accordion-body collapse" style="height: 0px; ">
                                            <div class="accordion-inner pad-inner"  >
                                                <form action="/app/mobility/aggregate/read" method="post" class="well" target="outputframe">
                                                    <label><span class="label label-info">required</span> Start Date</label>
                                                    <input type="text" name="start_date">
                                                    <label><span class="label label-info">required</span> End Date</label>
                                                    <input type="text" name="end_date">
                                                    <label><span class="label label-info">required</span> Duration</label>
                                                    <input type="text" name="duration">
                                                    <label><span class="label label-info">required</span> Client</label>
                                                    <input type="text" name="client" value="ohmageEasyPost">
                                                    <label>Username</label>
                                                    <input type="text" name="username">
>>>>>>> 33b1dbf9
                                                    <br>
                                                    <input type="submit" class="btn" value="Submit">
                                                </form>
                                            </div>
                                        </div>
                                    </div>
   								</div>
							</div>
						</div>


					    <div class="accordion-group">
    						<div class="accordion-heading">
					    	    <a class="accordion-toggle" data-toggle="collapse" data-parent="#accordion_top" href="#collapseVisualization">
					    	        <button class="btn btn-primary"><i class="icon-plus"></i> Visualization APIs</button>
					    	    </a>
					    	</div>
	    					<div id="collapseVisualization" class="accordion-body collapse" style="height: 0px; ">
	    					    
	    					    <div class="accordion" id="accordion-visualization">
	    					    
								    <div class="accordion-group">
								        <div class="accordion-heading pad-inner">
								    	    <a class="accordion-toggle" data-toggle="collapse" data-parent="#accordion-visualization" href="#collapseSurveyResponseCountViz">
								    	        <i class="icon-plus"></i> Survey Response Count Visualization
								    	    </a>
								    	</div>
								    	<div id="collapseSurveyResponseCountViz" class="accordion-body collapse" style="height: 0px; ">
								    	    <div class="accordion-inner pad-inner"  >
								                <form action="/app/viz/survey_response_count/read" method="post" class="well" target="outputframe">
								                    <label><span class="label label-info">required</span> Width</label>
								                    <input type="text" name="width">
								                    <label><span class="label label-info">required</span> Height</label>
								                    <input type="text" name="height">
								                    <label><span class="label label-info">required</span> Campaign ID</label>
								                    <input type="text" name="campaign_urn">
								                    <label>Start Date</label>
								                    <input type="text" name="start_date">
								                    <label>End Date</label>
								                    <input type="text" name="end_date">
								                    <label>Privacy State</label>
								                    <input type="text" name="privacy_state">
								                    <label>Aggregate</label>
								                    <input type="text" name="aggregate">
								                    <label><span class="label label-info">required</span> Client</label>
								                    <input type="text" name="client" value="ohmageEasyPost">
								                    <br>
								                    <input type="submit" class="btn" value="Submit">
								                </form>
								            </div>
								        </div>
								    </div>
								    <div class="accordion-group">
								        <div class="accordion-heading pad-inner">
								    	    <a class="accordion-toggle" data-toggle="collapse" data-parent="#accordion-visualization" href="#collapseSurveyResponsePrivacyStateViz">
								    	        <i class="icon-plus"></i> Survey Responses Privacy State Visualization
								    	    </a>
								    	</div>
								    	<div id="collapseSurveyResponsePrivacyStateViz" class="accordion-body collapse" style="height: 0px; ">
								    	    <div class="accordion-inner pad-inner"  >
								                <form action="/app/viz/survey_responses_privacy_state/read" method="post" class="well" target="outputframe">
								                    <label><span class="label label-info">required</span> Width</label>
								                    <input type="text" name="width">
								                    <label><span class="label label-info">required</span> Height</label>
								                    <input type="text" name="height">
								                    <label><span class="label label-info">required</span> Campaign ID</label>
								                    <input type="text" name="campaign_urn">
								                    <label>Start Date</label>
								                    <input type="text" name="start_date">
								                    <label>End Date</label>
								                    <input type="text" name="end_date">
								                    <label>Privacy State</label>
								                    <input type="text" name="privacy_state">
								                    <label><span class="label label-info">required</span> Client</label>
								                    <input type="text" name="client" value="ohmageEasyPost" />
								                    <br>
								                    <input type="submit" class="btn" value="Submit">
								                </form>
								            </div>
								        </div>
							        </div>
							        <div class="accordion-group">
							            <div class="accordion-heading pad-inner">
								    	    <a class="accordion-toggle" data-toggle="collapse" data-parent="#accordion-visualization" href="#collapseSurveyResponsePrivacyStateTimeViz">
								    	        <i class="icon-plus"></i> Survey Responses Privacy State Over Time Visualization
								    	    </a>
								    	</div>
								    	<div id="collapseSurveyResponsePrivacyStateTimeViz" class="accordion-body collapse" style="height: 0px; ">
								    	    <div class="accordion-inner pad-inner"  >
								                <form action="/app/viz/survey_responses_privacy_state_time/read" method="post" class="well" target="outputframe">
								                    <label><span class="label label-info">required</span> Width</label>
								                    <input type="text" name="width">
								                    <label><span class="label label-info">required</span> Height</label>
								                    <input type="text" name="height">
								                    <label><span class="label label-info">required</span> Campaign ID</label>
								                    <input type="text" name="campaign_urn">
								                    <label>Start Date</label>
								                    <input type="text" name="start_date">
								                    <label>End Date</label>
								                    <input type="text" name="end_date">
								                    <label>Privacy State</label>
								                    <input type="text" name="privacy_state">
								                    <label>Aggregate</label>
								                    <input type="text" name="aggregate">
								                    <label><span class="label label-info">required</span> Client</label>
								                    <input type="text" name="client" value="ohmageEasyPost">
								                    <br>
								                    <input type="submit" class="btn" value="Submit">
								                </form>
								            </div>
								        </div>
							        </div>
							        <div class="accordion-group">
								        <div class="accordion-heading pad-inner">
								    	    <a class="accordion-toggle" data-toggle="collapse" data-parent="#accordion-visualization" href="#collapseUserTimeSeriesViz">
								    	        <i class="icon-plus"></i> User Timeseries Visualization
								    	    </a>
								    	</div>
								    	<div id="collapseUserTimeSeriesViz" class="accordion-body collapse" style="height: 0px; ">
								    	    <div class="accordion-inner pad-inner"  >
								                <form action="/app/viz/user_timeseries/read" method="post" class="well" target="outputframe">
								                    <label><span class="label label-info">required</span> Width</label>
								                    <input type="text" name="width">
								                    <label><span class="label label-info">required</span> Height</label>
								                    <input type="text" name="height">
								                    <label><span class="label label-info">required</span> Campaign ID</label>
								                    <input type="text" name="campaign_urn">
								                    <label>Start Date</label>
								                    <input type="text" name="start_date">
								                    <label>End Date</label>
								                    <input type="text" name="end_date">
								                    <label>Privacy State</label>
								                    <input type="text" name="privacy_state">
								                    <label><span class="label label-info">required</span> Client</label>
								                    <input type="text" name="client" value="ohmageEasyPost">
								                    <label><span class="label label-info">required</span> Prompt ID</label>
								                    <input type="text" name="prompt_id">
								                    <label><span class="label label-info">required</span> User</label>
								                    <input type="text" name="user">
								                    <br>
								                    <input type="submit" class="btn" value="Submit">
								                </form>
								            </div>
								        </div>
							        </div>
							        <div class="accordion-group">
								        <div class="accordion-heading pad-inner">
								    	    <a class="accordion-toggle" data-toggle="collapse" data-parent="#accordion-visualization" href="#collapsePromptTimeSeriesViz">
								    	        <i class="icon-plus"></i> Prompt Timeseries Visualization
								    	    </a>
								    	</div>
								    	<div id="collapsePromptTimeSeriesViz" class="accordion-body collapse" style="height: 0px; ">
								    	    <div class="accordion-inner pad-inner"  >
								                <form action="/app/viz/prompt_timeseries/read" method="post" class="well" target="outputframe">
								                    <label><span class="label label-info">required</span> Width</label>
								                    <input type="text" name="width">
								                    <label><span class="label label-info">required</span> Height</label>
								                    <input type="text" name="height">
								                    <label><span class="label label-info">required</span> Campaign ID</label>
								                    <input type="text" name="campaign_urn">
								                    <label>Start Date</label>
								                    <input type="text" name="start_date">
								                    <label>End Date</label> 
								                    <input type="text" name="end_date">
								                    <label>Privacy State</label>
								                    <input type="text" name="privacy_state">
								                    <label>Aggregate</label>
								                    <input type="text" name="aggregate">
								                    <label><span class="label label-info">required</span> Client</label>
								                    <input type="text" name="client" value="ohmageEasyPost">
								                    <label><span class="label label-info">required</span> Prompt ID</label>
								                    <input type="text" name="prompt_id">
								                    <br>
								                    <input type="submit" class="btn" value="Submit">
								                </form>
								            </div>
								        </div>
							        </div>
							        <div class="accordion-group">
								        <div class="accordion-heading pad-inner">
								    	    <a class="accordion-toggle" data-toggle="collapse" data-parent="#accordion-visualization" href="#collapsePromptDistributionViz">
								    	        <i class="icon-plus"></i> Prompt Distribution Visualization
								    	    </a>
								    	</div>
								    	<div id="collapsePromptDistributionViz" class="accordion-body collapse" style="height: 0px; ">
								    	    <div class="accordion-inner pad-inner"  >
								                <form action="/app/viz/prompt_distribution/read" method="post" class="well" target="outputframe">
								                    <label><span class="label label-info">required</span> Width</label>
								                    <input type="text" name="width">
								                    <label><span class="label label-info">required</span> Height</label>
								                    <input type="text" name="height">
								                    <label><span class="label label-info">required</span> Campaign ID</label>
								                    <input type="text" name="campaign_urn">
								                    <label>Start Date</label>
								                    <input type="text" name="start_date">
								                    <label>End Date</label>
								                    <input type="text" name="end_date">
								                    <label>Privacy State</label>
								                    <input type="text" name="privacy_state">
								                    <label><span class="label label-info">required</span> Client</label>
								                    <input type="text" name="client" value="ohmageEasyPost">
								                    <label><span class="label label-info">required</span> Prompt ID</label>
								                    <input type="text" name="prompt_id">
								                    <br>
								                    <input type="submit" class="btn" value="Submit">
								                </form>
								            </div>
								        </div>
							        </div>
							        <div class="accordion-group">
								        <div class="accordion-heading pad-inner">
								    	    <a class="accordion-toggle" data-toggle="collapse" data-parent="#accordion-visualization" href="#collapseScatterPlotViz">
								    	        <i class="icon-plus"></i> Scatter Plot Visualization
								    	    </a>
								    	</div>
								    	<div id="collapseScatterPlotViz" class="accordion-body collapse" style="height: 0px; ">
								    	    <div class="accordion-inner pad-inner"  >
								                <form action="/app/viz/scatter_plot/read" method="post" class="well" target="outputframe">
								                    <label><span class="label label-info">required</span> Width</label>
								                    <input type="text" name="width">
								                    <label><span class="label label-info">required</span> Height</label>
								                    <input type="text" name="height">
								                    <label><span class="label label-info">required</span> Campaign ID</label>
								                    <input type="text" name="campaign_urn">
								                    <label>Start Date</label>
								                    <input type="text" name="start_date">
								                    <label>End Date</label>
								                    <input type="text" name="end_date">
								                    <label>Privacy State</label>
								                    <input type="text" name="privacy_state">
								                    <label><span class="label label-info">required</span> Client</label>
								                    <input type="text" name="client" value="ohmageEasyPost">
								                    <label><span class="label label-info">required</span> Prompt ID</label>
								                    <input type="text" name="prompt_id">
								                    <label><span class="label label-info">required</span> Prompt2 ID</label>
								                    <input type="text" name="prompt2_id">
								                    <br>
								                    <input type="submit" class="btn" value="Submit">
								                </form>
								            </div>
								        </div>
							        </div>
							        <div class="accordion-group">
								        <div class="accordion-heading pad-inner">
								    	    <a class="accordion-toggle" data-toggle="collapse" data-parent="#accordion-visualization" href="#collapse2DDensityViz">
								    	        <i class="icon-plus"></i> 2D Density Visualization
								    	    </a>
								    	</div>
								    	<div id="collapse2DDensityViz" class="accordion-body collapse" style="height: 0px; ">
								    	    <div class="accordion-inner pad-inner"  >
								                <form action="/app/viz/2d_density/read" method="post" class="well" target="outputframe">
								                    <label><span class="label label-info">required</span> Width</label>
								                    <input type="text" name="width">
								                    <label><span class="label label-info">required</span> Height</label>
								                    <input type="text" name="height">
								                    <label><span class="label label-info">required</span> Campaign ID</label>
								                    <input type="text" name="campaign_urn">
								                    <label>Start Date</label>
								                    <input type="text" name="start_date">
								                    <label>End Date</label>
								                    <input type="text" name="end_date">
								                    <label>Privacy State</label>
								                    <input type="text" name="privacy_state">
								                    <label><span class="label label-info">required</span> Client</label>
								                    <input type="text" name="client" value="ohmageEasyPost">
								                    <label><span class="label label-info">required</span> Prompt ID</label>
								                    <input type="text" name="prompt_id">
								                    <label><span class="label label-info">required</span> Prompt2 ID</label>
								                    <input type="text" name="prompt2_id">
								                    <br>
								                    <input type="submit" class="btn" value="Submit">
								                </form>
								            </div>
								        </div>
							        </div>
	    					    </div>
    					    </div>
   					    </div>

				        
					    <div class="accordion-group">
    						<div class="accordion-heading">
					    	    <a class="accordion-toggle" data-toggle="collapse" data-parent="#accordion_top" href="#collapseAnnotation">
					    	        <button class="btn btn-primary"><i class="icon-plus"></i> Annotation APIs</button>
					    	    </a>
					    	</div>
	    					<div id="collapseAnnotation" class="accordion-body collapse" style="height: 0px; ">
	    					    
	    					    <div class="accordion" id="accordion-annotation">
	    					    
							        <div class="accordion-group">
								        <div class="accordion-heading pad-inner">
								    	    <a class="accordion-toggle" data-toggle="collapse" data-parent="#accordion-annotation" href="#collapseAnnotationSurveyResponseCreate">
								    	        <i class="icon-plus"></i> Create Survey Response Annotation
								    	    </a>
								    	</div>
								    	<div id="collapseAnnotationSurveyResponseCreate" class="accordion-body collapse" style="height: 0px; ">
								    	    <div class="accordion-inner pad-inner"  >
								                <form action="/app/annotation/survey_response/create" method="post" class="well" target="outputframe">
								                    <label><span class="label label-info">required</span> Auth Token</label>
								                    <input type="text" name="auth_token">
								                    <label><span class="label label-info">required</span> Client</label>
								                    <input type="text" name="client" value="ohmageEasyPost">
								                    <label><span class="label label-info">required</span> Survey ID</label>
								                    <input type="text" name="survey_id">
								                    <label><span class="label label-info">required</span> Time</label>
								                    <input type="text" name="time" value="0">
								                    <label><span class="label label-info">required</span> Timezone</label>
								                    <input type="text" name="timezone" value="America/Los_Angeles">
								                    <label><span class="label label-info">required</span> Annotation Text</label>
								                    <input type="text" name="annotation">
								                    <br>
								                    <input type="submit" class="btn" value="Submit">
								                </form>
								            </div>
								        </div>
							        </div>
							        <div class="accordion-group">
								        <div class="accordion-heading pad-inner">
								    	    <a class="accordion-toggle" data-toggle="collapse" data-parent="#accordion-annotation" href="#collapseAnnotationSurveyResponseRead">
								    	        <i class="icon-plus"></i> Read Survey Response Annotation
								    	    </a>
								    	</div>
								    	<div id="collapseAnnotationSurveyResponseRead" class="accordion-body collapse" style="height: 0px; ">
								    	    <div class="accordion-inner pad-inner"  >
								                <form action="/app/annotation/survey_response/read" method="post" class="well" target="outputframe">
								                    <label><span class="label label-info">required</span> Auth Token</label>
								                    <input type="text" name="auth_token">
								                    <label><span class="label label-info">required</span> Client</label>
								                    <input type="text" name="client" value="ohmageEasyPost">
								                    <label><span class="label label-info">required</span> Survey ID</label>
								                    <input type="text" name="survey_id">
								                    <br>
								                    <input type="submit" class="btn" value="Submit">
								                </form>
								            </div>
								        </div>
							        </div>
							        <div class="accordion-group">
								        <div class="accordion-heading pad-inner">
								    	    <a class="accordion-toggle" data-toggle="collapse" data-parent="#accordion-annotation" href="#collapseAnnotationPromptResponseCreate">
								    	        <i class="icon-plus"></i> Create Prompt Response Annotation
								    	    </a>
								    	</div>
								    	<div id="collapseAnnotationPromptResponseCreate" class="accordion-body collapse" style="height: 0px; ">
								    	    <div class="accordion-inner pad-inner"  >
								                <form action="/app/annotation/prompt_response/create" method="post" class="well" target="outputframe">
								                    <label><span class="label label-info">required</span> Auth Token</label>
								                    <input type="text" name="auth_token">
								                    <label><span class="label label-info">required</span> Client</label>
								                    <input type="text" name="client" value="ohmageEasyPost">
								                    <label><span class="label label-info">required</span> Survey ID</label>
								                    <input type="text" name="survey_id">
								                    <label><span class="label label-info">required</span> Prompt ID</label>
								                    <input type="text" name="prompt_id">
								                    <label>Repeatable Set ID</label>
								                    <input type="text" name="repeatable_set_id">
								                    <label>Repeatable Set Iteration</label>
								                    <input type="text" name="repeatable_set_iteration">
								                    <label><span class="label label-info">required</span> Time</label>
								                    <input type="text" name="time" value="0">
								                    <label><span class="label label-info">required</span> Timezone</label>
								                    <input type="text" name="timezone" value="America/Los_Angeles">
								                    <label><span class="label label-info">required</span> Annotation Text</label>
								                    <input type="text" name="annotation">
								                    <br>
								                    <input type="submit" class="btn" value="Submit">
								                </form>
								            </div>
								        </div>
									</div>
									<div class="accordion-group">
								        <div class="accordion-heading pad-inner">
								    	    <a class="accordion-toggle" data-toggle="collapse" data-parent="#accordion-annotation" href="#collapseAnnotationPromptResponseRead">
								    	        <i class="icon-plus"></i> Read Prompt Response Annotation
								    	    </a>
								    	</div>
								    	<div id="collapseAnnotationPromptResponseRead" class="accordion-body collapse" style="height: 0px; ">
								    	    <div class="accordion-inner pad-inner"  >
								                <form action="/app/annotation/prompt_response/read" method="post" class="well" target="outputframe">
								                    <label><span class="label label-info">required</span> Auth Token</label>
								                    <input type="text" name="auth_token">
								                    <label><span class="label label-info">required</span> Client</label>
								                    <input type="text" name="client" value="ohmageEasyPost">
								                    <label><span class="label label-info">required</span> Survey ID</label>
								                    <input type="text" name="survey_id">
								                    <label><span class="label label-info">required</span> Prompt ID</label>
								                    <input type="text" name="prompt_id">
								                    <label>Repeatable Set ID</label>
								                    <input type="text" name="repeatable_set_id">
								                    <label>Repeatable Set Iteration</label>
								                    <input type="text" name="repeatable_set_iteration">
								                    <br>
								                    <input type="submit" class="btn" value="Submit">
								                </form>
								            </div>
								        </div>
							        </div>
							        <div class="accordion-group">
								        <div class="accordion-heading pad-inner">
								    	    <a class="accordion-toggle" data-toggle="collapse" data-parent="#accordion-annotation" href="#collapseAnnotationUpdate">
								    	        <i class="icon-plus"></i> Annotation Update
								    	    </a>
								    	</div>
								    	<div id="collapseAnnotationUpdate" class="accordion-body collapse" style="height: 0px; ">
								    	    <div class="accordion-inner pad-inner"  >
								                <form action="/app/annotation/update" method="post" class="well" target="outputframe">
								                    <label><span class="label label-info">required</span> Auth Token</label>
								                    <input type="text" name="auth_token">
								                    <label><span class="label label-info">required</span> Client</label>
								                    <input type="text" name="client" value="ohmageEasyPost">
								                    <label><span class="label label-info">required</span> Annotation ID</label>
								                    <input type="text" name="annotation_id">
								                    <label><span class="label label-info">required</span> Time</label>
								                    <input type="text" name="time" value="0">
								                    <label><span class="label label-info">required</span> Timezone</label>
								                    <input type="text" name="timezone" value="America/Los_Angeles">
								                    <label><span class="label label-info">required</span> Annotation Text</label>
								                    <input type="text" name="annotation" />
								                    <input type="submit" class="btn" value="Submit">
								                </form>
								            </div>
								        </div>
								    </div>
								    <div class="accordion-group">
								        <div class="accordion-heading pad-inner">
								    	    <a class="accordion-toggle" data-toggle="collapse" data-parent="#accordion-annotation" href="#collapseAnnotationDelete">
								    	        <i class="icon-plus"></i> Annotation Delete
								    	    </a>
								    	</div>
								    	<div id="collapseAnnotationDelete" class="accordion-body collapse" style="height: 0px; ">
								    	    <div class="accordion-inner pad-inner"  >
								                <form action="/app/annotation/delete" method="post" class="well" target="outputframe">
								                    <label><span class="label label-info">required</span> Auth Token</label>
								                    <input type="text" name="auth_token">
								                    <label><span class="label label-info">required</span> Client</label>
								                    <input type="text" name="client" value="ohmageEasyPost">
								                    <label><span class="label label-info">required</span> Annotation ID</label>
								                    <input type="text" name="annotation_id">
								                    <br>
								                    <input type="submit" class="btn" value="Submit">
								                </form>
								            </div>
								        </div>
								    </div>
    						    </div>
    					    </div>
   					    </div>
   					    
			    	</div> <!--  end top-level accordion -->

		    	</div> <!--  end colspan -->
		     
	        	<div class="span5 columns">		
			    	
			    	<!-- 
			    		Enable to use Jeroen's Resttesttest style of debugging
			    	
			    	<div id="errordiv" > </div>
		            
		            <div id="cookiediv" class="well">
		     
		     	        <legend> Local Cookies </legend>
		     	 
		     	        <table class="table table-bordered">
			     	        <tbody id="cookietablebody">  </tbody>
		     	        </table>
		
				        <div id="cookiewarningdiv">	</div>
				     </div>
				     
		             <div id="ajaxoutput">
		                    <pre id="statuspre">0</pre> 
		                    <pre class="pre-scrollable prettyprint linenums" id="outputpre"></pre>
		                    <pre class="pre-scrollable prettyprint linenums" id="headerpre"></pre>
		             </div>
		      		 -->
		      		
		      		
		            <iframe id="outputframe" style="width: 100%; height: 100%; "></iframe>
	                
	                
	       	 	</div> <!--  end colspan -->
	    	</div> <!-- end row -->
        </div> <!-- end container -->
    </body>
</html><|MERGE_RESOLUTION|>--- conflicted
+++ resolved
@@ -1367,7 +1367,6 @@
 								            </div>
 								        </div>
 								    </div>
-<<<<<<< HEAD
 								    <div class="accordion-group">
 								        <div class="accordion-heading pad-inner">
 								    	    <a class="accordion-toggle" data-toggle="collapse" data-parent="#accordion-mobility" href="#collapseMobilityReadChunked">
@@ -1408,24 +1407,6 @@
                                                     <input type="text" name="mobility_id">
                                                     <label>Privacy State</label>
                                                     <input type="text" name="privacy_state">
-=======
-                                    <div class="accordion-group">
-                                        <div class="accordion-heading pad-inner">
-                                            <a class="accordion-toggle" data-toggle="collapse" data-parent="#accordion-mobility" href="#collapseMobilityReadChunked">
-                                                <i class="icon-plus"></i> Mobility Chunked Read
-                                            </a>
-                                        </div>
-                                        <div id="collapseMobilityReadChunked" class="accordion-body collapse" style="height: 0px; ">
-                                            <div class="accordion-inner pad-inner"  >
-                                                <form action="/app/mobility/read/chunked" method="post" class="well" target="outputframe">
-                                                    <label><span class="label label-info">required</span> Start Date</label>
-                                                    <input type="text" name="start_date">
-                                                    <label><span class="label label-info">required</span> End Date</label>
-                                                    <input type="text" name="end_date">
-                                                    <label><span class="label label-info">required</span> Client</label>
-                                                    <input type="text" name="client" value="ohmageEasyPost">
-                                                    <label>Chunk Minutes</label>
-                                                    <input type="text" name="chunk_mins">
                                                     <br>
                                                     <input type="submit" class="btn" value="Submit">
                                                 </form>
@@ -1451,7 +1432,6 @@
                                                     <input type="text" name="client" value="ohmageEasyPost">
                                                     <label>Username</label>
                                                     <input type="text" name="username">
->>>>>>> 33b1dbf9
                                                     <br>
                                                     <input type="submit" class="btn" value="Submit">
                                                 </form>
