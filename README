This is the ohmage server project developed at CENS (http://research.cens.ucla.edu/ http://ohmage.org).

ohmage is a platform for creating, capturing and visualizing configurable mobile phone data streams.

ohmage server is the reference DSU (data storage unit) for Open mHealth. (http://openmhealth.org/)

<<<<<<< HEAD
For more details or questions, you can check out our wiki or contact selsky@cens.ucla.edu.


=======
For more details or if you have questions, you can check out our wiki or contact selsky@cens.ucla.edu.
>>>>>>> 5863761e
<|MERGE_RESOLUTION|>--- conflicted
+++ resolved
@@ -4,10 +4,4 @@
 
 ohmage server is the reference DSU (data storage unit) for Open mHealth. (http://openmhealth.org/)
 
-<<<<<<< HEAD
-For more details or questions, you can check out our wiki or contact selsky@cens.ucla.edu.
-
-
-=======
 For more details or if you have questions, you can check out our wiki or contact selsky@cens.ucla.edu.
->>>>>>> 5863761e
