--- conflicted
+++ resolved
@@ -39,12 +39,8 @@
 INSERT INTO preference VALUES 
     ('recaptcha_public_key', ''),
     ('recaptcha_private_key', ''),
-<<<<<<< HEAD
-    ('self_registration_allowed', '');
+    ('self_registration_allowed', 'false');
     
 -- The key in the classifier JSON for Mobility points for the N95 variance has
 -- been changed from "N95Variance" to "n95variance".
-UPDATE mobility_extended SET features=REPLACE(features, 'N95Variance', 'n95variance');
-=======
-    ('self_registration_allowed', 'false');
->>>>>>> dd6af1e2
+UPDATE mobility_extended SET features=REPLACE(features, 'N95Variance', 'n95variance');