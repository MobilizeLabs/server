--- conflicted
+++ resolved
@@ -25,18 +25,15 @@
 ALTER TABLE survey_response DROP KEY user_id;
 ALTER TABLE survey_response DROP KEY campaign_id;
 
-<<<<<<< HEAD
 -- Add audit timestamps to the user table.
 ALTER TABLE user ADD COLUMN last_modified_timestamp 
     TIMESTAMP DEFAULT now() ON UPDATE now();
 ALTER TABLE user_personal ADD COLUMN last_modified_timestamp 
     TIMESTAMP DEFAULT now() ON UPDATE now();
-=======
+
 -- Point the image and document directories to the /opt/ohmage subtree 
 UPDATE preference SET p_value = '/opt/ohmage/userdata/documents' 
 	WHERE p_key = 'document_directory'; 
 
 UPDATE preference SET p_value = '/opt/ohmage/userdata/images' 
-	WHERE p_key = 'image_directory'; 
-    
->>>>>>> ee41b2b5
+	WHERE p_key = 'image_directory';