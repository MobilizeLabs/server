--- conflicted
+++ resolved
@@ -108,11 +108,7 @@
   campaign_id int unsigned NOT NULL,
   user_role_id tinyint unsigned NOT NULL,
   PRIMARY KEY (id),
-<<<<<<< HEAD
-  UNIQUE (user_id, campaign_id, user_role_id)
-=======
   UNIQUE (user_id, campaign_id, user_role_id),
->>>>>>> 64c62a72
   CONSTRAINT FOREIGN KEY (user_id) REFERENCES user (id) ON DELETE CASCADE ON UPDATE CASCADE,
   CONSTRAINT FOREIGN KEY (campaign_id) REFERENCES campaign (id) ON DELETE CASCADE ON UPDATE CASCADE,
   CONSTRAINT FOREIGN KEY (user_role_id) REFERENCES user_role (id) ON DELETE CASCADE ON UPDATE CASCADE
