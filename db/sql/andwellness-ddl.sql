--- conflicted
+++ resolved
@@ -316,7 +316,6 @@
   p_key varchar(50) NOT NULL,
   p_value varchar(255) NOT NULL,
   UNIQUE (p_key, p_value)
-<<<<<<< HEAD
 ) ENGINE=InnoDB DEFAULT CHARSET=utf8;
 
 -- --------------------------------------------------------------------
@@ -344,14 +343,16 @@
 -- --------------------------------------------------------------------
 CREATE TABLE document (
   id int unsigned NOT NULL auto_increment,
-  urn varchar(255) NOT NULL,
+  uuid char(36) NOT NULL,
   name varchar(255) NOT NULL,
   description text,
+  extension varchar(50),
   url text NOT NULL,
+  size int unsigned NOT NULL,
   privacy_state_id int unsigned NOT NULL,
   last_modified_timestamp timestamp default current_timestamp on update current_timestamp,
   PRIMARY KEY (id),
-  UNIQUE (urn),
+  UNIQUE (uuid),
   CONSTRAINT FOREIGN KEY (privacy_state_id) REFERENCES document_privacy_state (id) ON DELETE CASCADE ON UPDATE CASCADE
 ) ENGINE=InnoDB DEFAULT CHARSET=utf8;
 
@@ -409,6 +410,4 @@
   UNIQUE (document_id),
   CONSTRAINT FOREIGN KEY (document_id) REFERENCES document (id) ON DELETE CASCADE ON UPDATE CASCADE,
   CONSTRAINT FOREIGN KEY (user_id) REFERENCES user (id) ON DELETE CASCADE ON UPDATE CASCADE
-=======
->>>>>>> 855e3fc1
 ) ENGINE=InnoDB DEFAULT CHARSET=utf8;