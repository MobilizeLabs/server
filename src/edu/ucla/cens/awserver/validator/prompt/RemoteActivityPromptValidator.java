--- conflicted
+++ resolved
@@ -60,12 +60,6 @@
 		
 		// Get the minimum number of times that they were required to run it 
 		// and ensure that they ran it at least that many times.
-<<<<<<< HEAD
-		int minRuns = Integer.parseInt(prompt.getProperties().get("minRuns").getLabel());
-		if(responseJsonArray.length() < minRuns) {
-			_logger.info("Not enough runs of the remote Activity. The XML requires " + minRuns + ", but we only received " + responseJsonArray.length() + ".");
-			return false;
-=======
 		// FIXME: Remove try-catch once min_runs has become required.
 		if(prompt.getProperties().containsKey("min_runs")) {
 			int minRuns = Integer.parseInt(prompt.getProperties().get("min_runs").getLabel());
@@ -76,7 +70,6 @@
 		}
 		else {
 			_logger.warn("Need to make the 'min_runs' property exist in all campaigns.");
->>>>>>> 6123d19e
 		}
 		
 		// For each of the individual runs,
