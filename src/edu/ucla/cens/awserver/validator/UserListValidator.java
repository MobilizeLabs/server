--- conflicted
+++ resolved
@@ -33,26 +33,14 @@
 	 */
 	public boolean validate(AwRequest awRequest) {
 		_logger.info("validating user list for key: " + _key);
-		
-<<<<<<< HEAD
-		if(! (awRequest instanceof SurveyResponseReadAwRequest)) { // lame
-			throw new ValidatorException("awRequest is not a NewDataPointQueryAwRequest: " + awRequest.getClass());
-		}
-		
-		String userListString = ((SurveyResponseReadAwRequest) awRequest).getUserListString();
-		
-		// _logger.info(userListString);
-		
-		if(StringUtils.isEmptyOrWhitespaceOnly(userListString)) {
-=======
-		if(awRequest instanceof NewDataPointQueryAwRequest) { // lame
+
+		if(awRequest instanceof SurveyResponseReadAwRequest) { // lame
 			// TODO: As a quick fix, I (John) moved this into the if statement
 			// and implemented a request-agnostic version in the if portion.
 			// Once NewDataPointQueryAwRequest has been modified to use the
 			// new toValidate map, this whole section can be removed, and it
 			// *should* just work out-of-the-box.
-			String userListString = ((NewDataPointQueryAwRequest) awRequest).getUserListString();
->>>>>>> 3fd65b23
+			String userListString = ((SurveyResponseReadAwRequest) awRequest).getUserListString();
 			
 			// _logger.info(userListString);
 			
