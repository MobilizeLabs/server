package edu.ucla.cens.awserver.dao;

import java.io.IOException;
import java.io.StringReader;
import java.security.InvalidParameterException;
import java.sql.ResultSet;
import java.sql.SQLException;
import java.util.Calendar;
import java.util.List;
import java.util.ListIterator;

import javax.sql.DataSource;

import nu.xom.Builder;
import nu.xom.Document;
import nu.xom.Element;
import nu.xom.ParsingException;
import nu.xom.ValidityException;

import org.apache.log4j.Logger;
import org.springframework.jdbc.core.RowMapper;
import org.springframework.jdbc.core.SingleColumnRowMapper;
import org.springframework.jdbc.datasource.DataSourceTransactionManager;
import org.springframework.transaction.PlatformTransactionManager;
import org.springframework.transaction.TransactionException;
import org.springframework.transaction.TransactionStatus;
import org.springframework.transaction.support.DefaultTransactionDefinition;

import edu.ucla.cens.awserver.cache.CampaignPrivacyStateCache;
import edu.ucla.cens.awserver.cache.CampaignRoleCache;
import edu.ucla.cens.awserver.cache.CampaignRunningStateCache;
import edu.ucla.cens.awserver.cache.ClassRoleCache;
import edu.ucla.cens.awserver.request.AwRequest;
import edu.ucla.cens.awserver.request.InputKeys;

/**
 * Adds the campaign to the database.
 * 
 * @author John Jenkins
 */
public class CampaignCreationDao extends AbstractDao {
	private static Logger _logger = Logger.getLogger(CampaignCreationDao.class);
	
	private static final String SQL_GET_CAMPAIGN_ID = "SELECT id " +
<<<<<<< HEAD
														  "FROM campaign " +
														  "WHERE urn = ?";
=======
													  "FROM campaign " +
													  "WHERE urn=?";
>>>>>>> 0e686299

	private static final String SQL_GET_CLASS_ID = "SELECT id " +
												   "FROM class " +
												   "WHERE urn = ?";
	
	private static final String SQL_GET_USER_ID = "SELECT id " +
												  "FROM user " +
												  "WHERE login_id = ?";
	
	private static final String SQL_GET_CAMPAIGN_CLASS_ID = "SELECT id " +
															"FROM campaign_class cc " +
															"WHERE campaign_id = ? " +
															"AND class_id = ?";
	
	private static final String SQL_GET_USERS_FROM_CLASS = "SELECT user_id, user_class_role_id " +
	  													   "FROM user_class " +
	  													   "WHERE class_id = ?";
	
	private static final String SQL_GET_CAMPAIGN_CLASS_DEFAULT_ROLES = "SELECT user_role_id " +
																	   "FROM campaign_class_default_role " +
																	   "WHERE campaign_class_id = ? " +
																	   "AND user_class_role_id = ?";
	
	private static final String SQL_INSERT_CAMPAIGN = "INSERT INTO campaign(description, xml, running_state_id, privacy_state_id, name, urn, creation_timestamp) " +
											 		  "VALUES (?,?,?,?,?,?,?)";
	
	private static final String SQL_INSERT_CAMPAIGN_CLASS = "INSERT INTO campaign_class(campaign_id, class_id) " +
															"VALUES (?,?)";
	
	private static final String SQL_INSERT_CAMPAIGN_CLASS_DEFAULT_ROLE = "INSERT INTO campaign_class_default_role(campaign_class_id, user_class_role_id, user_role_id) " +
																		 "VALUES (?,?,?)";
	
	private static final String SQL_INSERT_USER_ROLE_CAMPAIGN = "INSERT INTO user_role_campaign(user_id, campaign_id, user_role_id) " +
																"VALUES (?,?,?)";
	
	/**
	 * A private inner class for the purposes of retrieving the user id and
	 * IDs when querying the users in a class.
	 * 
	 * @author John Jenkins
	 */
	private class UserAndRole {
		public int _userId;
		public int _roleId;
		
		UserAndRole(int userId, int roleId) {
			_userId = userId;
			_roleId = roleId;
		}
	}
	
	/**
	 * Creates a basic DAO.
	 * 
	 * @param dataSource The DataSource that we will run our queries against.
	 */
	public CampaignCreationDao(DataSource dataSource) {
		super(dataSource);
	}

	/**
	 * Adds the campaign to the database, connects the classes to the
	 * campaign, and sets the currently logged in user as the creator.
	 */
	@Override
	public void execute(AwRequest awRequest) {
		_logger.info("Inserting campaign into the database.");
		
		// Note: This function is a bear, but I tried to document it well and
		// give it a nice flow. May need refactoring if major changes are to
		// be made.
		
		String campaignXml;
		try {
			campaignXml = (String) awRequest.getToProcessValue(InputKeys.XML);
		}
		catch(IllegalArgumentException e) {
			throw new DataAccessException(e);
		}
		
		// Now use XOM to retrieve a Document and a root node for further processing. XOM is used because it has a 
		// very simple XPath API	
		Builder builder = new Builder();
		Document document;
		try {
			document = builder.build(new StringReader(campaignXml));
		} catch (IOException e) {
			// The XML should already have been validated, so this should
			// never happen.
			_logger.error("Unable to read XML.", e);
			throw new DataAccessException("XML was unreadable.");
		} catch (ValidityException e) {
			// The XML should already have been validated, so this should
			// never happen.
			_logger.error("Invalid XML.", e);
			throw new DataAccessException("XML was invalid.");
		} catch (ParsingException e) {
			// The XML should already have been validated, so this should
			// never happen.
			_logger.error("Unparcelable XML.", e);
			throw new DataAccessException("XML was unparcelable.");
		}
		
		Element root = document.getRootElement();
		String campaignUrn = root.query("/campaign/campaignUrn").get(0).getValue();
		String campaignName = root.query("/campaign/campaignName").get(0).getValue();
		
		Calendar now = Calendar.getInstance();
		String nowFormatted = now.get(Calendar.YEAR) + "-" + now.get(Calendar.MONTH) + "-" + now.get(Calendar.DAY_OF_MONTH) + " " +
							  now.get(Calendar.HOUR_OF_DAY) + ":" + now.get(Calendar.MINUTE) + ":" + now.get(Calendar.SECOND);
	
		DefaultTransactionDefinition def = new DefaultTransactionDefinition();
		def.setName("Campaign creation and user/class hookups.");
		
		try {
			PlatformTransactionManager transactionManager = new DataSourceTransactionManager(getDataSource());
			TransactionStatus status = transactionManager.getTransaction(def); 
		
			try {
				getJdbcTemplate().update(SQL_INSERT_CAMPAIGN, 
										 new Object[] { ((awRequest.existsInToProcess(InputKeys.DESCRIPTION)) ? awRequest.getToProcessValue(InputKeys.DESCRIPTION) : "" ), 
										 				awRequest.getToProcessValue(InputKeys.XML), 
										 				CampaignRunningStateCache.lookup((String) awRequest.getToProcessValue(InputKeys.RUNNING_STATE)), 
										 				CampaignPrivacyStateCache.lookup((String) awRequest.getToProcessValue(InputKeys.PRIVACY_STATE)), 
										 				campaignName,
										 				campaignUrn,
										 				nowFormatted});
			}
			catch(org.springframework.dao.DataAccessException dae) {
				_logger.error("Error executing SQL '" + SQL_INSERT_CAMPAIGN + "' with parameters: " +
							  ((awRequest.existsInToProcess(InputKeys.DESCRIPTION)) ? awRequest.getToProcessValue(InputKeys.DESCRIPTION) : "" ) + ", " + 
							  awRequest.getToProcessValue(InputKeys.XML) + ", " +
							  awRequest.getToProcessValue(InputKeys.RUNNING_STATE) + ", " +
							  awRequest.getToProcessValue(InputKeys.PRIVACY_STATE) + ", " +
							  campaignName + ", " +
							  campaignUrn + ", " +
							  nowFormatted, dae);
				transactionManager.rollback(status);
				throw new DataAccessException(dae);
			}
			catch(InvalidParameterException e) {
				transactionManager.rollback(status);
				throw new DataAccessException("Unknown running or privacy state in the cache.", e);
			}
			catch(IllegalArgumentException e) {
				transactionManager.rollback(status);
				throw new DataAccessException("Missing parameter in the toProcess map.", e);
			}
			
			// Get campaign ID.
			int campaignId;
			try {
				campaignId = getJdbcTemplate().queryForInt(SQL_GET_CAMPAIGN_ID, new Object[] { campaignUrn });
			}
			catch(org.springframework.dao.DataAccessException dae) {
				_logger.error("Error executing SQL '" + SQL_GET_CAMPAIGN_ID + "' with parameter: " + campaignUrn, dae);
				transactionManager.rollback(status);
				throw new DataAccessException(dae);
			}
			
			// Get the campaign role supervisor's ID.
			int supervisorId;
			try {
				supervisorId = CampaignRoleCache.lookup(CampaignRoleCache.ROLE_SUPERVISOR);
			}
			catch(InvalidParameterException e) {
				_logger.error("The cache doesn't know about known role " + CampaignRoleCache.ROLE_SUPERVISOR, e);
				throw new DataAccessException(e);
			}
			
			// Get the campaign role analyst's ID.
			int analystId;
			try {
				analystId = CampaignRoleCache.lookup(CampaignRoleCache.ROLE_ANALYST);
			}
			catch(InvalidParameterException e) {
				_logger.error("The cache doesn't know about known role " + CampaignRoleCache.ROLE_ANALYST, e);
				throw new DataAccessException(e);
			}
			
			// Get the campaign role author's ID.
			int authorId;
			try {
				authorId = CampaignRoleCache.lookup(CampaignRoleCache.ROLE_AUTHOR);
			}
			catch(InvalidParameterException dae) {
				_logger.error("The cache doesn't know about known role " + CampaignRoleCache.ROLE_AUTHOR, dae);
				transactionManager.rollback(status);
				throw new DataAccessException(dae);
			}
			
			// Get the campaign role participant's ID.
			int participantId;
			try {
				participantId = CampaignRoleCache.lookup(CampaignRoleCache.ROLE_PARTICIPANT);
			}
			catch(InvalidParameterException e) {
				_logger.error("The cache doesn't know about known role " + CampaignRoleCache.ROLE_PARTICIPANT, e);
				throw new DataAccessException(e);
			}
			
			// Get the ID for privileged users.
			int privilegedId;
			try {
				privilegedId = ClassRoleCache.lookup(ClassRoleCache.ROLE_PRIVILEGED);
			}
			catch(InvalidParameterException e) {
				_logger.error("The cache doesn't know about known role " + ClassRoleCache.ROLE_PRIVILEGED, e);
				throw new DataAccessException(e);
			}
			
			// Get the ID for restricted users.
			int restrictedId;
			try {
				restrictedId = ClassRoleCache.lookup(ClassRoleCache.ROLE_RESTRICTED);
			}
			catch(InvalidParameterException e) {
				_logger.error("The cache doesn't know about known role " + ClassRoleCache.ROLE_RESTRICTED, e);
				throw new DataAccessException(e);
			}
			
			// Get the currently logged in user's ID.
			int userId;
			try {
				userId = getJdbcTemplate().queryForInt(SQL_GET_USER_ID, new Object[] { awRequest.getUser().getUserName() });
			}
			catch(org.springframework.dao.DataAccessException dae) {
				_logger.error("Error executing SQL '" + SQL_GET_USER_ID + "' with parameter: " + awRequest.getUser().getUserName(), dae);
				transactionManager.rollback(status);
				throw new DataAccessException(dae);
			}
			
			// Make the current user the creator.
			try {
				getJdbcTemplate().update(SQL_INSERT_USER_ROLE_CAMPAIGN, new Object[] { userId, campaignId, authorId });
			}
			catch(org.springframework.dao.DataAccessException dae) {
				_logger.error("Error executing SQL '" + SQL_INSERT_USER_ROLE_CAMPAIGN + "' with parameters: " + userId + ", " + campaignId + ", " + authorId, dae);
				transactionManager.rollback(status);
				throw new DataAccessException(dae);
			}
			
			// Hookup to classes and users.
			String[] classes = ((String) awRequest.getToProcessValue(InputKeys.CLASS_URN_LIST)).split(",");
			for(int i = 0; i < classes.length; i++) {
				// Get the current class' ID.
				int classId;
				try {
					classId = getJdbcTemplate().queryForInt(SQL_GET_CLASS_ID, new Object[] { classes[i] });
				}
				catch(org.springframework.dao.DataAccessException dae) {
					_logger.error("Error executing SQL '" + SQL_GET_CLASS_ID + "' with parameter: " + classes[i], dae);
					transactionManager.rollback(status);
					throw new DataAccessException(dae);
				}
				
				// Hookup the current class with the campaign.
				try {
					getJdbcTemplate().update(SQL_INSERT_CAMPAIGN_CLASS, new Object[] { campaignId, classId });
				}
				catch(org.springframework.dao.DataAccessException dae) {
					_logger.error("Error executing SQL '" + SQL_INSERT_CAMPAIGN_CLASS + "' with parameters: " + campaignId + ", " + classId, dae);
					transactionManager.rollback(status);
					throw new DataAccessException(dae);
				}
				
				// Get the ID of that newly inserted row.
				int campaignClassId;
				try {
					campaignClassId = getJdbcTemplate().queryForInt(SQL_GET_CAMPAIGN_CLASS_ID, new Object[] { campaignId, classId });
				}
				catch(org.springframework.dao.DataAccessException dae) {
					_logger.error("Error executing SQL '" + SQL_GET_CAMPAIGN_CLASS_ID + "' with parameters: " + campaignId + ", " + classId, dae);
					transactionManager.rollback(status);
					throw new DataAccessException(dae);
				}
				
				// Insert the default campaign_class_default_role
				// relationships for privileged users.
				// TODO: This should be a parameter in the API.
				try {
					getJdbcTemplate().update(SQL_INSERT_CAMPAIGN_CLASS_DEFAULT_ROLE, new Object[] { campaignClassId, privilegedId, supervisorId });
				}
				catch(org.springframework.dao.DataAccessException dae) {
					_logger.error("Error executing SQL '" + SQL_INSERT_CAMPAIGN_CLASS_DEFAULT_ROLE + "' with parameters: " + campaignClassId + ", " + privilegedId + ", " + supervisorId, dae);
					transactionManager.rollback(status);
					throw new DataAccessException(dae);
				}
				try {
					getJdbcTemplate().update(SQL_INSERT_CAMPAIGN_CLASS_DEFAULT_ROLE, new Object[] { campaignClassId, privilegedId, participantId });
				}
				catch(org.springframework.dao.DataAccessException dae) {
					_logger.error("Error executing SQL '" + SQL_INSERT_CAMPAIGN_CLASS_DEFAULT_ROLE + "' with parameters: " + campaignClassId + ", " + privilegedId + ", " + participantId, dae);
					transactionManager.rollback(status);
					throw new DataAccessException(dae);
				}
				
				// Insert the default campaign_class_default_role
				// relationships for restricted users.
				// TODO: This should be a parameter in the API.
				try {
					getJdbcTemplate().update(SQL_INSERT_CAMPAIGN_CLASS_DEFAULT_ROLE, new Object[] { campaignClassId, restrictedId, analystId });
				}
				catch(org.springframework.dao.DataAccessException dae) {
					_logger.error("Error executing SQL '" + SQL_INSERT_CAMPAIGN_CLASS_DEFAULT_ROLE + "' with parameters: " + campaignClassId + ", " + restrictedId + ", " + supervisorId, dae);
					transactionManager.rollback(status);
					throw new DataAccessException(dae);
				}
				try {
					getJdbcTemplate().update(SQL_INSERT_CAMPAIGN_CLASS_DEFAULT_ROLE, new Object[] { campaignClassId, restrictedId, participantId });
				}
				catch(org.springframework.dao.DataAccessException dae) {
					_logger.error("Error executing SQL '" + SQL_INSERT_CAMPAIGN_CLASS_DEFAULT_ROLE + "' with parameters: " + campaignClassId + ", " + restrictedId + ", " + participantId, dae);
					transactionManager.rollback(status);
					throw new DataAccessException(dae);
				}
				
				// Get the list of students in this class.
				List<?> users;
				try {
					users = getJdbcTemplate().query(SQL_GET_USERS_FROM_CLASS, 
													   new Object[] { classId }, 
													   new RowMapper() {
													   		@Override
													   		public Object mapRow(ResultSet rs, int rowNum) throws SQLException {
													   			return new UserAndRole(rs.getInt("user_id"), rs.getInt("user_class_role_id"));
													   		}
													   });
				}
				catch(org.springframework.dao.DataAccessException e) {
					_logger.error("Error executing SQL '" + SQL_GET_USERS_FROM_CLASS + "' with parameter: " + classId, e);
					transactionManager.rollback(status);
					throw new DataAccessException(e);
				}
				
				// Associate the students with the campaign based on their
				// class role.
				ListIterator<?> usersIter = users.listIterator();
				while(usersIter.hasNext()) {
					UserAndRole uar = (UserAndRole) usersIter.next();
					
					// Get the list of default roles for a user in this class
					// associated with this campaign.
					List<?> defaultRoles;
					try {
						defaultRoles = getJdbcTemplate().query(SQL_GET_CAMPAIGN_CLASS_DEFAULT_ROLES, new Object[] { campaignClassId, uar._roleId }, new SingleColumnRowMapper());
					}
					catch(org.springframework.dao.DataAccessException e) {
						_logger.error("Error executing SQL '" + SQL_GET_CAMPAIGN_CLASS_DEFAULT_ROLES + "' with parameters: " + campaignClassId + ", " + uar._roleId, e);
						transactionManager.rollback(status);
						throw new DataAccessException(e);
					}
					
					// For each of these default roles
					ListIterator<?> defaultRolesIter = defaultRoles.listIterator();
					while(defaultRolesIter.hasNext()) {
						int defaultRole = (Integer) defaultRolesIter.next();
						
						if((uar._userId == userId) && (defaultRole == authorId)) {
							// This already happened above.
							continue;
						}
						
						// Associate the user with the campaign and the
						// default role.
						try {
							getJdbcTemplate().update(SQL_INSERT_USER_ROLE_CAMPAIGN, new Object[] { uar._userId, campaignId, defaultRole });
						}
						catch(org.springframework.dao.DataIntegrityViolationException e) {
							_logger.info("Attempting to add a user with the ID '" + uar._userId + "' into the user_role_campaign table with a role ID of '" +
									defaultRole + "'; however such an association already exists for campaign '" + campaignId + "'.");
						}
						catch(org.springframework.dao.DataAccessException e) {
							_logger.error("Error executing SQL '" + SQL_INSERT_USER_ROLE_CAMPAIGN + "' with parameters: " + 
										  uar._userId + ", " + campaignId + ", " + defaultRole, e);
							throw new DataAccessException(e);
						}
					}
				}
			}
			
			// Try to commit everything and finish.
			try {
				transactionManager.commit(status);
			}
			catch(TransactionException e) {
				_logger.error("Error while attempting to commit the transaction. Attempting to rollback.");
				transactionManager.rollback(status);
				throw new DataAccessException(e);
			}
		}
		catch(TransactionException e) {
			_logger.error("Error while attempting to rollback transaction.", e);
			throw new DataAccessException(e);
		}
	}
}<|MERGE_RESOLUTION|>--- conflicted
+++ resolved
@@ -42,13 +42,8 @@
 	private static Logger _logger = Logger.getLogger(CampaignCreationDao.class);
 	
 	private static final String SQL_GET_CAMPAIGN_ID = "SELECT id " +
-<<<<<<< HEAD
-														  "FROM campaign " +
-														  "WHERE urn = ?";
-=======
 													  "FROM campaign " +
-													  "WHERE urn=?";
->>>>>>> 0e686299
+													  "WHERE urn = ?";
 
 	private static final String SQL_GET_CLASS_ID = "SELECT id " +
 												   "FROM class " +
