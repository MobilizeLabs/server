--- conflicted
+++ resolved
@@ -40,9 +40,7 @@
 	private static final String SQL_GET_CLASS_ID = "SELECT id " +
 												   "FROM class " +
 												   "WHERE urn = ?";
-	
-<<<<<<< HEAD
-=======
+
 	private static final String SQL_GET_USER_ID = "SELECT id " +
 												  "FROM user " +
 												  "WHERE login_id = ?";
@@ -51,31 +49,6 @@
 														"FROM user_role " +
 														"WHERE role = ?";
 	
-	private static final String SQL_GET_SUPERVISOR_ID = "SELECT id " +
-														"FROM user_role " +
-														"WHERE role = 'supervisor'";
-	
-	private static final String SQL_GET_ANALYST_ID = "SELECT id " +
-													 "FROM user_role " +
-													 "WHERE role = 'analyst'";
-	
-	private static final String SQL_GET_AUTHOR_ID = "SELECT id " +
-													"FROM user_role " +
-													"WHERE role='author'";
-	
-	private static final String SQL_GET_PARTICIPANT_ID = "SELECT id " +
-														 "FROM user_role " +
-														 "WHERE role = 'participant'";
-	
-	private static final String SQL_GET_PRIVILEGED_ID = "SELECT id " +
-														"FROM user_class_role " +
-														"WHERE role = 'privileged'";
-
-	private static final String SQL_GET_RESTRICTED_ID = "SELECT id " +
-														"FROM user_class_role " +
-														"WHERE role = 'restricted'";
-	
->>>>>>> 0e686299
 	private static final String SQL_GET_CAMPAIGN_CLASS_ID = "SELECT id " +
 															"FROM campaign_class cc " +
 															"WHERE campaign_id = ? " +
