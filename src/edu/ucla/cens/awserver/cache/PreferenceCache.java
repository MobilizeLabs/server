--- conflicted
+++ resolved
@@ -7,19 +7,10 @@
  * @author John Jenkins
  */
 public class PreferenceCache extends KeyValueCache {
-<<<<<<< HEAD
-	// Column names for preference table.
-	private static final String KEY_COLUMN = "p_key";
-	private static final String VALUE_COLUMN = "p_value";
-	
-	// SQL to retrieve the values.
-	private static final String SQL_GET_KEYS_AND_VALUES = "SELECT " + KEY_COLUMN + ", " + VALUE_COLUMN + " " +
-=======
 	private static final String SQL_KEY_KEY = "p_key";
 	private static final String SQL_VALUE_KEY = "p_value";
 	
 	private static final String SQL_GET_KEYS_AND_VALUES = "SELECT " + SQL_KEY_KEY + ", " + SQL_VALUE_KEY + " " +
->>>>>>> 35437eb7
 														  "FROM preference";
 	
 	// When we are requesting a cache in the Spring files, we use this
@@ -41,11 +32,7 @@
 	 * Default constructor set private to make this a Singleton.
 	 */
 	protected PreferenceCache() {
-<<<<<<< HEAD
-		super(SQL_GET_KEYS_AND_VALUES, KEY_COLUMN, VALUE_COLUMN);
-=======
 		super(SQL_GET_KEYS_AND_VALUES, SQL_KEY_KEY, SQL_VALUE_KEY);
->>>>>>> 35437eb7
 	}
 	
 	/**
