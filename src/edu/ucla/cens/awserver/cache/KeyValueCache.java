--- conflicted
+++ resolved
@@ -61,23 +61,14 @@
 	 * Default constructor that calls its parent and is protected to maintain
 	 * the Singleton-ness.
 	 */
-<<<<<<< HEAD
-	protected KeyValueCache(String sqlForRetrievingValues, String keyColumn, String valueColumn) {
-=======
 	protected KeyValueCache(String sqlForRetrievingValues, String keyKey, String valueKey) {
->>>>>>> 35437eb7
 		super();
 		
 		_keyValueMap = new HashMap<String, String>();
 		_sqlForRetrievingValues = sqlForRetrievingValues;
 		
-<<<<<<< HEAD
-		_keyColumn = keyColumn;
-		_valueColumn = valueColumn;
-=======
 		_keyColumn = keyKey;
 		_valueColumn = valueKey;
->>>>>>> 35437eb7
 	}
 	
 	/**
