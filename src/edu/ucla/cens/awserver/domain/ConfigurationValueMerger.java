package edu.ucla.cens.awserver.domain;

import org.apache.log4j.Logger;
import org.json.JSONArray;
import org.json.JSONException;
import org.json.JSONObject;

import edu.ucla.cens.awserver.service.DataPointQueryService;
import edu.ucla.cens.awserver.util.JsonUtils;

/**
 * For the "new" data point API, merges values from a conifguration into DB result object.
 * 
 * TODO convert to interface?
 * 
 * @author selsky
 * @see DataPointQueryService
 */
public class ConfigurationValueMerger {
	private static Logger _logger = Logger.getLogger(ConfigurationValueMerger.class);
	
	public void merge(SurveyResponseReadResult result, Configuration configuration) {
		
		result.setSurveyTitle(configuration.getSurveyTitleFor(result.getSurveyId()));
		result.setSurveyDescription(configuration.getSurveyDescriptionFor(result.getSurveyId()));
		
		if(result.isRepeatableSetResult()) {
			
			result.setUnit(configuration.getUnitFor(result.getSurveyId(), result.getRepeatableSetId(), result.getPromptId()));
			result.setDisplayLabel(
				configuration.getDisplayLabelFor(result.getSurveyId(), result.getRepeatableSetId(), result.getPromptId())
			);
			result.setDisplayType(configuration.getDisplayTypeFor(
				result.getSurveyId(), result.getRepeatableSetId(), result.getPromptId())
			);
			result.setPromptText(configuration.getPromptTextFor(result.getSurveyId(), result.getRepeatableSetId(), result.getPromptId()));
			
			if(PromptTypeUtils.isSingleChoiceType(result.getPromptType())) {
				
				result.setChoiceGlossary(configuration.getChoiceGlossaryFor(result.getSurveyId(), result.getRepeatableSetId(), result.getPromptId()));
				setDisplayValueFromSingleChoice(result, configuration, true);	
				
			} else if(PromptTypeUtils.isMultiChoiceType(result.getPromptType())) {
				
				result.setChoiceGlossary(configuration.getChoiceGlossaryFor(result.getSurveyId(), result.getRepeatableSetId(), result.getPromptId()));
				setDisplayValueFromMultiChoice(result, configuration, true);
				
			} else { 

				result.setDisplayValue(PromptTypeUtils.isNumberPromptType(result.getPromptType()) ? convertToNumber(result.getResponse()) : result.getResponse());
			}
			
		} else {
			
			result.setUnit(configuration.getUnitFor(result.getSurveyId(), result.getPromptId()));
			result.setDisplayLabel(configuration.getDisplayLabelFor(result.getSurveyId(), result.getPromptId()));
			result.setDisplayType(configuration.getDisplayTypeFor(result.getSurveyId(), result.getPromptId()));
			result.setPromptText(configuration.getPromptTextFor(result.getSurveyId(), result.getPromptId()));
			
			if(PromptTypeUtils.isSingleChoiceType(result.getPromptType())) {
				
				result.setChoiceGlossary(configuration.getChoiceGlossaryFor(result.getSurveyId(), result.getPromptId()));
				setDisplayValueFromSingleChoice(result, configuration, false);
			
			} else if (PromptTypeUtils.isMultiChoiceType(result.getPromptType())) {
				
				result.setChoiceGlossary(configuration.getChoiceGlossaryFor(result.getSurveyId(), result.getPromptId()));
				setDisplayValueFromMultiChoice(result, configuration, false);
				
			} else if (PromptTypeUtils.isRemoteActivityType(result.getPromptType())) {
				
				setDisplayValueFromRemoteActivity(result, configuration);
				
			} else {
				
				result.setDisplayValue(PromptTypeUtils.isNumberPromptType(result.getPromptType()) ? convertToNumber(result.getResponse()) : result.getResponse());
			}
		}
		
//		if(_logger.isDebugEnabled()) {
//			_logger.debug(result);
//		}
		
	}
	
	private void setDisplayValueFromSingleChoice(SurveyResponseReadResult result, Configuration config, boolean isRepeatableSetItem) {
		String value = null;
		
		if(isRepeatableSetItem) {
			value = config.getValueForChoiceKey(
				result.getSurveyId(), result.getRepeatableSetId(), result.getPromptId(), String.valueOf(result.getResponse())
			);
		} else {
			value = config.getValueForChoiceKey(
				result.getSurveyId(), result.getPromptId(), String.valueOf(result.getResponse())
			);
		}
		
		if(null != value) {
			result.setDisplayValue(convertToNumber(value));
		} else {
			result.setDisplayValue(convertToNumber(result.getResponse()));
		}
	}
	
	private void setDisplayValueFromMultiChoice(SurveyResponseReadResult result, Configuration config, boolean isRepeatableSetItem) {
	
		JSONArray responseArray = JsonUtils.getJsonArrayFromString(String.valueOf(result.getResponse()));
		
		if(null != responseArray) {
			JSONArray valueArray = new JSONArray();
			int length = responseArray.length();
			
			for(int j = 0; j < length; j++) {
				
				Object value = null;
				
				if(isRepeatableSetItem) {
					value = config.getValueForChoiceKey(result.getSurveyId(), result.getRepeatableSetId(), 
						result.getPromptId(), JsonUtils.getStringFromJsonArray(responseArray, j)
					);
				} else {
					value = config.getValueForChoiceKey(
						result.getSurveyId(), result.getPromptId(), JsonUtils.getStringFromJsonArray(responseArray, j)
					);
				}
				
				if(null == value) {
					break;
				} else {
					valueArray.put(convertToNumber(value));
				}
			}
			
			if(valueArray.length() == length) {
				result.setDisplayValue(valueArray);
			} else {
				try {
					result.setDisplayValue(new JSONArray(String.valueOf(result.getResponse())));
				} catch (JSONException je) {
					_logger.warn("cannot convert multi-choice response value to JSON Array: " + result.getResponse());
				}
			}
		
		} else {
			try {
				result.setDisplayValue(new JSONArray(String.valueOf(result.getResponse())));
			} catch (JSONException je) {
				_logger.warn("cannot convert multi-choice response value to JSON Array: " + result.getResponse());
			}
		}
	}
	
	private void setDisplayValueFromRemoteActivity(SurveyResponseReadResult result, Configuration config) {
		JSONArray responseArray = JsonUtils.getJsonArrayFromString(String.valueOf(result.getResponse()));
		
		if(responseArray != null) {
			double total = 0.0f;
			
			for(int i = 0; i < responseArray.length(); i++) {
				JSONObject currRun;
				try {
					currRun = responseArray.getJSONObject(i);
				}
				catch(JSONException e) {
					_logger.warn("Could not convert an individual run of a RemoteActivity response into JSONObjects.", e);
					continue;
				}
				
				try {
					total += Double.valueOf(currRun.get("score").toString());
				}
				catch(JSONException e) {
					_logger.warn("Missing necessary key in RemoteActivity run.", e);
					continue;
				}
				catch(NullPointerException e) {
					_logger.warn("Missing necessary key in RemoteActivity run.", e);
					continue;
				}
				catch(ClassCastException e) {
					_logger.warn("Cannot cast the score value into a double.");
					continue;
				}
			}
			
<<<<<<< HEAD
			result.setDisplayValue(total / responseArray.length());
		}
		else {
			result.setDisplayValue(String.valueOf(result.getResponse()));
=======
			if(responseArray.length() == 0) {
				result.setDisplayValue(0.0);
			}
			else {
				result.setDisplayValue(total / responseArray.length());
			}
>>>>>>> 6123d19e
		}
		else {
			result.setDisplayValue(String.valueOf(result.getResponse()));
		}
	}
	
	/**
	 * Lazy number conversion so the JSON lib serializes output properly. 
	 */
	private Object convertToNumber(Object value) {
		try {
			
			return Integer.parseInt(String.valueOf(value));
			
		} catch (NumberFormatException a) { 
			
			try {
				
				return Double.parseDouble(String.valueOf(value));
			
			} catch (NumberFormatException b) {} // ignore because the value must be a string or some other number representation
			                                     // that can be treated as a JSON string
		}
		
		return value;
	}
}<|MERGE_RESOLUTION|>--- conflicted
+++ resolved
@@ -184,19 +184,12 @@
 				}
 			}
 			
-<<<<<<< HEAD
-			result.setDisplayValue(total / responseArray.length());
-		}
-		else {
-			result.setDisplayValue(String.valueOf(result.getResponse()));
-=======
 			if(responseArray.length() == 0) {
 				result.setDisplayValue(0.0);
 			}
 			else {
 				result.setDisplayValue(total / responseArray.length());
 			}
->>>>>>> 6123d19e
 		}
 		else {
 			result.setDisplayValue(String.valueOf(result.getResponse()));
