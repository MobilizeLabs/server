--- conflicted
+++ resolved
@@ -106,14 +106,11 @@
 				}
 				else {
 					tPrivacyState = SurveyResponseValidators.validatePrivacyState(this, privacyStates[0]);
-<<<<<<< HEAD
-=======
-					
+
 					if(tPrivacyState == null) {
 						setFailed(ErrorCodes.SURVEY_INVALID_PRIVACY_STATE, "Privacy state is missing.");
 						throw new ValidationException("Privacy state is missing.");
 					}
->>>>>>> c9e22355
 				}
 			}
 			catch(ValidationException e) {
