--- conflicted
+++ resolved
@@ -185,12 +185,7 @@
 			endDate.add(Calendar.DAY_OF_YEAR, 1);
 			
 			result = MobilityServices.instance().retrieveMobilityData(
-<<<<<<< HEAD
-					getUser().getUsername(),
-=======
 					(username == null) ? getUser().getUsername() : username,
-					null,
->>>>>>> 7532e018
 					new Date(startDate.getTimeInMillis()), 
 					new Date(endDate.getTimeInMillis()), 
 					null, 
