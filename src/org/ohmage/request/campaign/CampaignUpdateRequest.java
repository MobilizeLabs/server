package org.ohmage.request.campaign;

import java.util.HashSet;
import java.util.Map;
import java.util.Set;

import javax.servlet.http.HttpServletRequest;
import javax.servlet.http.HttpServletResponse;

import org.apache.log4j.Logger;
import org.ohmage.annotator.Annotator.ErrorCode;
import org.ohmage.domain.campaign.Campaign;
import org.ohmage.exception.ServiceException;
import org.ohmage.exception.ValidationException;
import org.ohmage.request.InputKeys;
import org.ohmage.request.UserRequest;
import org.ohmage.service.CampaignClassServices;
import org.ohmage.service.CampaignServices;
import org.ohmage.service.UserCampaignServices;
import org.ohmage.service.UserClassServices;
import org.ohmage.service.UserServices;
import org.ohmage.validator.CampaignValidators;
import org.ohmage.validator.ClassValidators;
import org.ohmage.validator.UserCampaignValidators;

/**
 * <p>A request to update the information about a campaign. To update a 
 * campaign's information the requesting user must be a supervisor or an 
 * author. Furthermore, to update a campaign's XML, there cannot be any 
 * responses.</p>
 * <table border="1">
 *   <tr>
 *     <td>Parameter Name</td>
 *     <td>Description</td>
 *     <td>Required</td>
 *   </tr>
 *   <tr>
 *     <td>{@value org.ohmage.request.InputKeys#CLIENT}</td>
 *     <td>A string describing the client that is making this request.</td>
 *     <td>true</td>
 *   </tr>
 *   <tr>
 *     <td>{@value org.ohmage.request.InputKeys#CAMPAIGN_URN}</td>
 *     <td>The unique identifier for the campaign to be deleted.</td>
 *     <td>true</td>
 *   </tr>
 *   <tr>
 *     <td>{@value org.ohmage.request.InputKeys#XML}</td>
 *     <td>The XML file describing this campaign.</td>
 *     <td>false</td>
 *   </tr>
 *   <tr>
 *     <td>{@value org.ohmage.request.InputKeys#RUNNING_STATE}</td>
 *     <td>The initial running state of this campaign.</td>
 *     <td>false</td>
 *   </tr>
 *   <tr>
 *     <td>{@value org.ohmage.request.InputKeys#PRIVACY_STATE}</td>
 *     <td>The initial privacy state of this campaign.</td>
 *     <td>false</td>
 *   </tr>
 *   <tr>
 *     <td>{@value org.ohmage.request.InputKeys#CLASS_URN_LIST}</td>
 *     <td>A list of classes with which this campaign will initially be 
 *       associated.</td>
 *     <td>false</td>
 *   </tr>
 *   <tr>
 *     <td>{@value org.ohmage.request.InputKeys#DESCRIPTION}</td>
 *     <td>An optional description of this campaign.</td>
 *     <td>false</td>
 *   </tr>
 *   <tr>
 *     <td>{@value org.ohmage.request.InputKeys#USER_ROLE_LIST_ADD}</td>
 *     <td>A list of users to be directly associated with the campaign. The 
 *       user-role pairs should separated by 
 *       {@value org.ohmage.request.InputKeys#LIST_ITEM_SEPARATOR}s and in each
 *       pair the username should be separated from the campaign role by a
 *       {@value org.ohmage.request.InputKeys#ENTITY_ROLE_SEPARATOR}.</td>
 *     <td>false</td>
 *   </tr>
 *   <tr>
 *     <td>{@value org.ohmage.request.InputKeys#USER_ROLE_LIST_REMOVE}</td>
 *     <td>A list of users whose association with the campaign should be  
 *       removed. The user-role pairs should separated by 
 *       {@value org.ohmage.request.InputKeys#LIST_ITEM_SEPARATOR}s and in each
 *       pair the username should be separated from the campaign role by a
 *       {@value org.ohmage.request.InputKeys#ENTITY_ROLE_SEPARATOR}.</td>
 *     <td>false</td>
 *   </tr>
 * </table>
 * 
 * @author John Jenkins
 */
public class CampaignUpdateRequest extends UserRequest {
	private static final Logger LOGGER = Logger.getLogger(CampaignUpdateRequest.class);
	
	private final String campaignId;
	private final String xml;
	private final String description;
	private final Campaign.RunningState runningState;
	private final Campaign.PrivacyState privacyState;
	private final Set<String> classesToAdd;
	private final Set<String> classesToRemove; 
	private final Map<String, Set<Campaign.Role>> usersAndRolesToAdd;
	private final Map<String, Set<Campaign.Role>> usersAndRolesToRemove;
	
	/**
	 * Creates a campaign update request.
	 * 
	 * @param httpRequest The HttpServletRequest with the parameters to build
	 * 					  this request.
	 */
	public CampaignUpdateRequest(HttpServletRequest httpRequest) {
		super(httpRequest, TokenLocation.PARAMETER);
		
		LOGGER.info("Creating a campaign update request.");
		
		String tCampaignId = null;
		String tXml = null;
		String tDescription = null;
		Campaign.RunningState tRunningState = null;
		Campaign.PrivacyState tPrivacyState = null;
		Set<String> tClassesToAdd = null;
		Set<String> tClassesToRemove = null;
		Map<String, Set<Campaign.Role>> tUsersAndRolesToAdd = null;
		Map<String, Set<Campaign.Role>> tUsersAndRolesToRemove = null;
		
		try {
			tCampaignId = CampaignValidators.validateCampaignId(httpRequest.getParameter(InputKeys.CAMPAIGN_URN));
			if(tCampaignId == null) {
				setFailed(ErrorCode.CAMPAIGN_INVALID_ID, "The campaign ID is required: " + InputKeys.CAMPAIGN_URN);
				throw new ValidationException("The campaign ID is required: " + InputKeys.CAMPAIGN_URN);
			}
			else if(httpRequest.getParameterValues(InputKeys.CAMPAIGN_URN).length > 1) {
				setFailed(ErrorCode.CAMPAIGN_INVALID_ID, "Multiple campaign IDs were found.");
				throw new ValidationException("Multiple campaign IDs were found.");
			}
			
			byte[] pXml = getMultipartValue(httpRequest, InputKeys.XML);
			if(pXml != null) {
				tXml = CampaignValidators.validateXml(new String(pXml));
			}
			
			tDescription = CampaignValidators.validateDescription(httpRequest.getParameter(InputKeys.DESCRIPTION));
			if((tDescription != null) && (httpRequest.getParameterValues(InputKeys.DESCRIPTION).length > 1)) {
				setFailed(ErrorCode.CLASS_INVALID_DESCRIPTION, "Multiple descriptions were found.");
				throw new ValidationException("Multiple descriptions were found.");
			}
			
			tRunningState = CampaignValidators.validateRunningState(httpRequest.getParameter(InputKeys.RUNNING_STATE));
			if((tRunningState != null) && (httpRequest.getParameterValues(InputKeys.RUNNING_STATE).length > 1)) {
				setFailed(ErrorCode.CAMPAIGN_INVALID_RUNNING_STATE, "Multiple running states were found.");
				throw new ValidationException("Multiple running states were found.");
			}
			
			tPrivacyState = CampaignValidators.validatePrivacyState(httpRequest.getParameter(InputKeys.PRIVACY_STATE));
			if((tPrivacyState != null) && (httpRequest.getParameterValues(InputKeys.PRIVACY_STATE).length > 1)) {
				setFailed(ErrorCode.CAMPAIGN_INVALID_PRIVACY_STATE, "Multiple privacy states were found.");
				throw new ValidationException("Multiple privacy states were found.");
			}
			
			tClassesToAdd = ClassValidators.validateClassIdList(getParameter(InputKeys.CLASS_LIST_ADD));
			if((tClassesToAdd != null) && (getParameterValues(InputKeys.CLASS_ROLE_LIST_ADD).length > 1)) {
				setFailed(ErrorCode.CLASS_INVALID_ID, "Multiple class ID lists to add were found.");
				throw new ValidationException("Multiple class ID lists to add were found.");
			}
			
			tClassesToRemove = ClassValidators.validateClassIdList(getParameter(InputKeys.CLASS_LIST_REMOVE));
			if((tClassesToRemove != null) && (getParameterValues(InputKeys.CLASS_LIST_REMOVE).length > 1)) {
				setFailed(ErrorCode.CLASS_INVALID_ID, "Multiple class ID lists to remove were found.");
				throw new ValidationException("Multiple class ID lists to remove were found.");
			}
			
			tUsersAndRolesToAdd = UserCampaignValidators.validateUserAndCampaignRole(httpRequest.getParameter(InputKeys.USER_ROLE_LIST_ADD));
			if((tUsersAndRolesToAdd != null) && (httpRequest.getParameterValues(InputKeys.USER_ROLE_LIST_ADD).length > 1)) {
				setFailed(ErrorCode.CAMPAIGN_INVALID_ROLE, "Multiple username, campaign role add lists were found.");
				throw new ValidationException("Multiple username, campaign role lists were found.");
			}
			
			tUsersAndRolesToRemove = UserCampaignValidators.validateUserAndCampaignRole(httpRequest.getParameter(InputKeys.USER_ROLE_LIST_REMOVE));
			if((tUsersAndRolesToRemove != null) && (httpRequest.getParameterValues(InputKeys.USER_ROLE_LIST_REMOVE).length > 1)) {
				setFailed(ErrorCode.CAMPAIGN_INVALID_ROLE, "Multiple username, campaign role remove lists were found.");
				throw new ValidationException("Multiple username, campaign role remove lists were found.");
			}
		}
		catch(ValidationException e) {
			e.failRequest(this);
			LOGGER.info(e.toString());
		}
		
		campaignId = tCampaignId;
		xml = tXml;
		description = tDescription;
		runningState = tRunningState;
		privacyState = tPrivacyState;
		classesToAdd = tClassesToAdd;
		classesToRemove = tClassesToRemove;
		usersAndRolesToAdd = tUsersAndRolesToAdd;
		usersAndRolesToRemove = tUsersAndRolesToRemove;
	}
	
	/**
	 * Services the request.
	 */
	@Override
	public void service() {
		LOGGER.info("Servicing the campaign update request.");
		
		if(! authenticate(AllowNewAccount.NEW_ACCOUNT_DISALLOWED)) {
			return;
		}
		
		try {
			LOGGER.info("Verfiying that the campaign exists and that the user belongs.");
			UserCampaignServices.instance().campaignExistsAndUserBelongs(campaignId, getUser().getUsername());
			
			LOGGER.info("Verifying that the user is allowed to update the campaign.");
			UserCampaignServices.instance().verifyUserCanUpdateCampaign(getUser().getUsername(), campaignId);
			
			if(xml != null) {
				LOGGER.info("Verifying that the user is allowed to update the campaign.");
				UserCampaignServices.instance().verifyUserCanUpdateCampaignXml(getUser().getUsername(), campaignId);
				
				LOGGER.info("Verifying that the ID and name for the XML haven't changed.");
				CampaignServices.instance().verifyTheNewXmlIdAndNameAreTheSameAsTheCurrentIdAndName(campaignId, xml);
			}
			
			if((classesToAdd != null) && (classesToRemove != null)) {
				LOGGER.info("Both a list of classes to add and remove were given, so we are truncating the lists to remove items that are in both.");
				Set<String> union = new HashSet<String>(classesToAdd);
				union.retainAll(classesToRemove);
				
				classesToAdd.removeAll(union);
				classesToRemove.removeAll(union);
			}
			
			if(classesToAdd != null) {
				LOGGER.info("Verifying that all of the classes to add exist and that the user belongs.");
				UserClassServices.instance().classesExistAndUserBelongs(classesToAdd, getUser().getUsername());
			}
			
			if(classesToRemove != null) {
				LOGGER.info("Verifying that all of the classes to remove exist and that the user belongs.");
				UserClassServices.instance().classesExistAndUserBelongs(classesToRemove, getUser().getUsername());
				
				LOGGER.info("Verifying that not all of the classes are being disassociated from the campaign.");
<<<<<<< HEAD
				CampaignClassServices.verifyNotDisassocitingAllClassesFromCampaign(campaignId, classesToRemove, classesToAdd);
=======
				CampaignClassServices.instance().verifyNotDisassocitingAllClassesFromCampaign(campaignId, classesToRemove);
>>>>>>> 502c8502
			}
			
			if(usersAndRolesToAdd != null) {
				LOGGER.info("Verifying that all of the users to add exist.");
				UserServices.instance().verifyUsersExist(usersAndRolesToAdd.keySet(), true);
				
				LOGGER.info("Verifying that the user is allowed to give the permissions they are trying to give.");
				Set<Campaign.Role> roles = new HashSet<Campaign.Role>();
				for(Set<Campaign.Role> currRoles : usersAndRolesToAdd.values()) {
					roles.addAll(currRoles);
				}
				UserCampaignServices.instance().verifyUserCanGrantOrRevokeRoles(getUser().getUsername(), campaignId, roles);
			}
			
			if(usersAndRolesToRemove != null) {
				LOGGER.info("Verifying that the user is allowed to revoke permissions that they are trying to revoke access.");
				Set<Campaign.Role> roles = new HashSet<Campaign.Role>();
				for(Set<Campaign.Role> currRoles : usersAndRolesToRemove.values()) {
					roles.addAll(currRoles);
				}
				UserCampaignServices.instance().verifyUserCanGrantOrRevokeRoles(getUser().getUsername(), campaignId, roles);
			}
			
			LOGGER.info("Updating the campaign.");
			CampaignServices.instance().updateCampaign(campaignId, xml, description, runningState, privacyState, classesToAdd, classesToRemove, usersAndRolesToAdd, usersAndRolesToRemove);
		}
		catch(ServiceException e) {
			e.failRequest(this);
			e.logException(LOGGER);
		}
	}

	/**
	 * Responds with success or a failure message and text.
	 */
	@Override
	public void respond(HttpServletRequest httpRequest, HttpServletResponse httpResponse) {
		super.respond(httpRequest, httpResponse, null);
	}
}<|MERGE_RESOLUTION|>--- conflicted
+++ resolved
@@ -245,11 +245,7 @@
 				UserClassServices.instance().classesExistAndUserBelongs(classesToRemove, getUser().getUsername());
 				
 				LOGGER.info("Verifying that not all of the classes are being disassociated from the campaign.");
-<<<<<<< HEAD
-				CampaignClassServices.verifyNotDisassocitingAllClassesFromCampaign(campaignId, classesToRemove, classesToAdd);
-=======
-				CampaignClassServices.instance().verifyNotDisassocitingAllClassesFromCampaign(campaignId, classesToRemove);
->>>>>>> 502c8502
+				CampaignClassServices.instance().verifyNotDisassocitingAllClassesFromCampaign(campaignId, classesToRemove, classesToAdd);
 			}
 			
 			if(usersAndRolesToAdd != null) {
