--- conflicted
+++ resolved
@@ -194,11 +194,7 @@
 				else if(t.length == 1) {
 					tEndDate = ObserverValidators.validateDate(t[0]);
 				}
-<<<<<<< HEAD
-			
-=======
-				
->>>>>>> fe652437
+
 				t = getParameterValues(InputKeys.OMH_COLUMN_LIST);
 				if(t.length > 1) {
 					throw new ValidationException(
@@ -208,13 +204,7 @@
 				}
 				else if(t.length == 1) {
 					try {
-<<<<<<< HEAD
-						tColumns = 
-							ObserverValidators.validateColumnList(
-								t[0]);
-=======
 						tColumns = ObserverValidators.validateColumnList(t[0]);
->>>>>>> fe652437
 					}
 					catch(ValidationException e) {
 						throw new ValidationException(
@@ -233,12 +223,9 @@
 				}
 				else if(t.length == 1) {
 					tNumToSkip = ObserverValidators.validateNumToSkip(t[0]);
-<<<<<<< HEAD
 				}
 				if(tNumToSkip == null) {
 					tNumToSkip = 0L;
-=======
->>>>>>> fe652437
 				}
 				
 				t = getParameterValues(InputKeys.OMH_NUM_TO_RETURN);
@@ -255,12 +242,9 @@
 								t[0], 
 								StreamReadRequest.MAX_NUMBER_TO_RETURN);
 				}
-<<<<<<< HEAD
 				if(tNumToReturn == null) {
 					tNumToReturn = StreamReadRequest.MAX_NUMBER_TO_RETURN;
 				}
-=======
->>>>>>> fe652437
 			
 				try {
 					LOGGER
@@ -366,12 +350,9 @@
 			userRequest.respond(httpRequest, httpResponse);
 			return;
 		}
-<<<<<<< HEAD
 		else if(userRequest instanceof OmhReadMindMyMedsRequest) {
 			userRequest.respond(httpRequest, httpResponse);
 		}
-=======
->>>>>>> fe652437
 		else if(userRequest instanceof OmhReadResponder) {
 			OmhReadResponder omhReadResponder = (OmhReadResponder) userRequest;
 			
