package org.ohmage.request.omh;

import java.io.IOException;
import java.io.OutputStream;
import java.util.ArrayList;
import java.util.Collection;
import java.util.HashMap;
import java.util.HashSet;
import java.util.List;
import java.util.Map;
import java.util.Set;

import javax.servlet.http.HttpServletRequest;
import javax.servlet.http.HttpServletResponse;

import org.apache.log4j.Logger;
import org.codehaus.jackson.JsonFactory;
import org.codehaus.jackson.JsonGenerator;
import org.codehaus.jackson.JsonGenerator.Feature;
import org.codehaus.jackson.JsonProcessingException;
import org.codehaus.jackson.map.MappingJsonFactory;
import org.ohmage.annotator.Annotator.ErrorCode;
<<<<<<< HEAD
import org.ohmage.domain.BodyMediaPayloadId;
import org.ohmage.domain.CampaignPayloadId;
import org.ohmage.domain.EntraPayloadId;
import org.ohmage.domain.GingerIoPayloadId;
import org.ohmage.domain.HealthVaultPayloadId;
import org.ohmage.domain.MindMyMedsPayloadId;
import org.ohmage.domain.Observer.Stream;
import org.ohmage.domain.ObserverPayloadId;
import org.ohmage.domain.PayloadId;
import org.ohmage.domain.RunKeeperPayloadId;
=======
import org.ohmage.domain.CampaignPayloadId;
import org.ohmage.domain.Observer.Stream;
import org.ohmage.domain.ObserverPayloadId;
import org.ohmage.domain.PayloadId;
>>>>>>> fe652437
import org.ohmage.domain.campaign.Campaign;
import org.ohmage.domain.campaign.Message;
import org.ohmage.domain.campaign.RepeatableSet;
import org.ohmage.domain.campaign.Survey;
import org.ohmage.domain.campaign.SurveyItem;
<<<<<<< HEAD
import org.ohmage.exception.DomainException;
=======
>>>>>>> fe652437
import org.ohmage.exception.InvalidRequestException;
import org.ohmage.exception.ServiceException;
import org.ohmage.exception.ValidationException;
import org.ohmage.request.InputKeys;
import org.ohmage.request.Request;
import org.ohmage.request.observer.StreamReadRequest;
<<<<<<< HEAD
import org.ohmage.request.omh.OmhReadBodyMediaRequest.BodyMediaApiFactory;
import org.ohmage.request.omh.OmhReadEntraRequest.EntraMethodFactory;
import org.ohmage.request.omh.OmhReadHealthVaultRequest.HealthVaultThingFactory;
import org.ohmage.request.omh.OmhReadRunKeeperRequest.RunKeeperApiFactory;
=======
>>>>>>> fe652437
import org.ohmage.service.CampaignServices;
import org.ohmage.service.ObserverServices;
import org.ohmage.validator.ObserverValidators;
import org.ohmage.validator.OmhValidators;

public class OmhRegistryReadRequest extends Request {
	private static final Logger LOGGER =
		Logger.getLogger(OmhRegistryReadRequest.class);
	
	/**
	 * The single factory instance for the writer.
	 */
	private static final JsonFactory JSON_FACTORY = 
		(new MappingJsonFactory()).configure(Feature.AUTO_CLOSE_TARGET, true);
	
	private final PayloadId payloadId;
	private final Long payloadVersion;
	
	private final long numToSkip;
	private final long numToReturn;

	private final Map<String, Collection<Stream>> streams = 
		new HashMap<String, Collection<Stream>>();
	private final Collection<Campaign> campaigns = new ArrayList<Campaign>();
	
	/**
	 * Creates an OMH registry read request.
	 * 
	 * @param httpRequest The HTTP request.
	 * 
	 * @throws IOException There was an error reading from the request.
	 * 
	 * @throws InvalidRequestException Thrown if the parameters cannot be 
	 * 								   parsed. This is only applicable in the
	 * 								   event of the HTTP parameters being 
	 * 								   parsed.
	 */
	public OmhRegistryReadRequest(
			final HttpServletRequest httpRequest) 
			throws IOException, InvalidRequestException {
		
		super(httpRequest, null);

		PayloadId tPayloadId = null;
		Long tPayloadVersion = null;
		
		long tNumToSkip = 0;
		long tNumToReturn = StreamReadRequest.MAX_NUMBER_TO_RETURN;
		
		if(! isFailed()) {
			LOGGER.info("Creating an OMH registry read request.");
			String[] t;
			
			try {
				tPayloadId = null;
				t = getParameterValues(InputKeys.OMH_PAYLOAD_ID);
				if(t.length > 1) {
					throw new ValidationException(
						ErrorCode.OMH_INVALID_PAYLOAD_ID,
						"Multiple payload IDs were given: " +
							InputKeys.OMH_PAYLOAD_ID);
				}
				else if(t.length == 1) {
					tPayloadId = OmhValidators.validatePayloadId(t[0]);
				}
				
				t = getParameterValues(InputKeys.OMH_PAYLOAD_VERSION);
				if(t.length > 1) {
					throw new ValidationException(
						ErrorCode.OMH_INVALID_PAYLOAD_VERSION,
						"Multiple payload versions were given: " +
							InputKeys.OMH_PAYLOAD_VERSION);
				}
				else if(t.length == 1) {
					tPayloadVersion = 
						OmhValidators.validatePayloadVersion(t[0]);
				}
				
				t = getParameterValues(InputKeys.OMH_NUM_TO_SKIP);
				if(t.length > 1) {
					throw new ValidationException(
						ErrorCode.OMH_INVALID_NUM_TO_SKIP,
						"Multiple \"number of results to skip\" values were given: " +
							InputKeys.OMH_NUM_TO_SKIP);
				}
				else if(t.length == 1) {
					tNumToSkip = ObserverValidators.validateNumToSkip(t[0]);
				}
				
				t = getParameterValues(InputKeys.OMH_NUM_TO_RETURN);
				if(t.length > 1) {
					throw new ValidationException(
						ErrorCode.OMH_INVALID_NUM_TO_RETURN,
						"Multiple \"number of results to return\" values were given: " +
							InputKeys.OMH_NUM_TO_RETURN);
				}
				else if(t.length == 1) {
					tNumToReturn = 
						ObserverValidators
							.validateNumToReturn(
								t[0], 
								StreamReadRequest.MAX_NUMBER_TO_RETURN);
				}
			}
			catch(ValidationException e) {
				e.failRequest(this);
				e.logException(LOGGER);
			}
		}
		
		payloadId = tPayloadId;
		payloadVersion = tPayloadVersion;
		
		numToSkip = tNumToSkip;
		numToReturn = tNumToReturn;
	}

	/*
	 * (non-Javadoc)
	 * @see org.ohmage.request.Request#service()
	 */
	@Override
	public void service() {
		LOGGER.info("Servicing an OMH registry read request.");
		
		try {
			// If the user isn't specifically asking for campaigns, then either
			// they are asking for a specific observer or they want everything 
			// from both observers and campaigns.
			if((payloadId == null) || (payloadId instanceof ObserverPayloadId)) {
				ObserverPayloadId observerPayloadId = 
					(ObserverPayloadId) payloadId;
				
				LOGGER.info("Gathering the requested observer registry entries.");
				streams
					.putAll(
						ObserverServices
							.instance()
							.getStreams(
								null,
								(payloadId == null) ? null : observerPayloadId.getObserverId(), 
								null, 
								(payloadId == null) ? null : observerPayloadId.getStreamId(),
								payloadVersion, 
								numToSkip, 
								numToReturn));
				LOGGER.info("Found " + streams.size() + " streams.");
			}
			
			// If the user isn't specifically asking for observers, then either
			// they are asking for a specific campaign or they want everything
			// from both observers and campaigns.
			if((payloadId == null) || (payloadId instanceof CampaignPayloadId)) {
				List<String> campaignIds = null;
				List<String> surveyIds = null;
				List<String> promptIds = null;
				if(payloadId instanceof CampaignPayloadId) {
					CampaignPayloadId campaignPayloadId = 
						(CampaignPayloadId) payloadId;
					
					campaignIds = new ArrayList<String>(1);
					campaignIds.add(campaignPayloadId.getCampaignId());

					surveyIds = new ArrayList<String>(1);
					surveyIds.add(campaignPayloadId.getSurveyId());
					
					String promptId = campaignPayloadId.getPromptId();
					if(promptId != null) {
						promptIds = new ArrayList<String>(1);
						promptIds.add(promptId);
					}
				}
				
				LOGGER.info("Gathering the requested campaign registry entries.");
				campaigns.addAll(
					CampaignServices
						.instance()
						.getCampaigns(
							campaignIds,
							surveyIds,
							promptIds,
							null,
							null,
<<<<<<< HEAD
							null,
							null,
							null,
=======
							null,
							null,
							null,
>>>>>>> fe652437
							numToSkip,
							numToReturn - streams.size()
						));
				LOGGER.info("Found " + campaigns.size() + " campaigns.");
			}
			
		}
		catch(ServiceException e) {
			e.failRequest(this);
			e.logException(LOGGER);
		}
	}

	/*
	 * (non-Javadoc)
	 * @see org.ohmage.request.Request#respond(javax.servlet.http.HttpServletRequest, javax.servlet.http.HttpServletResponse)
	 */
	@Override
	public void respond(
			final HttpServletRequest httpRequest,
			final HttpServletResponse httpResponse) {
		
		LOGGER.info("Responding to an OMH registry read request");
		
		// Handles the CORS headers.
		handleCORS(httpRequest, httpResponse);

		// If either request has failed, set the response's status code.
		if(isFailed()) {
			if(
				ErrorCode
					.SYSTEM_GENERAL_ERROR
					.equals(getAnnotator().getErrorCode())) {
					
				httpResponse
					.setStatus(HttpServletResponse.SC_INTERNAL_SERVER_ERROR);
			}
			else {
				httpResponse.setStatus(HttpServletResponse.SC_BAD_GATEWAY);
			}
			
			// Then, force the appropriate request to respond.
			super.respond(httpRequest, httpResponse, null);
			return;
		}

		// Expire the response, but this may be a bad idea.
		expireResponse(httpResponse);
		
		// Set the content type to JSON.
		httpResponse.setContentType("application/json");
		
		// Connect a stream to the response.
		OutputStream outputStream;
		try {
			outputStream = getOutputStream(httpRequest, httpResponse);
		}
		catch(IOException e) {
			LOGGER.warn("Could not connect to the output stream.", e);
			return;
		}

		// Create the generator that will stream to the requester.
		JsonGenerator generator;
		try {
			generator = JSON_FACTORY.createJsonGenerator(outputStream);
		}
		catch(IOException generatorException) {
			LOGGER.error(
				"Could not create the JSON generator.",
				generatorException);
			
			try {
				outputStream.close();
			}
			catch(IOException streamCloseException) {
				LOGGER.warn(
					"Could not close the output stream.",
					streamCloseException);
			}
			
			return;
		}
		
		try {
			// Start the JSON output.
			generator.writeStartArray();
			
			// Keep track of the observers' stream-version pairs to ensure that
			// if two observers point to the same stream-version pair that both
			// don't output the definition.
			Map<String, Map<String, Set<Long>>> observerStreamIdVersionMap =
				new HashMap<String, Map<String, Set<Long>>>();
			
			// For each observer,
			for(String observerId : streams.keySet()) {
				// Get the map of stream ID-version pairs.
				Map<String, Set<Long>> streamIdVersionMap = 
					observerStreamIdVersionMap.get(observerId);
				
				// If the map is null, create it and add it.
				if(streamIdVersionMap == null) {
					streamIdVersionMap = new HashMap<String, Set<Long>>();
					observerStreamIdVersionMap
						.put(observerId, streamIdVersionMap);
				}
				
				// Cycle through the streams and output each definition.
				for(Stream stream : streams.get(observerId)) {
					// Get the existing stream version that has already been
					// output.
					Set<Long> existingStreamVersion = 
						streamIdVersionMap.get(stream.getId());
					
					// If it doesn't exist yet, create it and add it to the 
					// map.
					if(existingStreamVersion == null) {
						existingStreamVersion = new HashSet<Long>();
						streamIdVersionMap
							.put(stream.getId(), existingStreamVersion);
					}
					// If this version of this stream in this observer has
					// already been output, then skip it.
					if(existingStreamVersion.contains(stream.getVersion())) {
						continue;
					}
					// Otherwise, add it to the set and then output it.
					else {
						existingStreamVersion.add(stream.getVersion());
					}
					
					// Start this "payload ID's" object.
					generator.writeStartObject();
					
					// Output the chunk size which will be the same for all 
					// observers.
					generator.writeNumberField(
						"chunk_size", 
						StreamReadRequest.MAX_NUMBER_TO_RETURN);
					
					// There are no external IDs yet. This may change to link   
					// to observer/read, but there are some discrepancies in 
					// the parameters.
					
					// Set the local timezone as authoritative.
					generator.writeBooleanField(
						"local_tz_authoritative",
						true);
					
					// Set the summarizable as false for the time being.
					generator.writeBooleanField("summarizable", false);

					// Set the payload ID.
					StringBuilder payloadIdBuilder = 
						new StringBuilder("omh:ohmage:observer:");
					payloadIdBuilder.append(observerId).append(':');
					payloadIdBuilder.append(stream.getId());
					generator.writeStringField(
						"payload_id", 
						payloadIdBuilder.toString());
					
					// Set the payload version.
					generator.writeStringField(
						"payload_version", 
						String.valueOf(stream.getVersion()));
					
					// Set the payload definition.
					generator.writeObjectField(
						"payload_definition", 
						stream.getSchema().readValueAsTree());

					// End this "payload ID's" object.
					generator.writeEndObject();
				}
			}
			
			// For each campaign,
			for(Campaign campaign : campaigns) {
				// Start building the payload ID.
				StringBuilder payloadIdBuilder = 
					new StringBuilder("omh:ohmage:campaign:");
				payloadIdBuilder.append(campaign.getId());
				
				// For each survey,
				Map<String, Survey> surveys = campaign.getSurveys();
				for(String surveyId : surveys.keySet()) {
					// Write the survey.
					Survey survey = surveys.get(surveyId);
					
					// Build this survey's payload ID.
					StringBuilder surveyPayloadIdBuilder = 
						new StringBuilder(payloadIdBuilder);
					surveyPayloadIdBuilder.append(":survey_id:");
					surveyPayloadIdBuilder.append(survey.getId());
					
					// If this request is specifying a prompt ID, get it now.
					String promptId = null;
					if(payloadId instanceof CampaignPayloadId) {
						promptId = 
							((CampaignPayloadId) payloadId).getPromptId();
					}
					
					// If the prompt ID indicates that we only want a specific
					// prompt, then don't output the survey.
					if(promptId == null) {
						generator.writeStartObject();
						
						// Output the chunk size which will be the same for all 
						// observers.
						generator.writeNumberField(
							"chunk_size", 
							StreamReadRequest.MAX_NUMBER_TO_RETURN);
						
						// There are no external IDs yet. This may change to
						// link to observer/read, but there are some
						// discrepancies in the parameters.
						
						// Set the local timezone as authoritative.
						generator.writeBooleanField(
							"local_tz_authoritative",
							true);
						
						// Set the summarizable as false for the time being.
						generator.writeBooleanField("summarizable", false);
						
						// Set the payload ID.
						generator.writeStringField(
							"payload_id", 
							surveyPayloadIdBuilder.toString());
						
						// Set the payload version. For now, all surveys have 
						// the same version, 1.
						generator.writeStringField(
							"payload_version", 
							"1");
						
						// Set the payload definition.
						generator.writeFieldName("payload_definition"); 
						survey.toConcordia(generator, null);
	
						// End the campaign's object.
						generator.writeEndObject();
					}
					
					// For each prompt in the survey,
					for(SurveyItem surveyItem :
							survey.getSurveyItems().values()) {
						
						// Messages don't have response values.
						if(surveyItem instanceof Message) {
							continue;
						}
						
						// For now, we are ignoring repeatable sets.
						if(surveyItem instanceof RepeatableSet) {
							continue;
						}
						
						// If we are asking for a specific prompt and this is
						// not it, skip it.
						if(	(promptId != null) && 
							(! promptId.equals(surveyItem.getId()))) {
							
							continue;
						}
						
						// Write the survey item.
						generator.writeStartObject();
						
						// Output the chunk size which will be the same for
						// all observers.
						generator.writeNumberField(
							"chunk_size", 
							StreamReadRequest.MAX_NUMBER_TO_RETURN);
						
						// There are no external IDs yet. This may change
						// to link to observer/read, but there are some
						// discrepancies in the parameters.
						
						// Set the local timezone as authoritative.
						generator.writeBooleanField(
							"local_tz_authoritative",
							true);
						
						// Set the summarizable as false for the time
						// being.
						generator.writeBooleanField("summarizable", false);
						
						// Set the payload ID.
						StringBuilder promptPayloadIdBuilder = 
							new StringBuilder(surveyPayloadIdBuilder);
						promptPayloadIdBuilder.append(":prompt_id:");
						promptPayloadIdBuilder.append(surveyItem.getId());
						generator.writeStringField(
							"payload_id", 
							promptPayloadIdBuilder.toString());
						
						// Set the payload version. For now, all surveys have 
						// the same version, 1.
						generator.writeStringField(
							"payload_version", 
							"1");

						// If it's a repeatable set, then it will be the 
						// same as a prompt except that the data will be
						// an array of the same definition as a prompt.
						generator.writeFieldName("payload_definition"); 
						survey.toConcordia(generator, surveyItem.getId());

						// End the campaign's object.
						generator.writeEndObject();
					}
				}
			}
			
<<<<<<< HEAD
			// Compute the number of entries that have been returned and, from
			// that, compute how many of the following entries should be
			// returned.
			long numToReturnLeft = 
				numToReturn - streams.size() - campaigns.size();
			
			// Finally, add the hard-coded ones for the showcase, i.e. 
			// RunKeeper, BodyMedia, etc..
			// If all of them were asked for, then output all of them based on
			// paging.
			if(payloadId == null) {
				// Get markers for all of the APIs.
				BodyMediaApiFactory[] bodyMediaApiFactories = 
					BodyMediaApiFactory.values();
		
				// Compute the number of API definitions to return.
				long numFactoriesToOutput =
					(numToReturnLeft >= bodyMediaApiFactories.length) ?
						bodyMediaApiFactories.length : numToReturnLeft;
				
				for(int i = 0; i < numFactoriesToOutput; i++) {
					// Get the API's string value.
					String apiString = bodyMediaApiFactories[i].getApi();
					
					// Write the API's registry entry. 
					try {
						BodyMediaApiFactory
							.getApi(apiString)
							.writeRegistryEntry(generator);
					}
					catch(DomainException e) {
						LOGGER
							.warn(
								"Could not output the registry entry for the API: " +
									apiString,
								e);
					}
				}

				// Update the number of end-points to output. 
				numToReturnLeft -= numFactoriesToOutput;

				// Get markers for all of the APIs.
				EntraMethodFactory[] entraMethodFactories = 
					EntraMethodFactory.values();
		
				// Compute the number of API definitions to return.
				numFactoriesToOutput =
					(numToReturnLeft >= entraMethodFactories.length) ?
						entraMethodFactories.length : numToReturnLeft;
				
				for(int i = 0; i < numFactoriesToOutput; i++) {
					// Get the method's string value.
					String methodString = entraMethodFactories[i].getMethod();
					
					// Write the API's registry entry. 
					try {
						EntraMethodFactory
							.getMethod(methodString)
							.writeRegistryEntry(generator);
					}
					catch(DomainException e) {
						LOGGER
							.warn(
								"Could not output the registry entry for the Entra method: " +
									methodString,
								e);
					}
				}

				// Update the number of end-points to output. 
				numToReturnLeft -= numFactoriesToOutput;

				// Get the GingerIO registry entry.
				if(numToReturnLeft > 0) {
					OmhReadGingerIoRequest.writeRegistryEntry(generator);

					// Update the number of end-points to output. 
					numToReturnLeft -= 1;
				}

				// Get the HealthVault registry entry.
				HealthVaultThingFactory[] healthVaultThingFactories = 
					HealthVaultThingFactory.values();
		
				// Compute the number of API definitions to return.
				numFactoriesToOutput =
					(numToReturnLeft >= healthVaultThingFactories.length) ?
						healthVaultThingFactories.length : numToReturnLeft;
				
				for(int i = 0; i < numFactoriesToOutput; i++) {
					// Get the method's string value.
					String thingName = 
						healthVaultThingFactories[i].getThingName();
					
					// Write the API's registry entry. 
					try {
						HealthVaultThingFactory
							.getThing(thingName)
							.writeRegistryEntry(generator);
					}
					catch(DomainException e) {
						LOGGER
							.warn(
								"Could not output the registry entry for the HealthVault Thing: " +
									thingName,
								e);
					}
				}

				// Update the number of end-points to output. 
				numToReturnLeft -= numFactoriesToOutput;

				// Get the Mind My Meds registry entry.
				if(numToReturnLeft > 0) {
					OmhReadMindMyMedsRequest.writeRegistryEntry(generator);

					// Update the number of end-points to output. 
					numToReturnLeft -= 1;
				}
				
				// Get markers for all of the APIs.
				RunKeeperApiFactory[] runKeeperApiFactories = 
					RunKeeperApiFactory.values();
		
				// Compute the number of API definitions to return.
				numFactoriesToOutput =
					(numToReturnLeft >= runKeeperApiFactories.length) ?
						runKeeperApiFactories.length : numToReturnLeft;
				
				for(int i = 0; i < numFactoriesToOutput; i++) {
					// Get the API's string value.
					String apiString = runKeeperApiFactories[i].getApi();
					
					// Write the API's registry entry. 
					try {
						RunKeeperApiFactory
							.getApi(apiString)
							.writeRegistryEntry(generator);
					}
					catch(DomainException e) {
						LOGGER
							.warn(
								"Could not output the registry entry for the API: " +
									apiString,
								e);
					}
				}
				
				// Update the number of end-points to output. 
				numToReturnLeft -= numFactoriesToOutput;
			}
			// If a specific BodyMedia API was asked for, 
			else if(payloadId instanceof BodyMediaPayloadId) {
				// Type cast the PayloadId object specifically to a
				// RunKeeperPayloadId.
				BodyMediaPayloadId bodyMediaPayloadId =
					(BodyMediaPayloadId) payloadId;
				
				// Get the requested API string.
				String apiString = bodyMediaPayloadId.getId();
				
				// Write the registry entry.
				try {
					BodyMediaApiFactory
						.getApi(apiString)
						.writeRegistryEntry(generator);
				}
				catch(DomainException e) {
					LOGGER
						.info(
							"The requested BodyMedia API does not exist: " +
								apiString);
				}
			}
			// If a specific Entra API was asked for, 
			else if(payloadId instanceof EntraPayloadId) {
				// Type cast the PayloadId object specifically to a
				// EntraPayloadId.
				EntraPayloadId entraPayloadId = (EntraPayloadId) payloadId;
				
				// Get the requested API string.
				String method = entraPayloadId.getMethod();
				
				// Write the registry entry.
				try {
					EntraMethodFactory
						.getMethod(method)
						.writeRegistryEntry(generator);
				}
				catch(DomainException e) {
					LOGGER
						.info(
							"The requested Entra method does not exist: " +
								method);
				}
			}
			// If a specific GingerIO API was asked for, 
			else if(payloadId instanceof GingerIoPayloadId) {
				OmhReadGingerIoRequest.writeRegistryEntry(generator);
			}
			// If a specific HealthVault API was asked for, 
			else if(payloadId instanceof HealthVaultPayloadId) {
				// Type cast the PayloadId object specifically to a
				// HealthVaultPayloadId.
				HealthVaultPayloadId healthVaultPayloadId = 
					(HealthVaultPayloadId) payloadId;
				
				// Get the requested API string.
				String thingName = healthVaultPayloadId.getThingName();
				
				// Write the registry entry.
				try {
					HealthVaultThingFactory
						.getThing(thingName)
						.writeRegistryEntry(generator);
				}
				catch(DomainException e) {
					LOGGER
						.info(
							"The requested HealthVault Thign does not exist: " +
								thingName);
				}
			}
			// If a specific Mind My Meds API was asked for, 
			else if(payloadId instanceof MindMyMedsPayloadId) {
				OmhReadMindMyMedsRequest.writeRegistryEntry(generator);
			}
			// If a specific RunKeeper API was asked for, 
			else if(payloadId instanceof RunKeeperPayloadId) {
				// Type cast the PayloadId object specifically to a
				// RunKeeperPayloadId.
				RunKeeperPayloadId runKeeperPayloadId =
					(RunKeeperPayloadId) payloadId;
				
				// Get the requested API string.
				String apiString = runKeeperPayloadId.getApi();
				
				// Write the registry entry.
				try {
					RunKeeperApiFactory
						.getApi(apiString)
						.writeRegistryEntry(generator);
				}
				catch(DomainException e) {
					LOGGER
						.info(
							"The requested RunKeeper API does not exist: " +
								apiString);
				}
			}
			
=======
>>>>>>> fe652437
			// End the JSON output.
			generator.writeEndArray();
		}
		catch(JsonProcessingException e) {
			LOGGER.error("The JSON could not be processed.", e);
			httpResponse.setStatus(
				HttpServletResponse.SC_INTERNAL_SERVER_ERROR);
			return;
		}
		catch(IOException e) {
			LOGGER.info(
				"The response could no longer be written to the response",
				e);
			httpResponse.setStatus(
				HttpServletResponse.SC_INTERNAL_SERVER_ERROR);
			return;
		}
		finally {
			// Flush and close the writer.
			try {
				generator.close();
			}
			catch(IOException e) {
				LOGGER.info("Could not close the generator.", e);
			}
		}
	}
}<|MERGE_RESOLUTION|>--- conflicted
+++ resolved
@@ -20,7 +20,6 @@
 import org.codehaus.jackson.JsonProcessingException;
 import org.codehaus.jackson.map.MappingJsonFactory;
 import org.ohmage.annotator.Annotator.ErrorCode;
-<<<<<<< HEAD
 import org.ohmage.domain.BodyMediaPayloadId;
 import org.ohmage.domain.CampaignPayloadId;
 import org.ohmage.domain.EntraPayloadId;
@@ -31,34 +30,22 @@
 import org.ohmage.domain.ObserverPayloadId;
 import org.ohmage.domain.PayloadId;
 import org.ohmage.domain.RunKeeperPayloadId;
-=======
-import org.ohmage.domain.CampaignPayloadId;
-import org.ohmage.domain.Observer.Stream;
-import org.ohmage.domain.ObserverPayloadId;
-import org.ohmage.domain.PayloadId;
->>>>>>> fe652437
 import org.ohmage.domain.campaign.Campaign;
 import org.ohmage.domain.campaign.Message;
 import org.ohmage.domain.campaign.RepeatableSet;
 import org.ohmage.domain.campaign.Survey;
 import org.ohmage.domain.campaign.SurveyItem;
-<<<<<<< HEAD
 import org.ohmage.exception.DomainException;
-=======
->>>>>>> fe652437
 import org.ohmage.exception.InvalidRequestException;
 import org.ohmage.exception.ServiceException;
 import org.ohmage.exception.ValidationException;
 import org.ohmage.request.InputKeys;
 import org.ohmage.request.Request;
 import org.ohmage.request.observer.StreamReadRequest;
-<<<<<<< HEAD
 import org.ohmage.request.omh.OmhReadBodyMediaRequest.BodyMediaApiFactory;
 import org.ohmage.request.omh.OmhReadEntraRequest.EntraMethodFactory;
 import org.ohmage.request.omh.OmhReadHealthVaultRequest.HealthVaultThingFactory;
 import org.ohmage.request.omh.OmhReadRunKeeperRequest.RunKeeperApiFactory;
-=======
->>>>>>> fe652437
 import org.ohmage.service.CampaignServices;
 import org.ohmage.service.ObserverServices;
 import org.ohmage.validator.ObserverValidators;
@@ -242,15 +229,9 @@
 							promptIds,
 							null,
 							null,
-<<<<<<< HEAD
 							null,
 							null,
 							null,
-=======
-							null,
-							null,
-							null,
->>>>>>> fe652437
 							numToSkip,
 							numToReturn - streams.size()
 						));
@@ -566,7 +547,6 @@
 				}
 			}
 			
-<<<<<<< HEAD
 			// Compute the number of entries that have been returned and, from
 			// that, compute how many of the following entries should be
 			// returned.
@@ -818,9 +798,7 @@
 								apiString);
 				}
 			}
-			
-=======
->>>>>>> fe652437
+		
 			// End the JSON output.
 			generator.writeEndArray();
 		}
