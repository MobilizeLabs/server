--- conflicted
+++ resolved
@@ -15,13 +15,8 @@
  ******************************************************************************/
 package org.ohmage.request;
 
-<<<<<<< HEAD
-=======
 import java.io.IOException;
-import java.util.HashMap;
-import java.util.Map;
 
->>>>>>> 0fd51b66
 import javax.servlet.http.HttpServletRequest;
 import javax.servlet.http.HttpServletResponse;
 
@@ -52,13 +47,11 @@
 	 * 
 	 * @throws IOException There was an error reading from the request.
 	 */
-<<<<<<< HEAD
-	public ConfigReadRequest(final HttpServletRequest httpRequest) {
+	public ConfigReadRequest(
+			final HttpServletRequest httpRequest) 
+			throws IOException, InvalidRequestException {
+		
 		super(httpRequest);
-=======
-	public ConfigReadRequest() throws IOException, InvalidRequestException {
-		super(null);
->>>>>>> 0fd51b66
 		
 		result = null;
 	}
