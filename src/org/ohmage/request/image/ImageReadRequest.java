/*******************************************************************************
 * Copyright 2012 The Regents of the University of California
 * 
 * Licensed under the Apache License, Version 2.0 (the "License");
 * you may not use this file except in compliance with the License.
 * You may obtain a copy of the License at
 * 
 *   http://www.apache.org/licenses/LICENSE-2.0
 * 
 * Unless required by applicable law or agreed to in writing, software
 * distributed under the License is distributed on an "AS IS" BASIS,
 * WITHOUT WARRANTIES OR CONDITIONS OF ANY KIND, either express or implied.
 * See the License for the specific language governing permissions and
 * limitations under the License.
 ******************************************************************************/
package org.ohmage.request.image;

import java.io.DataOutputStream;
import java.io.IOException;
import java.io.InputStream;
import java.io.OutputStream;
import java.util.UUID;

import javax.servlet.http.HttpServletRequest;
import javax.servlet.http.HttpServletResponse;

import org.apache.log4j.Logger;
import org.ohmage.annotator.Annotator.ErrorCode;
import org.ohmage.cache.UserBin;
import org.ohmage.domain.Image;
import org.ohmage.exception.DomainException;
import org.ohmage.exception.InvalidRequestException;
import org.ohmage.exception.ServiceException;
import org.ohmage.exception.ValidationException;
import org.ohmage.request.InputKeys;
import org.ohmage.request.UserRequest;
import org.ohmage.service.ImageServices;
import org.ohmage.service.UserImageServices;
import org.ohmage.service.UserServices;
import org.ohmage.util.CookieUtils;
import org.ohmage.validator.ImageValidators;

/**
 * <p>Returns an image based on the given ID. The requester must be requesting
 * an image they created, a shared image in a campaign in which they are an
 * author, or a shared image in a shared campaign in which they are an analyst.
 * </p>
 * <table border="1">
 *   <tr>
 *     <td>Parameter Name</td>
 *     <td>Description</td>
 *     <td>Required</td>
 *   </tr>
 *   <tr>
 *     <td>{@value org.ohmage.request.InputKeys#CLIENT}</td>
 *     <td>A string describing the client that is making this request.</td>
 *     <td>true</td>
 *   </tr>
 *   <tr>
 *     <td>{@value org.ohmage.request.InputKeys#IMAGE_ID}</td>
 *     <td>The image's unique identifier.</td>
 *     <td>true</td>
 *   </tr>
 *   <tr>
 *     <td>{@value org.ohmage.request.InputKeys#IMAGE_SIZE}</td>
 *     <td>If omitted, the originally uploaded image will be returned. If 
 *       given, it will alter the image in some way based on the value given. 
 *       It must be one of 
 *       {@link org.ohmage.validator.ImageValidators.ImageSize}.</td>
 *     <td>false</td>
 *   </tr>
 * </table>
 * 
 * @author John Jenkins
 */
public class ImageReadRequest extends UserRequest {
	private static final Logger LOGGER = Logger.getLogger(ImageReadRequest.class);
	
	private static final int CHUNK_SIZE = 4096;

	private static final long MILLIS_IN_A_SECOND = 1000;
	
	private final UUID imageId;
	private final Image.Size size;
	
	private Image image;
	
	/**
	 * Creates a new image read request.
	 * 
	 * @param httpRequest The HttpServletRequest with all of the parameters to
	 * 					  build this request.
	 * 
	 * @throws InvalidRequestException Thrown if the parameters cannot be 
	 * 								   parsed.
	 * 
	 * @throws IOException There was an error reading from the request.
	 */
	public ImageReadRequest(HttpServletRequest httpRequest) throws IOException, InvalidRequestException {
		super(httpRequest, TokenLocation.EITHER, false);
		
		UUID tImageId = null;
		Image.Size tSize = Image.Size.ORIGINAL;
		
		if(! isFailed()) {
			LOGGER.info("Creating an image read request.");
			String[] t;
			
			try {
				t = getParameterValues(InputKeys.IMAGE_ID);
				if(t.length > 1) {
					throw new ValidationException(
							ErrorCode.IMAGE_INVALID_ID,
							"Multiple image IDs were given: " +
								InputKeys.IMAGE_ID);
				}
				else if(t.length == 0) {
					throw new ValidationException(
							ErrorCode.IMAGE_INVALID_ID,
							"The image ID is missing: " +
								InputKeys.IMAGE_ID);
				}
				else {
					tImageId = ImageValidators.validateId(t[0]);
					
					if(tImageId == null) {
						throw new ValidationException(
								ErrorCode.IMAGE_INVALID_ID,
								"The image ID is missing: " +
									InputKeys.IMAGE_ID);
					}
				}
				
				t = getParameterValues(InputKeys.IMAGE_SIZE);
				if(t.length > 1) {
					throw new ValidationException(
							ErrorCode.IMAGE_INVALID_SIZE,
							"Multiple image sizes were given: " +
								InputKeys.IMAGE_SIZE);
				}
				else if(t.length == 1) {
					tSize = ImageValidators.validateImageSize(t[0]);
				}
			}
			catch(ValidationException e) {
				e.failRequest(this);
				LOGGER.info(e.toString());
			}
		}
		
		imageId = tImageId;
		size = tSize;
		
		image = null;
	}
	
	/**
	 * Services the request.
	 */
	@Override
	public void service() {
		LOGGER.info("Servicing image read request.");
		
		if(! authenticate(AllowNewAccount.NEW_ACCOUNT_DISALLOWED)) {
			return;
		}
		
		try {
			LOGGER.info("Verifying that the image exists.");
			ImageServices.instance().verifyImageExistance(imageId, true);
			
			try {
				LOGGER.info("Checking if the user is an admin.");
				UserServices.instance().verifyUserIsAdmin(getUser().getUsername());
			}
			catch(ServiceException e) {
				LOGGER.info("Verifying that the user can read the image.");
				UserImageServices.instance().verifyUserCanReadImage(getUser().getUsername(), imageId);
			}
			
			LOGGER.info("Retrieving the image.");
			image = ImageServices.instance().getImage(imageId, size);
		}
		catch(ServiceException e) {
			e.failRequest(this);
			e.logException(LOGGER);
		}
	}

	/**
	 * Responds to the request with an image if it was successful or JSON if it
	 * was not.
	 */
	@Override
	public void respond(HttpServletRequest httpRequest, HttpServletResponse httpResponse) {
		LOGGER.info("Writing the image read response.");
		
		// Sets the HTTP headers to disable caching
		expireResponse(httpResponse);
		
		// Open the connection to the image if it is not null.
		InputStream imageStream = null;
		try {
			if(image != null) {
				imageStream = image.openStream();
			}
		}
		catch(DomainException e) {
			LOGGER.error("Could not connect to the image.", e);
			this.setFailed();
		}
		
		// If the request hasn't failed, attempt to write the file to the
<<<<<<< HEAD
		// output stream. 
		if(isFailed()) {
			super.respond(httpRequest, httpResponse, null);
		}
		else {
			try {
				// Set the type of the value.
=======
		// output stream.
		try {
			if(! isFailed()) {
				// Set the type as a JPEG.
>>>>>>> 27c5e6c5
				// FIXME: This isn't necessarily the case. We might want to do
				// some sort of image inspection to figure out what this should
				// be.
				httpResponse.setContentType("image/png");
				httpResponse.setHeader(
						"Content-Length", 
						new Long(image.getSizeBytes(size)).toString());
				
				// If available, set the token.
				if(getUser() != null) {
					final String token = getUser().getToken(); 
					if(token != null) {
						CookieUtils.setCookieValue(
								httpResponse, 
								InputKeys.AUTH_TOKEN, 
								token, 
								(int) (UserBin.getTokenRemainingLifetimeInMillis(token) / MILLIS_IN_A_SECOND));
					}
				}

				// Creates the writer that will write the response, success or 
				// fail.
				OutputStream os;
				try {
					os = httpResponse.getOutputStream();
				}
				catch(IOException e) {
					LOGGER.error(
							"Unable to create writer object. Aborting.", 
							e);
					return;
				}
				
				// Set the output stream to the response.
				DataOutputStream dos = new DataOutputStream(os);
				
<<<<<<< HEAD
				// Read the file in chunks and write it to the output stream.
				InputStream imageStream = image.openStream(size);
=======
>>>>>>> 27c5e6c5
				byte[] bytes = new byte[CHUNK_SIZE];
				int currRead;
				while((currRead = imageStream.read(bytes)) != -1) {
					dos.write(bytes, 0, currRead);
				}
				
				// Close the image's InputStream.
				imageStream.close();
				
				// Flush and close the data output stream to which we were 
				// writing.
				dos.flush();
				dos.close();
				
				// Flush and close the output stream that was used to generate
				// the data output stream.
				os.flush();
				os.close();
			}
<<<<<<< HEAD
			// If there was an error getting the image's information, abort
			// the whole operation and return an error.
			catch(DomainException e) {
				LOGGER.error(
						"There was a problem reading or writing the image.", 
						e);
				setFailed();
				httpResponse.setStatus(
						HttpServletResponse.SC_INTERNAL_SERVER_ERROR);
=======
		}
		catch(DomainException e) {
			LOGGER.error(
					"There was a problem connecting to the image.", 
					e);
		}
		// If the error occurred while reading from the input stream or
		// writing to the output stream, abort the whole operation and
		// return an error.
		catch(IOException e) {
			LOGGER.error(
				"The contents of the file could not be read or written to the response.", 
				e);
			setFailed();
		}
		// No matter what, try to close the input stream if it exists.
		finally {
			try {
				if(imageStream != null) {
					imageStream.close();
				}
>>>>>>> 27c5e6c5
			}
			catch(IOException e) {
<<<<<<< HEAD
				LOGGER.error(
						"The contents of the file could not be read or written to the response.", 
						e);
				setFailed();
				httpResponse.setStatus(
					HttpServletResponse.SC_INTERNAL_SERVER_ERROR);
=======
				LOGGER.warn("Could not close the image stream.", e);
				// We don't care about failing the request, because, either, it
				// has already been failed or we wrote everything already.
			}
		}
		
		// If the request ever failed, write an error message.
		// FIXME: This should probably check if it's a GET and send a 404.
		if(isFailed()) {
			httpResponse.setContentType("text/html");
			Writer writer = new BufferedWriter(new OutputStreamWriter(os));
			
			// Write the error response.
			try {
				writer.write(getFailureMessage()); 
			}
			catch(IOException e) {
				LOGGER.error("Unable to write failed response message. Aborting.", e);
			}
			
			// Flush it and close.
			try {
				writer.flush();
				writer.close();
			}
			catch(IOException e) {
				LOGGER.warn("Unable to flush or close the writer.", e);
>>>>>>> 27c5e6c5
			}
		}
	}
}<|MERGE_RESOLUTION|>--- conflicted
+++ resolved
@@ -202,7 +202,7 @@
 		InputStream imageStream = null;
 		try {
 			if(image != null) {
-				imageStream = image.openStream();
+				imageStream = image.openStream(size);
 			}
 		}
 		catch(DomainException e) {
@@ -211,20 +211,13 @@
 		}
 		
 		// If the request hasn't failed, attempt to write the file to the
-<<<<<<< HEAD
 		// output stream. 
-		if(isFailed()) {
-			super.respond(httpRequest, httpResponse, null);
-		}
-		else {
-			try {
+		try {
+			if(isFailed()) {
+				super.respond(httpRequest, httpResponse, null);
+			}
+			else {
 				// Set the type of the value.
-=======
-		// output stream.
-		try {
-			if(! isFailed()) {
-				// Set the type as a JPEG.
->>>>>>> 27c5e6c5
 				// FIXME: This isn't necessarily the case. We might want to do
 				// some sort of image inspection to figure out what this should
 				// be.
@@ -260,12 +253,6 @@
 				
 				// Set the output stream to the response.
 				DataOutputStream dos = new DataOutputStream(os);
-				
-<<<<<<< HEAD
-				// Read the file in chunks and write it to the output stream.
-				InputStream imageStream = image.openStream(size);
-=======
->>>>>>> 27c5e6c5
 				byte[] bytes = new byte[CHUNK_SIZE];
 				int currRead;
 				while((currRead = imageStream.read(bytes)) != -1) {
@@ -285,22 +272,16 @@
 				os.flush();
 				os.close();
 			}
-<<<<<<< HEAD
-			// If there was an error getting the image's information, abort
-			// the whole operation and return an error.
-			catch(DomainException e) {
-				LOGGER.error(
-						"There was a problem reading or writing the image.", 
-						e);
-				setFailed();
-				httpResponse.setStatus(
-						HttpServletResponse.SC_INTERNAL_SERVER_ERROR);
-=======
-		}
+		}
+		// If there was an error getting the image's information, abort
+		// the whole operation and return an error.
 		catch(DomainException e) {
 			LOGGER.error(
-					"There was a problem connecting to the image.", 
-					e);
+				"There was a problem reading or writing the image.", 
+				e);
+			setFailed();
+			httpResponse.setStatus(
+				HttpServletResponse.SC_INTERNAL_SERVER_ERROR);
 		}
 		// If the error occurred while reading from the input stream or
 		// writing to the output stream, abort the whole operation and
@@ -310,6 +291,8 @@
 				"The contents of the file could not be read or written to the response.", 
 				e);
 			setFailed();
+			httpResponse.setStatus(
+				HttpServletResponse.SC_INTERNAL_SERVER_ERROR);
 		}
 		// No matter what, try to close the input stream if it exists.
 		finally {
@@ -317,46 +300,12 @@
 				if(imageStream != null) {
 					imageStream.close();
 				}
->>>>>>> 27c5e6c5
 			}
 			catch(IOException e) {
-<<<<<<< HEAD
-				LOGGER.error(
-						"The contents of the file could not be read or written to the response.", 
-						e);
-				setFailed();
-				httpResponse.setStatus(
-					HttpServletResponse.SC_INTERNAL_SERVER_ERROR);
-=======
 				LOGGER.warn("Could not close the image stream.", e);
 				// We don't care about failing the request, because, either, it
 				// has already been failed or we wrote everything already.
 			}
 		}
-		
-		// If the request ever failed, write an error message.
-		// FIXME: This should probably check if it's a GET and send a 404.
-		if(isFailed()) {
-			httpResponse.setContentType("text/html");
-			Writer writer = new BufferedWriter(new OutputStreamWriter(os));
-			
-			// Write the error response.
-			try {
-				writer.write(getFailureMessage()); 
-			}
-			catch(IOException e) {
-				LOGGER.error("Unable to write failed response message. Aborting.", e);
-			}
-			
-			// Flush it and close.
-			try {
-				writer.flush();
-				writer.close();
-			}
-			catch(IOException e) {
-				LOGGER.warn("Unable to flush or close the writer.", e);
->>>>>>> 27c5e6c5
-			}
-		}
 	}
 }