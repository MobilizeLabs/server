--- conflicted
+++ resolved
@@ -327,39 +327,5 @@
 				// has already been failed or we wrote everything already.
 			}
 		}
-<<<<<<< HEAD
-=======
-		
-		// If the request ever failed, write an error message.
-		// FIXME: This should probably check if it's a GET and send a 404.
-		if(isFailed()) {
-			httpResponse.setContentType("text/html");
-			Writer writer = new BufferedWriter(new OutputStreamWriter(os));
-			
-			// Write the error response.
-			try {
-				writer.write(getFailureMessage()); 
-			}
-			catch(IOException e) {
-				LOGGER.warn("Unable to write failed response message. Aborting.", e);
-			}
-			
-			// Flush it.
-			try {
-				writer.flush();
-			}
-			catch(IOException e) {
-				LOGGER.warn("Unable to flush the writer.", e);
-			}
-			
-			// Close it.
-			try {
-				writer.close();
-			}
-			catch(IOException e) {
-				LOGGER.warn("Unable to close the writer.", e);
-			}
-		}
->>>>>>> 1af64896
 	}
 }