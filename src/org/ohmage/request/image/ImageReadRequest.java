/*******************************************************************************
 * Copyright 2012 The Regents of the University of California
 * 
 * Licensed under the Apache License, Version 2.0 (the "License");
 * you may not use this file except in compliance with the License.
 * You may obtain a copy of the License at
 * 
 *   http://www.apache.org/licenses/LICENSE-2.0
 * 
 * Unless required by applicable law or agreed to in writing, software
 * distributed under the License is distributed on an "AS IS" BASIS,
 * WITHOUT WARRANTIES OR CONDITIONS OF ANY KIND, either express or implied.
 * See the License for the specific language governing permissions and
 * limitations under the License.
 ******************************************************************************/
package org.ohmage.request.image;

import java.io.DataOutputStream;
import java.io.IOException;
import java.io.InputStream;
import java.io.OutputStream;
import java.util.UUID;

import javax.servlet.http.HttpServletRequest;
import javax.servlet.http.HttpServletResponse;

import org.apache.log4j.Logger;
import org.ohmage.annotator.Annotator.ErrorCode;
import org.ohmage.cache.UserBin;
import org.ohmage.domain.Image;
import org.ohmage.exception.DomainException;
import org.ohmage.exception.InvalidRequestException;
import org.ohmage.exception.ServiceException;
import org.ohmage.exception.ValidationException;
import org.ohmage.request.InputKeys;
import org.ohmage.request.UserRequest;
import org.ohmage.service.ImageServices;
import org.ohmage.service.UserImageServices;
import org.ohmage.service.UserServices;
import org.ohmage.util.CookieUtils;
import org.ohmage.validator.ImageValidators;

/**
 * <p>Returns an image based on the given ID. The requester must be requesting
 * an image they created, a shared image in a campaign in which they are an
 * author, or a shared image in a shared campaign in which they are an analyst.
 * </p>
 * <table border="1">
 *   <tr>
 *     <td>Parameter Name</td>
 *     <td>Description</td>
 *     <td>Required</td>
 *   </tr>
 *   <tr>
 *     <td>{@value org.ohmage.request.InputKeys#CLIENT}</td>
 *     <td>A string describing the client that is making this request.</td>
 *     <td>true</td>
 *   </tr>
 *   <tr>
 *     <td>{@value org.ohmage.request.InputKeys#IMAGE_ID}</td>
 *     <td>The image's unique identifier.</td>
 *     <td>true</td>
 *   </tr>
 *   <tr>
 *     <td>{@value org.ohmage.request.InputKeys#IMAGE_SIZE}</td>
 *     <td>If omitted, the originally uploaded image will be returned. If 
 *       given, it will alter the image in some way based on the value given. 
 *       It must be one of 
 *       {@link org.ohmage.validator.ImageValidators.ImageSize}.</td>
 *     <td>false</td>
 *   </tr>
 * </table>
 * 
 * @author John Jenkins
 */
public class ImageReadRequest extends UserRequest {
	private static final Logger LOGGER = Logger.getLogger(ImageReadRequest.class);
	
	private static final int CHUNK_SIZE = 4096;

	private static final long MILLIS_IN_A_SECOND = 1000;
	
	private final UUID imageId;
	private final Image.Size size;
	
	private Image image;
	
	/**
	 * Creates a new image read request.
	 * 
	 * @param httpRequest The HttpServletRequest with all of the parameters to
	 * 					  build this request.
	 * 
	 * @throws InvalidRequestException Thrown if the parameters cannot be 
	 * 								   parsed.
	 * 
	 * @throws IOException There was an error reading from the request.
	 */
	public ImageReadRequest(HttpServletRequest httpRequest) throws IOException, InvalidRequestException {
		super(httpRequest, TokenLocation.EITHER, false);
		
		UUID tImageId = null;
		Image.Size tSize = Image.Size.ORIGINAL;
		
		if(! isFailed()) {
			LOGGER.info("Creating an image read request.");
			String[] t;
			
			try {
				t = getParameterValues(InputKeys.IMAGE_ID);
				if(t.length > 1) {
					throw new ValidationException(
							ErrorCode.IMAGE_INVALID_ID,
							"Multiple image IDs were given: " +
								InputKeys.IMAGE_ID);
				}
				else if(t.length == 0) {
					throw new ValidationException(
							ErrorCode.IMAGE_INVALID_ID,
							"The image ID is missing: " +
								InputKeys.IMAGE_ID);
				}
				else {
					tImageId = ImageValidators.validateId(t[0]);
					
					if(tImageId == null) {
						throw new ValidationException(
								ErrorCode.IMAGE_INVALID_ID,
								"The image ID is missing: " +
									InputKeys.IMAGE_ID);
					}
				}
				
				t = getParameterValues(InputKeys.IMAGE_SIZE);
				if(t.length > 1) {
					throw new ValidationException(
							ErrorCode.IMAGE_INVALID_SIZE,
							"Multiple image sizes were given: " +
								InputKeys.IMAGE_SIZE);
				}
				else if(t.length == 1) {
					tSize = ImageValidators.validateImageSize(t[0]);
				}
			}
			catch(ValidationException e) {
				e.failRequest(this);
				LOGGER.info(e.toString());
			}
		}
		
		imageId = tImageId;
		size = tSize;
		
		image = null;
	}
	
	/**
	 * Services the request.
	 */
	@Override
	public void service() {
		LOGGER.info("Servicing image read request.");
		
		if(! authenticate(AllowNewAccount.NEW_ACCOUNT_DISALLOWED)) {
			return;
		}
		
		try {
			LOGGER.info("Verifying that the image exists.");
			ImageServices.instance().verifyImageExistance(imageId, true);
			
			try {
				LOGGER.info("Checking if the user is an admin.");
				UserServices.instance().verifyUserIsAdmin(getUser().getUsername());
			}
			catch(ServiceException e) {
				LOGGER.info("Verifying that the user can read the image.");
				UserImageServices.instance().verifyUserCanReadImage(getUser().getUsername(), imageId);
			}
			
			LOGGER.info("Retrieving the image.");
			image = ImageServices.instance().getImage(imageId, size);
		}
		catch(ServiceException e) {
			e.failRequest(this);
			e.logException(LOGGER);
		}
	}

	/**
	 * Responds to the request with an image if it was successful or JSON if it
	 * was not.
	 */
	@Override
	public void respond(HttpServletRequest httpRequest, HttpServletResponse httpResponse) {
		LOGGER.info("Writing the image read response.");
		
		// Sets the HTTP headers to disable caching
		expireResponse(httpResponse);
		
		// Open the connection to the image if it is not null.
		InputStream imageStream = null;
		try {
			if(image != null) {
				imageStream = image.openStream(size);
			}
		}
		catch(DomainException e) {
			LOGGER.error("Could not connect to the image.", e);
			this.setFailed();
		}
		
		// If the request hasn't failed, attempt to write the file to the
		// output stream. 
		try {
			if(isFailed()) {
				super.respond(httpRequest, httpResponse, null);
			}
			else {
				// Set the type of the value.
				// FIXME: This isn't necessarily the case. We might want to do
				// some sort of image inspection to figure out what this should
				// be.
				httpResponse.setContentType("image/png");
				httpResponse.setHeader(
						"Content-Length", 
						new Long(image.getSizeBytes(size)).toString());
				
				// If available, set the token.
				if(getUser() != null) {
					final String token = getUser().getToken(); 
					if(token != null) {
						CookieUtils.setCookieValue(
								httpResponse, 
								InputKeys.AUTH_TOKEN, 
								token, 
								(int) (UserBin.getTokenRemainingLifetimeInMillis(token) / MILLIS_IN_A_SECOND));
					}
				}

				// Creates the writer that will write the response, success or 
				// fail.
				OutputStream os;
				try {
					os = httpResponse.getOutputStream();
				}
				catch(IOException e) {
					LOGGER.error(
							"Unable to create writer object. Aborting.", 
							e);
					return;
				}
				
				// Set the output stream to the response.
				DataOutputStream dos = new DataOutputStream(os);
				byte[] bytes = new byte[CHUNK_SIZE];
				int currRead;
				try {
					while((currRead = imageStream.read(bytes)) != -1) {
						dos.write(bytes, 0, currRead);
					}
				}
				finally {
					// Close the data output stream to which we were writing.
					try {
						dos.close();
					}
					catch(IOException e) {
						LOGGER.warn("Error closing the data output stream.", e);
					}
				}
			}
		}
		// If there was an error getting the image's information, abort
		// the whole operation and return an error.
		catch(DomainException e) {
			LOGGER.error(
				"There was a problem reading or writing the image.", 
				e);
			setFailed();
			httpResponse.setStatus(
				HttpServletResponse.SC_INTERNAL_SERVER_ERROR);
		}
		// If the error occurred while reading from the input stream or
		// writing to the output stream, abort the whole operation and
		// return an error.
		catch(IOException e) {
			LOGGER.error(
				"The contents of the file could not be read or written to the response.", 
				e);
			setFailed();
			httpResponse.setStatus(
				HttpServletResponse.SC_INTERNAL_SERVER_ERROR);
		}
		// No matter what, try to close the input stream if it exists.
		finally {
			try {
				if(imageStream != null) {
					imageStream.close();
				}
			}
			catch(IOException e) {
				LOGGER.warn("Could not close the image stream.", e);
				// We don't care about failing the request, because, either, it
				// has already been failed or we wrote everything already.
			}
		}
<<<<<<< HEAD
=======
		
		// If the request ever failed, write an error message.
		// FIXME: This should probably check if it's a GET and send a 404.
		if(isFailed()) {
			httpResponse.setContentType("text/html");
			Writer writer = new BufferedWriter(new OutputStreamWriter(os));
			
			// Write the error response.
			try {
				writer.write(getFailureMessage()); 
			}
			catch(IOException e) {
				LOGGER.warn("Unable to write failed response message. Aborting.", e);
			}
			
			// Close it.
			try {
				writer.close();
			}
			catch(IOException e) {
				LOGGER.warn("Unable to close the writer.", e);
			}
		}
>>>>>>> 466ec33e
	}
}<|MERGE_RESOLUTION|>--- conflicted
+++ resolved
@@ -305,31 +305,5 @@
 				// has already been failed or we wrote everything already.
 			}
 		}
-<<<<<<< HEAD
-=======
-		
-		// If the request ever failed, write an error message.
-		// FIXME: This should probably check if it's a GET and send a 404.
-		if(isFailed()) {
-			httpResponse.setContentType("text/html");
-			Writer writer = new BufferedWriter(new OutputStreamWriter(os));
-			
-			// Write the error response.
-			try {
-				writer.write(getFailureMessage()); 
-			}
-			catch(IOException e) {
-				LOGGER.warn("Unable to write failed response message. Aborting.", e);
-			}
-			
-			// Close it.
-			try {
-				writer.close();
-			}
-			catch(IOException e) {
-				LOGGER.warn("Unable to close the writer.", e);
-			}
-		}
->>>>>>> 466ec33e
 	}
 }