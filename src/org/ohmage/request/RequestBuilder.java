--- conflicted
+++ resolved
@@ -21,11 +21,8 @@
 import org.ohmage.request.document.DocumentReadRequest;
 import org.ohmage.request.document.DocumentUpdateRequest;
 import org.ohmage.request.image.ImageReadRequest;
-<<<<<<< HEAD
+import org.ohmage.request.image.ImageUploadRequest;
 import org.ohmage.request.mobility.MobilityUploadRequest;
-=======
-import org.ohmage.request.image.ImageUploadRequest;
->>>>>>> e006be4e
 import org.ohmage.request.survey.SurveyUploadRequest;
 import org.ohmage.request.user.UserChangePasswordRequest;
 import org.ohmage.request.user.UserCreationRequest;
@@ -82,14 +79,11 @@
 
 	// Image
 	public static final String API_IMAGE_READ = API_ROOT + "/image/read";
-<<<<<<< HEAD
+	public static final String API_IMAGE_UPLOAD = API_ROOT + "/image/upload";
 	
 	// Mobility
 	public static final String API_MOBILITY_UPLOAD = API_ROOT + "/mobility/upload";
-=======
-	public static final String API_IMAGE_UPLOAD = API_ROOT + "/image/upload";
->>>>>>> e006be4e
-
+	
 	// Survey
 	private static final String API_SURVEY_UPLOAD = API_ROOT + "/survey/upload";
 
@@ -181,14 +175,12 @@
 		else if(API_IMAGE_READ.equals(requestUri)) {
 			return new ImageReadRequest(httpRequest);
 		}
-<<<<<<< HEAD
+		else if(API_IMAGE_UPLOAD.equals(requestUri)) {
+			return new ImageUploadRequest(httpRequest);
+		}
 		// Mobility
 		else if(API_MOBILITY_UPLOAD.equals(requestUri)) {
 			return new MobilityUploadRequest(httpRequest);
-=======
-		else if(API_IMAGE_UPLOAD.equals(requestUri)) {
-			return new ImageUploadRequest(httpRequest);
->>>>>>> e006be4e
 		}
 		//Survey
 		else if(API_SURVEY_UPLOAD.equals(requestUri)) {
@@ -257,14 +249,11 @@
 				API_DOCUMENT_DELETE.equals(uri) ||
 				// Image
 				API_IMAGE_READ.equals(uri) ||
-<<<<<<< HEAD
+				API_IMAGE_UPLOAD.equals(uri) ||
 				// Mobility
 				API_MOBILITY_UPLOAD.equals(uri) ||
-=======
-				API_IMAGE_UPLOAD.equals(uri) ||
 				// Survey
 				API_SURVEY_UPLOAD.equals(uri) ||
->>>>>>> e006be4e
 				// User
 				API_USER_CREATE.equals(uri) ||
 				API_USER_READ.equals(uri) ||
