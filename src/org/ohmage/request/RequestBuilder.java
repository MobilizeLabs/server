package org.ohmage.request;

import javax.servlet.http.HttpServletRequest;

import org.ohmage.request.auth.AuthRequest;
import org.ohmage.request.auth.AuthTokenRequest;
import org.ohmage.request.campaign.CampaignCreationRequest;
import org.ohmage.request.clazz.ClassCreationRequest;
import org.ohmage.request.clazz.ClassDeletionRequest;
import org.ohmage.request.clazz.ClassReadRequest;
import org.ohmage.request.clazz.ClassRosterReadRequest;
import org.ohmage.request.clazz.ClassRosterUpdateRequest;
import org.ohmage.request.clazz.ClassUpdateRequest;
import org.ohmage.request.document.DocumentCreationRequest;
import org.ohmage.request.document.DocumentDeletionRequest;
import org.ohmage.request.document.DocumentReadContentsRequest;
import org.ohmage.request.document.DocumentReadRequest;
import org.ohmage.request.document.DocumentUpdateRequest;
<<<<<<< HEAD
import org.ohmage.request.survey.SurveyUploadRequest;
=======
import org.ohmage.request.user.UserChangePasswordRequest;
import org.ohmage.request.user.UserCreationRequest;
import org.ohmage.request.user.UserDeletionRequest;
import org.ohmage.request.user.UserInfoReadRequest;
import org.ohmage.request.user.UserReadRequest;
import org.ohmage.request.user.UserStatsReadRequest;
import org.ohmage.request.user.UserUpdateRequest;
>>>>>>> cd1039b7

/**
 * Request builder from an HTTP request.
 * 
 * @author John Jenkins
 */
public final class RequestBuilder {
	/**
	 * Default constructor. Made private because this class should never be
	 * instantiated. Instead, the static builder method should be called.
	 */
	private RequestBuilder() {}
	
	private static final String API_ROOT = "/app";
	
	// Authentication
	private static final String API_USER_AUTH = API_ROOT + "/user/auth";
	private static final String API_USER_AUTH_TOKEN = API_ROOT + "/user/auth_token";
	
	// Campaign
	private static final String API_CAMPAIGN_CREATE = API_ROOT + "/campaign/create";
	
	// Class
	private static final String API_CLASS_CREATE = API_ROOT + "/class/create";
	private static final String API_CLASS_READ = API_ROOT + "/class/read";
	private static final String API_CLASS_ROSTER_READ = API_ROOT + "/class/roster/read";
	private static final String API_CLASS_UPDATE = API_ROOT + "/class/update";
	private static final String API_CLASS_ROSTER_UPDATE = API_ROOT + "/class/roster/update";
	private static final String API_CLASS_DELETE = API_ROOT + "/class/delete";
	
	// Config
	private static final String API_CONFIG_READ = API_ROOT + "/config/read";
	
	// Document
	private static final String API_DOCUMENT_CREATE = API_ROOT + "/document/create";
	private static final String API_DOCUMENT_READ = API_ROOT + "/document/read";
	private static final String API_DOCUMENT_READ_CONTENTS = API_ROOT + "/document/read/contents";
	private static final String API_DOCUMENT_UPDATE = API_ROOT + "/document/update";
	private static final String API_DOCUMENT_DELETE = API_ROOT + "/document/delete";
	
<<<<<<< HEAD
	// Survey
	private static final String API_SURVEY_UPLOAD = API_ROOT + "/survey/upload";
=======
	// User
	private static final String API_USER_CREATE = API_ROOT + "/user/create";
	private static final String API_USER_READ = API_ROOT + "/user/read";
	private static final String API_USER_INFO_READ = API_ROOT + "/user_info/read";
	private static final String API_USER_STATS_READ = API_ROOT + "/user_stats/read";
	private static final String API_USER_UPDATE = API_ROOT + "/user/update";
	private static final String API_USER_CHANGE_PASSWORD = API_ROOT + "/user/change_password";
	private static final String API_USER_DELETE = API_ROOT + "/user/delete";
>>>>>>> cd1039b7
	
	/**
	 * Builds a new request based on the request's URI. This will always return
	 * a request and will never return null. If the URI is unknown it will 
	 * return a FailedRequest().
	 * 
	 * @param httpRequest The incoming HTTP request.
	 * 
	 * @return A new Request object based on the HTTP request's URI.
	 */
	public static Request buildRequest(HttpServletRequest httpRequest) {
		String requestUri = httpRequest.getRequestURI();
		
		// Config
		if(API_CONFIG_READ.equals(requestUri)) {
			return new ConfigReadRequest();
		}
		// Authentication
		else if(API_USER_AUTH.equals(requestUri)) {
			return new AuthRequest(httpRequest);
		}
		else if(API_USER_AUTH_TOKEN.equals(requestUri)) {
			return new AuthTokenRequest(httpRequest);
		}
		// Campaign
		else if(API_CAMPAIGN_CREATE.equals(requestUri)) {
			return new CampaignCreationRequest(httpRequest);
		}
		// Class
		else if(API_CLASS_CREATE.equals(requestUri)) {
			return new ClassCreationRequest(httpRequest);
		}
		else if(API_CLASS_READ.equals(requestUri)) {
			return new ClassReadRequest(httpRequest);
		}
		else if(API_CLASS_ROSTER_READ.equals(requestUri)) {
			return new ClassRosterReadRequest(httpRequest);
		}
		else if(API_CLASS_UPDATE.equals(requestUri)) {
			return new ClassUpdateRequest(httpRequest);
		}
		else if(API_CLASS_ROSTER_UPDATE.equals(requestUri)) {
			return new ClassRosterUpdateRequest(httpRequest);
		}
		else if(API_CLASS_DELETE.equals(requestUri)) {
			return new ClassDeletionRequest(httpRequest);
		}
		// Document
		else if(API_DOCUMENT_CREATE.equals(requestUri)) {
			return new DocumentCreationRequest(httpRequest);
		}
		else if(API_DOCUMENT_READ.equals(requestUri)) {
			return new DocumentReadRequest(httpRequest);
		}
		else if(API_DOCUMENT_READ_CONTENTS.equals(requestUri)) {
			return new DocumentReadContentsRequest(httpRequest);
		}
		else if(API_DOCUMENT_UPDATE.equals(requestUri)) {
			return new DocumentUpdateRequest(httpRequest);
		}
		else if(API_DOCUMENT_DELETE.equals(requestUri)) {
			return new DocumentDeletionRequest(httpRequest);
		}
<<<<<<< HEAD
		//Survey
		else if(API_SURVEY_UPLOAD.equals(requestUri)) {
			return new SurveyUploadRequest(httpRequest);
=======
		// User
		else if(API_USER_CREATE.equals(requestUri)) {
			return new UserCreationRequest(httpRequest);
		}
		else if(API_USER_READ.equals(requestUri)) {
			return new UserReadRequest(httpRequest);
		}
		else if(API_USER_INFO_READ.equals(requestUri)) {
			return new UserInfoReadRequest(httpRequest);
		}
		else if(API_USER_STATS_READ.equals(requestUri)) {
			return new UserStatsReadRequest(httpRequest);
		}
		else if(API_USER_UPDATE.equals(requestUri)) {
			return new UserUpdateRequest(httpRequest);
		}
		else if(API_USER_CHANGE_PASSWORD.equals(requestUri)) {
			return new UserChangePasswordRequest(httpRequest);
		}
		else if(API_USER_DELETE.equals(requestUri)) {
			return new UserDeletionRequest(httpRequest);
>>>>>>> cd1039b7
		}
		
		// The URI is unknown.
		return new FailedRequest();
	}
}<|MERGE_RESOLUTION|>--- conflicted
+++ resolved
@@ -16,9 +16,9 @@
 import org.ohmage.request.document.DocumentReadContentsRequest;
 import org.ohmage.request.document.DocumentReadRequest;
 import org.ohmage.request.document.DocumentUpdateRequest;
-<<<<<<< HEAD
+
 import org.ohmage.request.survey.SurveyUploadRequest;
-=======
+
 import org.ohmage.request.user.UserChangePasswordRequest;
 import org.ohmage.request.user.UserCreationRequest;
 import org.ohmage.request.user.UserDeletionRequest;
@@ -26,7 +26,7 @@
 import org.ohmage.request.user.UserReadRequest;
 import org.ohmage.request.user.UserStatsReadRequest;
 import org.ohmage.request.user.UserUpdateRequest;
->>>>>>> cd1039b7
+
 
 /**
  * Request builder from an HTTP request.
@@ -67,10 +67,9 @@
 	private static final String API_DOCUMENT_UPDATE = API_ROOT + "/document/update";
 	private static final String API_DOCUMENT_DELETE = API_ROOT + "/document/delete";
 	
-<<<<<<< HEAD
 	// Survey
 	private static final String API_SURVEY_UPLOAD = API_ROOT + "/survey/upload";
-=======
+
 	// User
 	private static final String API_USER_CREATE = API_ROOT + "/user/create";
 	private static final String API_USER_READ = API_ROOT + "/user/read";
@@ -79,7 +78,6 @@
 	private static final String API_USER_UPDATE = API_ROOT + "/user/update";
 	private static final String API_USER_CHANGE_PASSWORD = API_ROOT + "/user/change_password";
 	private static final String API_USER_DELETE = API_ROOT + "/user/delete";
->>>>>>> cd1039b7
 	
 	/**
 	 * Builds a new request based on the request's URI. This will always return
@@ -143,11 +141,10 @@
 		else if(API_DOCUMENT_DELETE.equals(requestUri)) {
 			return new DocumentDeletionRequest(httpRequest);
 		}
-<<<<<<< HEAD
 		//Survey
 		else if(API_SURVEY_UPLOAD.equals(requestUri)) {
 			return new SurveyUploadRequest(httpRequest);
-=======
+		}
 		// User
 		else if(API_USER_CREATE.equals(requestUri)) {
 			return new UserCreationRequest(httpRequest);
@@ -169,7 +166,6 @@
 		}
 		else if(API_USER_DELETE.equals(requestUri)) {
 			return new UserDeletionRequest(httpRequest);
->>>>>>> cd1039b7
 		}
 		
 		// The URI is unknown.
