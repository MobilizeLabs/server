--- conflicted
+++ resolved
@@ -43,10 +43,7 @@
 import org.ohmage.request.document.DocumentUpdateRequest;
 import org.ohmage.request.image.ImageBatchZipReadRequest;
 import org.ohmage.request.image.ImageReadRequest;
-<<<<<<< HEAD
-=======
 import org.ohmage.request.mobility.MobilityAggregateReadRequest;
->>>>>>> 33b1dbf9
 import org.ohmage.request.mobility.MobilityDatesReadRequest;
 import org.ohmage.request.mobility.MobilityReadChunkedRequest;
 import org.ohmage.request.mobility.MobilityReadCsvRequest;
@@ -226,13 +223,10 @@
 	public static final String API_MOBILITY_UPLOAD = API_ROOT + "/mobility/upload";
 	public static final String API_MOBILITY_READ = API_ROOT + "/mobility/read";
 	public static final String API_MOBILITY_READ_CHUNKED = API_ROOT + "/mobility/read/chunked";
+	public static final String API_MOBILITY_AGGREGATE_READ = API_ROOT + "/mobility/aggregate/read";
 	public static final String API_MOBILITY_DATES_READ = API_ROOT + "/mobility/dates/read";
 	public static final String API_MOBILITY_READ_CSV = API_ROOT + "/mobility/read/csv";
-<<<<<<< HEAD
 	public static final String API_MOBILITY_UPDATE = API_ROOT + "/mobility/update";
-=======
-	public static final String API_MOBILITY_AGGREGATE_READ = API_ROOT + "/mobility/aggregate/read";
->>>>>>> 33b1dbf9
 	
 	// Survey
 	public static final String API_SURVEY_UPLOAD = API_ROOT + "/survey/upload";
@@ -390,19 +384,17 @@
 		else if(API_MOBILITY_READ_CHUNKED.equals(requestUri)) {
 			return new MobilityReadChunkedRequest(httpRequest);
 		}
+		else if(API_MOBILITY_AGGREGATE_READ.equals(requestUri)) {
+			return new MobilityAggregateReadRequest(httpRequest);
+		}
 		else if(API_MOBILITY_DATES_READ.equals(requestUri)) {
 			return new MobilityDatesReadRequest(httpRequest);
 		}
 		else if(API_MOBILITY_READ_CSV.equals(requestUri)) {
 			return new MobilityReadCsvRequest(httpRequest);
 		}
-<<<<<<< HEAD
 		else if(API_MOBILITY_UPDATE.equals(requestUri)) {
 			return new MobilityUpdateRequest(httpRequest);
-=======
-		else if(API_MOBILITY_AGGREGATE_READ.equals(requestUri)) {
-			return new MobilityAggregateReadRequest(httpRequest);
->>>>>>> 33b1dbf9
 		}
 		//Survey
 		else if(API_SURVEY_UPLOAD.equals(requestUri)) {
@@ -537,13 +529,10 @@
 				API_MOBILITY_UPLOAD.equals(uri) ||
 				API_MOBILITY_READ.equals(uri) ||
 				API_MOBILITY_READ_CHUNKED.equals(uri) ||
+				API_MOBILITY_AGGREGATE_READ.equals(uri) ||
 				API_MOBILITY_DATES_READ.equals(uri) ||
 				API_MOBILITY_READ_CSV.equals(uri) ||
-<<<<<<< HEAD
 				API_MOBILITY_UPDATE.equals(uri) ||
-=======
-				API_MOBILITY_AGGREGATE_READ.equals(uri) ||
->>>>>>> 33b1dbf9
 				// Survey
 				API_SURVEY_UPLOAD.equals(uri) ||
 				API_SURVEY_RESPONSE_READ.equals(uri) ||
