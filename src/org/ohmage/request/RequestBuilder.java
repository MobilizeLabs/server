--- conflicted
+++ resolved
@@ -15,11 +15,8 @@
 import org.ohmage.request.document.DocumentDeletionRequest;
 import org.ohmage.request.document.DocumentReadContentsRequest;
 import org.ohmage.request.document.DocumentReadRequest;
-<<<<<<< HEAD
+import org.ohmage.request.document.DocumentUpdateRequest;
 import org.ohmage.request.survey.SurveyUploadRequest;
-=======
-import org.ohmage.request.document.DocumentUpdateRequest;
->>>>>>> aa5c5fdd
 
 /**
  * Request builder from an HTTP request.
@@ -116,10 +113,6 @@
 		else if(API_DOCUMENT_READ.equals(requestUri)) {
 			return new DocumentReadRequest(httpRequest);
 		}
-<<<<<<< HEAD
-		else if(API_SURVEY_UPLOAD.equals(requestUri)) {
-			return new SurveyUploadRequest(httpRequest);
-=======
 		else if(API_DOCUMENT_READ_CONTENTS.equals(requestUri)) {
 			return new DocumentReadContentsRequest(httpRequest);
 		}
@@ -128,7 +121,10 @@
 		}
 		else if(API_DOCUMENT_DELETE.equals(requestUri)) {
 			return new DocumentDeletionRequest(httpRequest);
->>>>>>> aa5c5fdd
+		}
+		//Survey
+		else if(API_SURVEY_UPLOAD.equals(requestUri)) {
+			return new SurveyUploadRequest(httpRequest);
 		}
 		
 		// The URI is unknown.
