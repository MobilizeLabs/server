--- conflicted
+++ resolved
@@ -20,13 +20,8 @@
 import org.ohmage.request.document.DocumentReadContentsRequest;
 import org.ohmage.request.document.DocumentReadRequest;
 import org.ohmage.request.document.DocumentUpdateRequest;
-<<<<<<< HEAD
 import org.ohmage.request.image.ImageReadRequest;
-=======
-
 import org.ohmage.request.survey.SurveyUploadRequest;
-
->>>>>>> 4497baae
 import org.ohmage.request.user.UserChangePasswordRequest;
 import org.ohmage.request.user.UserCreationRequest;
 import org.ohmage.request.user.UserDeletionRequest;
@@ -80,16 +75,13 @@
 	public static final String API_DOCUMENT_READ_CONTENTS = API_ROOT + "/document/read/contents";
 	public static final String API_DOCUMENT_UPDATE = API_ROOT + "/document/update";
 	public static final String API_DOCUMENT_DELETE = API_ROOT + "/document/delete";
-	
-<<<<<<< HEAD
+
 	// Image
 	public static final String API_IMAGE_READ = API_ROOT + "/image/read";
-	
-=======
+
 	// Survey
 	private static final String API_SURVEY_UPLOAD = API_ROOT + "/survey/upload";
 
->>>>>>> 4497baae
 	// User
 	public static final String API_USER_CREATE = API_ROOT + "/user/create";
 	public static final String API_USER_READ = API_ROOT + "/user/read";
@@ -174,14 +166,13 @@
 		else if(API_DOCUMENT_DELETE.equals(requestUri)) {
 			return new DocumentDeletionRequest(httpRequest);
 		}
-<<<<<<< HEAD
+		// Image
 		else if(API_IMAGE_READ.equals(requestUri)) {
 			return new ImageReadRequest(httpRequest);
-=======
+		}
 		//Survey
 		else if(API_SURVEY_UPLOAD.equals(requestUri)) {
 			return new SurveyUploadRequest(httpRequest);
->>>>>>> 4497baae
 		}
 		// User
 		else if(API_USER_CREATE.equals(requestUri)) {
