--- conflicted
+++ resolved
@@ -44,7 +44,6 @@
  * @author John Jenkins
  */
 public class Observer {
-<<<<<<< HEAD
 	/**
 	 * This is the contents of the JavaSciprt file that evaluates schemas and
 	 * data against those schemas. This should be used in conjunction with
@@ -91,17 +90,6 @@
 			}
 		}
 	}
-	
-	/**
-	 * The pattern for allowed observer IDs.
-	 */
-	public static final String ID_PATTERN = 
-		"([a-zA-Z0-9]+(\\.[a-zA-Z0-9]+)+){3,255}";
-	/**
-	 * The compiled pattern for allowed observer IDs.
-	 */
-	private static final Pattern PATTERN_OBSERVER_ID = 
-		Pattern.compile(ID_PATTERN);
 	
 	/**
 	 * The JSON factory for creating parsers and generators.
@@ -114,11 +102,10 @@
 	private static final String KEY_JSON_DESCRIPTION = "description";
 	private static final String KEY_JSON_VERSION_STRING = "versionString";
 	private static final String KEY_JSON_STREAMS = "streams";
-=======
+	
 	private static final Pattern PATTERN_ID_VALIDATOR = 
 		Pattern.compile("([a-zA-Z]{1}[\\w]*(\\.[a-zA-Z]{1}[\\w]*)+)?");
 	private static final long MAX_OBSERVER_ID_LENGTH = 255;
->>>>>>> 5deda018
 
 	private final String id;
 	private final long version;
@@ -134,18 +121,6 @@
 	 * @author John Jenkins
 	 */
 	public static class Stream {
-<<<<<<< HEAD
-		/**
-		 * The pattern for allowed stream IDs.
-		 */
-		public static final String ID_PATTERN = 
-			"([a-zA-Z0-9]+[a-zA-Z0-9_]+){1,255}";
-		/**
-		 * The compiled pattern for allowed stream IDs.
-		 */
-		private static final Pattern PATTERN_STREAM_ID = 
-			Pattern.compile(ID_PATTERN);
-
 		private static final String KEY_JSON_ID = "id";
 		private static final String KEY_JSON_VERSION = "version";
 		private static final String KEY_JSON_NAME = "name";
@@ -154,10 +129,9 @@
 		private static final String KEY_JSON_WITH_TIMESTAMP = "with_timestamp";
 		private static final String KEY_JSON_WITH_LOCATION = "with_location";
 		private static final String KEY_JSON_SCHEMA = "schema";
-=======
+
 		private static final Pattern PATTERN_ID_VALIDATOR = 
 			Pattern.compile("[a-zA-Z]{1}[\\w_]{0,254}");
->>>>>>> 5deda018
 		
 		private final String id;
 		private final long version;
@@ -607,7 +581,7 @@
 			}
 			
 			String trimmedId = id.trim();
-			if(! PATTERN_STREAM_ID.matcher(trimmedId).matches()) {
+			if(! PATTERN_ID_VALIDATOR.matcher(trimmedId).matches()) {
 				throw new DomainException(
 					ErrorCode.OBSERVER_INVALID_STREAM_ID,
 					"The stream ID is invalid. " +
@@ -1173,7 +1147,7 @@
 		}
 
 		String trimmedId = id.trim();
-		if(! PATTERN_OBSERVER_ID.matcher(trimmedId).matches()) {
+		if(! PATTERN_ID_VALIDATOR.matcher(trimmedId).matches()) {
 			throw new DomainException(
 				ErrorCode.OBSERVER_INVALID_ID,
 				"The observer ID is invalid. " +
