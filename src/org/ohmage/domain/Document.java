/*******************************************************************************
 * Copyright 2011 The Regents of the University of California
 * 
 * Licensed under the Apache License, Version 2.0 (the "License");
 * you may not use this file except in compliance with the License.
 * You may obtain a copy of the License at
 * 
 *   http://www.apache.org/licenses/LICENSE-2.0
 * 
 * Unless required by applicable law or agreed to in writing, software
 * distributed under the License is distributed on an "AS IS" BASIS,
 * WITHOUT WARRANTIES OR CONDITIONS OF ANY KIND, either express or implied.
 * See the License for the specific language governing permissions and
 * limitations under the License.
 ******************************************************************************/
package org.ohmage.domain;

import java.util.Collections;
import java.util.Date;
import java.util.HashMap;
import java.util.Iterator;
import java.util.Map;

import org.json.JSONException;
import org.json.JSONObject;
import org.ohmage.annotator.Annotator.ErrorCode;
import org.ohmage.exception.DomainException;
import org.ohmage.util.StringUtils;
import org.ohmage.util.TimeUtils;

/**
 * A class to represent documents in the database. 
 * 
 * @author John Jenkins
 */
public class Document {	
	private static final String JSON_KEY_NAME = "name";
	private static final String JSON_KEY_DESCRIPTION = "description";
	private static final String JSON_KEY_PRIVACY_STATE = "privacy_state";
	private static final String JSON_KEY_LAST_MODIFIED = "last_modified";
	private static final String JSON_KEY_CREATION_DATE = "creation_date";
	private static final String JSON_KEY_SIZE = "size";
	private static final String JSON_KEY_CREATOR = "creator";
	private static final String JSON_KEY_USER_ROLE = "user_role";
	private static final String JSON_KEY_CAMPAIGN_ROLE = "campaign_role";
	private static final String JSON_KEY_CLASS_ROLE = "class_role";
	private static final String JSON_KEY_MAX_ROLE = "user_max_role";
	
	private final String documentId;
	private final String name;
	private final String description;
	private final Date lastModified;
	private final Date creationDate;
	private final int size;
	private final String creator;
	
	/**
	 * Known document privacy states.
	 * 
	 * @author John Jenkins
	 */
	public static enum PrivacyState {
		PRIVATE,
		SHARED;
		
		/**
		 * Converts a String value into a PrivacyState or throws an exception
		 * if there is no comparable privacy state.
		 * 
		 * @param privacyState The privacy state to be converted into a 
		 * 					   PrivacyState enum.
		 * 
		 * @return A comparable PrivacyState enum.
		 * 
		 * @throws IllegalArgumentException Thrown if there is no comparable
		 * 									PrivacyState enum.
		 */
		public static PrivacyState getValue(String privacyState) {
			return valueOf(privacyState.toUpperCase());
		}
		
		/**
		 * Converts the privacy state to a nice, human-readable format.
		 */
		@Override
		public String toString() {
			return name().toLowerCase();
		}
	}
	private final PrivacyState privacyState;
	
	/**
	 * Known document roles.
	 * @author  John Jenkins
	 */
	public static enum Role {
		READER,
		WRITER,
		OWNER;
		
		/**
		 * Converts a String value into a Role or throws an exception if there
		 * is no comparable role.
		 * 
		 * @param role The role to be converted into a Role enum.
		 * 
		 * @return A comparable Role enum.
		 * 
		 * @throws IllegalArgumentException Thrown if there is no comparable
		 * 									Role enum.
		 */
		public static Role getValue(String role) {
			return valueOf(role.toUpperCase());
		}
		
		/**
		 * Compares this Role with another Role that may be null. The order is
		 * OWNER > WRITER > READER > null. If 'role' is greater than this Role,
		 * 1 is returned. If they are the same, 0 is returned. Otherwise, -1 is
		 * returned.
		 * 
		 * @param role The Role to compare against this Role.
		 * 
		 * @return 1 if 'role' is greater than this role, 0 if they are the 
		 * 		   same, or -1 otherwise.
		 */
		public int compare(Role role) {
			if(this == OWNER) {
				if(role == OWNER) {
					return 0;
				}
			}
			else if(this == WRITER) {
				if(role == OWNER) {
					return 1;
				}
				else if(role == WRITER) {
					return 0;
				}
			}
			else if(this == READER) {
				if((role == OWNER) || (role == WRITER)) {
					return 1;
				}
				else if(role == READER) {
					return 0;
				}
			}
			
			return -1;
		}
		
		/**
		 * Converts the role to a nice, human-readable format.
		 */
		@Override
		public String toString() {
			return name().toLowerCase();
		}
	}
	private Role maxRole;
	private Role userRole;
	private final Map<String, Role> campaignAndRole;
	private final Map<String, Role> classAndRole;
	
	/**
	 * Creates a new Document object that contains information about
	 * a document and keeps track of a list of roles for the user, campaigns, 
	 * and classes. All values should be taken from the database.
	 * 
	 * @param documentId A unique identifier for this document. 
	 * 
	 * @param name The name of the document.
	 * 
	 * @param description A description of the document.
	 * 
	 * @param lastModified The last time the document was modified.
	 * 
	 * @param size The size of the document in bytes.
	 * 
	 * @param privacyState The current privacy state of the document.
	 * 
	 * @throws DomainException Thrown if any of the parameters are null or 
	 * 						   invalid.
	 */
	public Document(
			final String documentId, 
			final String name, 
			final String description,
			final PrivacyState privacyState, 
			final Date lastModified, 
			final Date creationDate, 
			final int size, 
			final String creator)
			throws DomainException {
		
		if(StringUtils.isEmptyOrWhitespaceOnly(documentId)) {
			throw new DomainException(
					ErrorCode.DOCUMENT_INVALID_ID,
					"The document's ID cannot be null or whitespace only.");
		}
		else if(StringUtils.isEmptyOrWhitespaceOnly(name)) {
			throw new DomainException(
					ErrorCode.DOCUMENT_INVALID_NAME,
					"The document's name cannot be null or whitespace only.");
		}
		else if(privacyState == null) {
			throw new DomainException(
					ErrorCode.DOCUMENT_INVALID_PRIVACY_STATE,
					"The document's privacy state cannot be null.");
		}
		else if(lastModified == null) {
			throw new DomainException(
					ErrorCode.SERVER_INVALID_DATE,
					"The document's last modified value cannot be null.");
		}
		else if(creationDate == null) {
			throw new DomainException(
					ErrorCode.SERVER_INVALID_DATE,
					"The document's creation date cannot be null.");
		}
		else if(size < 0) {
			throw new DomainException(
					ErrorCode.DOCUMENT_INVALID_CONTENTS,
					"The document's size cannot be negative.");
		}
		
		this.documentId = documentId;
		this.name = name;
		this.description = description;
		this.privacyState = privacyState;
		this.lastModified = lastModified;
		this.creationDate = creationDate;
		this.size = size;
		this.creator = creator;
		
		maxRole = null;
		campaignAndRole = new HashMap<String, Role>();
		classAndRole = new HashMap<String, Role>();
	}
	
	/**
	 * Creates a Document object from the data in the JSONObject.
	 * 
	 * @param documentId The document's unique identifier.
	 * 
	 * @param documentInfo The document's information as a JSONObject.
	 * 
	 * @throws DomainException Thrown if one of the parameters is null or 
	 * 						   invalid.
	 */
	public Document(
			final String documentId, 
			final JSONObject documentInfo)
			throws DomainException {
		
		if(StringUtils.isEmptyOrWhitespaceOnly(documentId)) {
			throw new DomainException(
					ErrorCode.DOCUMENT_INVALID_ID,
					"The document ID is null.");
		}
		else if(documentInfo == null) {
			throw new DomainException(
					ErrorCode.DOCUMENT_INVALID_ID,
					"The document information is null.");
		}
		
		this.documentId = documentId;
		
		try {
			name = documentInfo.getString(JSON_KEY_NAME);
		}
		catch(JSONException e) {
			throw new DomainException(
					ErrorCode.DOCUMENT_INVALID_NAME,
					"The JSONObject is missing the name value.",
					e);
		}
		
		String tDescription = null;
		try {
			tDescription = documentInfo.getString(JSON_KEY_DESCRIPTION);
		}
		catch(JSONException e) {
			// The description is optional.
		}
		description = tDescription;
		
		try {
			privacyState = PrivacyState.getValue(documentInfo.getString(JSON_KEY_PRIVACY_STATE));
		}
		catch(JSONException e) {
			throw new DomainException(
					ErrorCode.DOCUMENT_INVALID_PRIVACY_STATE,
					"The JSONObject is missing the privacy state value.", 
					e);
		}
		catch(IllegalArgumentException e) {
			throw new DomainException(
					ErrorCode.DOCUMENT_INVALID_PRIVACY_STATE,
					"The privacy state is an unknown privacy state.",
					e);
		}
		
		try {
			lastModified = StringUtils.decodeDateTime(documentInfo.getString(JSON_KEY_LAST_MODIFIED));
		}
		catch(JSONException e) {
			throw new DomainException(
					ErrorCode.SERVER_INVALID_DATE,
					"The JSONObject is missing the last modified value.", 
					e);
		}
		
		try {
			creationDate = StringUtils.decodeDateTime(documentInfo.getString(JSON_KEY_CREATION_DATE));
		}
		catch(JSONException e) {
			throw new DomainException(
					ErrorCode.SERVER_INVALID_DATE,
					"The JSONObject is missing the creation date value.", 
					e);
		}
		
		try {
			size = documentInfo.getInt(JSON_KEY_SIZE);
		}
		catch(JSONException e) {
			throw new DomainException(
					ErrorCode.DOCUMENT_INVALID_CONTENTS,
					"The JSONObject is missing the size value.", 
					e);
		}
		
		try {
			creator = documentInfo.getString(JSON_KEY_CREATOR);
		}
		catch(JSONException e) {
			throw new DomainException(
					"The JSONObject is missing the creator value.", 
					e);
		}
		
		try {
			JSONObject campaignAndRoles = documentInfo.getJSONObject(JSON_KEY_CAMPAIGN_ROLE);
			campaignAndRole = new HashMap<String, Role>(campaignAndRoles.length());
			
			Iterator<?> keys = campaignAndRoles.keys();
			while(keys.hasNext()) {
				String key = (String) keys.next();
				campaignAndRole.put(key, Role.getValue(campaignAndRoles.getString(key)));
			}
		}
		catch(JSONException e) {
			throw new DomainException(
					"The JSONObject is missing the campaign and role value.",
					e);
		}
		catch(IllegalArgumentException e) {
			throw new DomainException(
					"The role is unknown.", 
					e);
		}
		
		try {
			JSONObject classAndRoles = documentInfo.getJSONObject(JSON_KEY_CLASS_ROLE);
			classAndRole = new HashMap<String, Role>(classAndRoles.length());
			
			Iterator<?> keys = classAndRoles.keys();
			while(keys.hasNext()) {
				String key = (String) keys.next();
				classAndRole.put(key, Role.getValue(classAndRoles.getString(key)));
			}
		}
		catch(JSONException e) {
			throw new DomainException(
					"The JSONObject is missing the class and role value.", 
					e);
		}
		catch(IllegalArgumentException e) {
			throw new DomainException(
					"The role is unknown.", 
					e);
		}
		
		try {
			userRole = Role.getValue(documentInfo.getString(JSON_KEY_USER_ROLE));
		}
		catch(JSONException e) {
			// It's an optional parameter.
		}
		catch(IllegalArgumentException e) {
			// We really should thrown an error here, but the output for 
			// document read states that if the role is unknown that we output
			// an empty string for the role. Instead, we should just omit the
			// parameter. Also, why do we not have the user's role on output?
			//throw new IllegalArgumentException("The role is unknown.", e);
		}
		
		try {
			maxRole = Role.getValue(documentInfo.getString(JSON_KEY_MAX_ROLE));
		}
		catch(JSONException e) {
			throw new IllegalArgumentException("The maximum role for the user is missing.", e);
		}
		catch(IllegalArgumentException e) {
			throw new IllegalArgumentException("The user's maximum role is unknown.", e);
		}
	}
	
	/**
	 * Returns the unique ID for this document.
	 * 
	 * @return The unique ID for this document.
	 */
	public String getDocumentId() {
		return documentId;
	}
	
	/**
	 * Returns the name of the document.
	 * 
	 * @return The name of the document.
	 */
	public String getName() {
		return name;
	}
	
	/**
	 * Returns the description of the document.
	 * 
	 * @return The description of the document. May be null.
	 */
	public String getDescription() {
		return description;
	}
	
	/**
	 * Returns the privacy state of the document.
	 * 
	 * @return The privacy state of the document.
	 */
	public PrivacyState getPrivacyState() {
		return privacyState;
	}
	
	/**
	 * Returns a timestamp of the last time the document was modified.
	 * 
	 * @return A timestamp of the last time the document was modified.
	 */
	public Date getLastModified() {
		return lastModified;
	}
	
	/**
	 * Returns a timestamp of when this document was created.
	 * 
	 * @return A timestamp of when this document was created.
	 */
	public Date getCreationDate() {
		return creationDate;
	}
	
	/**
	 * Returns the size of the document in bytes.
	 * 
	 * @return The size of the document in bytes.
	 */
	public int getSize() {
		return size;
	}
	
	/**
	 * Returns the username of the creator of this document.
	 * 
	 * @return The username of the creator of this document.
	 */
	public String getCreator() {
		return creator;
	}
	
	/**
	 * Specifies the document role for the user that owns this Document object.
	 * 
	 * @param documentRole The role for the user that owns this object.
	 * 
	 * @throws DomainException Thrown if the role is null.
	 */
	public void setUserRole(Role documentRole) 
			throws DomainException {
		
		if(documentRole == null) {
			throw new DomainException(
					ErrorCode.DOCUMENT_INVALID_ROLE,
					"The role is null.");
		}
		
		userRole = documentRole;
		
		if(maxRole == null) {
			maxRole = documentRole;
		}
		else if(maxRole.compare(documentRole) == 1) {
			maxRole = documentRole;
		}
	}
	
	/**
	 * Returns the document role for the user that owns this Document object.
	 * 
	 * @return The document role for the user that owns this Document object.
	 */
	public Role getUserRole() {
		return userRole;
	}
	
	/**
	 * Adds the campaign if it didn't already exist and then associates a
	 * document role with that campaign. If the campaign was already associated
	 * with this document, it removes the old role and replaces it with this
	 * new one, returning the old role.
	 * 
	 * @param campaignId A unique identifier for the campaign.
	 * 
	 * @param role A new role to be associated with this campaign for this 
	 * 			   document.
	 * 
	 * @return Returns the old role if one existed; otherwise, null.
	 * 
	 * @throws DomainException Thrown if the campaign ID or role are null.
	 */
	public Role addCampaignRole(String campaignId, Role role) 
			throws DomainException {
		
		if(campaignId == null) {
			throw new DomainException(
					ErrorCode.CAMPAIGN_INVALID_ID,
					"The campaign ID is null.");
		}
		else if(role == null) {
			throw new DomainException(
					ErrorCode.CAMPAIGN_INVALID_ROLE,
					"The role is null.");
		}

		if(maxRole == null) {
			maxRole = role;
		}
		else if(maxRole.compare(role) == 1) {
			maxRole = role;
		}
		
		return campaignAndRole.put(campaignId, role);
	}
	
	/**
	 * Returns a map of the campaigns and their role that this user has with
	 * this document.
	 * 
	 * @return A map of the campaigns and their role that this user has with
	 * 		   this document.
	 */
	public Map<String, Role> getCampaignsAndTheirRoles() {
		return Collections.unmodifiableMap(campaignAndRole);
	}
	
	/**
	 * Adds a class to the list of classes associated with this document if it
	 * didn't already exist. Then, it associates the document role to the class
	 * for this document. If the class was already associated, the old role is
	 * returned and the new role is stored.
	 * 
	 * @param classId A unique identifier for a class.
	 * 
	 * @param role The role to be associated with this class for this
	 * 			   document.
	 * 
	 * @return The old document role for this class for this user.
	 * 
	 * @throws DomainException Thrown if the class ID or role are null.
	 */
	public Role addClassRole(String classId, Role role) 
			throws DomainException {
		
		if(classId == null) {
			throw new DomainException(
					ErrorCode.CLASS_INVALID_ID,
					"The class ID is null.");
		}
		else if(role == null) {
			throw new DomainException(
					ErrorCode.CLASS_INVALID_ROLE,
					"The role is null.");
		}

		if(maxRole == null) {
			maxRole = role;
		}
		else if(maxRole.compare(role) == 1) {
			maxRole = role;
		}
		
		return classAndRole.put(classId, role);
	}
	
	/**
	 * Returns a map of the classes and their associated document roles. 
	 * 
	 * @return A map of the classes and their associated document roles.
	 */
	public Map<String, Role> getClassAndTheirRoles() {
		return classAndRole;
	}
	
	/**
	 * Directly overrides the maximum role for this document. This should only
	 * be used in instances where the maximum role needs to be overriden and
	 * before any other user/campaign/class associations will be performed 
	 * because those associations will refresh the maximum role with their role
	 * if the new role is higher than this one.
	 * 
	 * @param maxRole The new maximum role for this document.
	 * 
	 * @return The old maximum role for this document. This may be null if no
	 * 		   maximum role has been set and no user/campaign/class 
	 * 		   associations have been made.
	 */
	public Role setMaxRole(final Role maxRole) {
		Role tempRole = this.maxRole;
		
		this.maxRole = maxRole;
		
		return tempRole;
	}
	
	/**
	 * Returns the maximum role for this user based on the personal, campaign,
	 * and class roles that have already been associated with it. This may be
	 * higher than any of those roles if it has been directly overridden 
	 * through {@link #setMaxRole(Role)}.
	 * 
	 * @return The maximum role associated with or given to this document or
	 * 		   null if no such association has yet been made.
	 */
	public Role getMaxRole() {
		return maxRole;
	}
	
	/**
	 * Creates a JSONObject representing this document's information.
	 * 
	 * @return A JSONObject representing this document's information.
	 * 
	 * @throws JSONException Thrown if there was an error building the 
	 * 						   JSONObject.
	 */
<<<<<<< HEAD
	public JSONObject toJsonObject() {
		try {
			JSONObject result = new JSONObject();
			
			result.put(JSON_KEY_NAME, name);
			result.put(JSON_KEY_DESCRIPTION, ((description ==  null) ? "" : description));
			result.put(JSON_KEY_PRIVACY_STATE, privacyState);
			result.put(JSON_KEY_LAST_MODIFIED, TimeUtils.getIso8601DateTimeString(lastModified));
			result.put(JSON_KEY_CREATION_DATE, TimeUtils.getIso8601DateTimeString(creationDate));
			result.put(JSON_KEY_SIZE, size);
			result.put(JSON_KEY_CREATOR, creator);
			
			result.put(JSON_KEY_USER_ROLE, ((userRole == null) ? "" : userRole));
			result.put(JSON_KEY_CAMPAIGN_ROLE, new JSONObject(campaignAndRole));
			result.put(JSON_KEY_CLASS_ROLE, new JSONObject(classAndRole));
			result.put(JSON_KEY_MAX_ROLE, maxRole.toString());
			
			return result;
		}
		catch(JSONException e) {
			return null;
		}
=======
	public JSONObject toJsonObject() 
			throws JSONException {
		
		JSONObject result = new JSONObject();
		
		result.put(JSON_KEY_NAME, name);
		result.put(JSON_KEY_DESCRIPTION, ((description ==  null) ? "" : description));
		result.put(JSON_KEY_PRIVACY_STATE, privacyState);
		result.put(JSON_KEY_LAST_MODIFIED, TimeUtils.getIso8601DateTimeString(lastModified));
		result.put(JSON_KEY_CREATION_DATE, TimeUtils.getIso8601DateTimeString(creationDate));
		result.put(JSON_KEY_SIZE, size);
		result.put(JSON_KEY_CREATOR, creator);
		
		result.put(JSON_KEY_USER_ROLE, ((userRole == null) ? "" : userRole));
		result.put(JSON_KEY_CAMPAIGN_ROLE, new JSONObject(campaignAndRole));
		result.put(JSON_KEY_CLASS_ROLE, new JSONObject(classAndRole));
		
		return result;
>>>>>>> aa373d7e
	}

	/**
	 * Generates a hash code which must compare the same variables as 
	 * {@link #equals(Object)}.
	 * 
	 * @see #equals(Object)
	 */
	@Override
	public int hashCode() {
		final int prime = 31;
		int result = 1;
		result = prime * result
				+ ((documentId == null) ? 0 : documentId.hashCode());
		return result;
	}

	/**
	 * The system should never have to Document objects with the 
	 * same document ID but different contents. Therefore, all we need to check
	 * is the document ID between the two objects.
	 */
	@Override
	public boolean equals(Object obj) {
		if (this == obj)
			return true;
		if (obj == null)
			return false;
		if (getClass() != obj.getClass())
			return false;
		Document other = (Document) obj;
		if (documentId == null) {
			if (other.documentId != null)
				return false;
		} else if (!documentId.equals(other.documentId))
			return false;
		return true;
	}
}<|MERGE_RESOLUTION|>--- conflicted
+++ resolved
@@ -655,33 +655,9 @@
 	 * @throws JSONException Thrown if there was an error building the 
 	 * 						   JSONObject.
 	 */
-<<<<<<< HEAD
-	public JSONObject toJsonObject() {
-		try {
-			JSONObject result = new JSONObject();
-			
-			result.put(JSON_KEY_NAME, name);
-			result.put(JSON_KEY_DESCRIPTION, ((description ==  null) ? "" : description));
-			result.put(JSON_KEY_PRIVACY_STATE, privacyState);
-			result.put(JSON_KEY_LAST_MODIFIED, TimeUtils.getIso8601DateTimeString(lastModified));
-			result.put(JSON_KEY_CREATION_DATE, TimeUtils.getIso8601DateTimeString(creationDate));
-			result.put(JSON_KEY_SIZE, size);
-			result.put(JSON_KEY_CREATOR, creator);
-			
-			result.put(JSON_KEY_USER_ROLE, ((userRole == null) ? "" : userRole));
-			result.put(JSON_KEY_CAMPAIGN_ROLE, new JSONObject(campaignAndRole));
-			result.put(JSON_KEY_CLASS_ROLE, new JSONObject(classAndRole));
-			result.put(JSON_KEY_MAX_ROLE, maxRole.toString());
-			
-			return result;
-		}
-		catch(JSONException e) {
-			return null;
-		}
-=======
 	public JSONObject toJsonObject() 
 			throws JSONException {
-		
+
 		JSONObject result = new JSONObject();
 		
 		result.put(JSON_KEY_NAME, name);
@@ -695,9 +671,9 @@
 		result.put(JSON_KEY_USER_ROLE, ((userRole == null) ? "" : userRole));
 		result.put(JSON_KEY_CAMPAIGN_ROLE, new JSONObject(campaignAndRole));
 		result.put(JSON_KEY_CLASS_ROLE, new JSONObject(classAndRole));
+		result.put(JSON_KEY_MAX_ROLE, maxRole.toString());
 		
 		return result;
->>>>>>> aa373d7e
 	}
 
 	/**
