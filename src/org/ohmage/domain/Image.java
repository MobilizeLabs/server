/*******************************************************************************
 * Copyright 2012 The Regents of the University of California
 * 
 * Licensed under the Apache License, Version 2.0 (the "License");
 * you may not use this file except in compliance with the License.
 * You may obtain a copy of the License at
 * 
 *   http://www.apache.org/licenses/LICENSE-2.0
 * 
 * Unless required by applicable law or agreed to in writing, software
 * distributed under the License is distributed on an "AS IS" BASIS,
 * WITHOUT WARRANTIES OR CONDITIONS OF ANY KIND, either express or implied.
 * See the License for the specific language governing permissions and
 * limitations under the License.
 ******************************************************************************/
package org.ohmage.domain;

import java.awt.Graphics2D;
import java.awt.RenderingHints;
import java.awt.image.BufferedImage;
import java.io.ByteArrayInputStream;
import java.io.ByteArrayOutputStream;
import java.io.File;
import java.io.FileInputStream;
import java.io.FileNotFoundException;
import java.io.FileOutputStream;
import java.io.IOException;
import java.io.InputStream;
import java.net.MalformedURLException;
import java.net.URL;
import java.nio.file.Files;
import java.util.Collection;
import java.util.Collections;
import java.util.HashMap;
import java.util.Map;
import java.util.UUID;

import javax.imageio.ImageIO;

import org.apache.log4j.Logger;
import org.ohmage.annotator.Annotator.ErrorCode;
import org.ohmage.domain.campaign.prompt.MediaPrompt;
import org.ohmage.exception.DomainException;
import org.ohmage.exception.ValidationException;

/**
 * A representation of an image.
 * 
 * @author John Jenkins
 */
public class Image implements IMedia{
	
	private static final Logger LOGGER = 
			Logger.getLogger(Image.class);
	
	/**
	 * These are the different possible values for an image's size. It also
	 * defines the functionality for each size including how to store and read
	 * its data.
	 * 
	 * @author John Jenkins
	 */
	public abstract static class Size {
		/**
		 * The file format to use to save images.
		 */
		public static final String IMAGE_STORE_FORMAT = "jpg";
		/**
		 * The dimension to use when scaling images.
		 */
		public static final double IMAGE_SCALED_MAX_DIMENSION = 128.0;
		
		/**
		 * The name of the image without an extension.
		 */
		private final String name;
		/**
		 * The extension for the variant of the image.
		 */
		private final String extension;
		
		/**
		 * Creates a new Size object with the given name and extension.
		 * 
		 * @param name The user-friendly name of this size.
		 * 
		 * @param extension The extension to use place on the end of each
		 *					image.
		 */
		protected Size(final String name, final String extension) {
			if(name == null) {
				throw new IllegalArgumentException("The name is null.");
			}
			if(extension == null) {
				throw new IllegalArgumentException("The extension is null.");
			}
			
			this.name = name;
			this.extension = extension;
		}
		
		/**
		 * Returns the user-friendly name of this image size.
		 * 
		 * @return The user-friendly name of this image size.
		 */
		public String getName() {
			return name;
		}
		
		/**
		 * Returns the file extension appended to the filename when writing a
		 * file of this size.
		 * 
		 * @return The file extension appended to the filename when writing a
		 * 		   file of this size.
		 */
		public String getExtension() {
			return extension;
		}
		
		/**
		 * Returns the URL for this size image.
		 * 
		 * @param originalUrl The URL for the original image.
		 * 
		 * @return The URL for the image of this size.
		 * 
		 * @throws DomainException The new URL was malformed.
		 */
		public static URL getUrl(
			final Size size,
			final URL originalUrl)
			throws DomainException {
			
			try {
				return new URL(originalUrl.toString() + size.getExtension());
			}
			catch(MalformedURLException e) {
				throw new DomainException("The URL is malformed.", e);
			}
		}

		/**
		 * Outputs the name of this size.
		 */
		@Override
		public String toString() {
			return name;
		}
		
		/**
		 * Performs a transformation on image data by converting it to this
		 * type of image.
		 * 
		 * @param original The original image data to be transformed.
		 * 
		 * @return The image data transformed to be this type of image.
		 * 
		 * @throws DomainException There was an error reading the image or
		 * 						   transforming it.
		 */
		public abstract ImageData transform(
			final ImageData original)
			throws DomainException;
	};
	
	/**
	 * An original image's contents, including metadata.
	 *
	 * @author John Jenkins
	 */
	public static class Original extends Size {
		public static final String NAME = "original";
		public static final String EXTENSION = "";
		
		private static final Original SELF = new Original();
		
		/**
		 * Constructor for the single, static instance of this class.
		 */
		protected Original() {
			super(NAME, EXTENSION);
		}
		
		/**
		 * Returns the single, static instance of this class.
		 * 
		 * @return The single, static instance of this class.
		 */
		public static Original getInstance() {
			return SELF;
		}

		/** 
		 * Performs no actual transformation of the data.
		 */
		@Override
		public ImageData transform(
			final ImageData original) 
			throws DomainException {
			
			return original;
		}
	}
	
	/**
	 * A thumbnail version of the image scaled down to have its maximum
	 * dimension not exceed {@link Size#IMAGE_SCALED_MAX_DIMENSION}.
	 *
	 * @author John Jenkins
	 */
	public static class Small extends Size {
		public static final String NAME = "small";
		public static final String EXTENSION = "-s";
		
		private static final Small SELF = new Small();
		
		/**
		 * Constructor for the single, static instance of this class.
		 */
		protected Small() {
			super(NAME, EXTENSION);
		}
		
		/**
		 * Returns the single, static instance of this class.
		 * 
		 * @return The single, static instance of this class.
		 */
		public static Small getInstance() {
			return SELF;
		}
		
		/*
		 * (non-Javadoc)
		 * @see org.ohmage.domain.Image.Size#transform(org.ohmage.domain.Image.ImageData)
		 */
		@Override
		public ImageData transform(
			final ImageData original)
			throws DomainException {
			
			LOGGER.debug("HT: Start the transformation process");
			// Get the BufferedImage from the image data.
			BufferedImage imageContents = original.getBufferedImage();

			LOGGER.debug("HT: Obtaining original data");
			// Get the percentage to scale the image.
			Double scalePercentage;
			if(imageContents.getWidth() > imageContents.getHeight()) {
				scalePercentage =
					IMAGE_SCALED_MAX_DIMENSION / imageContents.getWidth();
			}
			else {
				scalePercentage =
					IMAGE_SCALED_MAX_DIMENSION / imageContents.getHeight();
			}
			LOGGER.debug("HT: original content (width,height) = " + imageContents.getWidth() + ", " + 
					imageContents.getHeight());
			LOGGER.debug("IAMGE_SCALED_MAX_DIMENSION: " + IMAGE_SCALED_MAX_DIMENSION);
			LOGGER.debug("HT: calculating scalePercentage to be " + scalePercentage);
			
			// Calculate the scaled image's width and height.
			int width = 
				(new Double(
					imageContents.getWidth() * scalePercentage)).intValue();
			int height =
				(new Double(
					imageContents.getHeight() * scalePercentage)).intValue();
		
			LOGGER.debug("HT: width = " + width + " , height = " + height);
			
			// Create the new image of the same type as the original and of the
			// scaled dimensions.
			BufferedImage scaledContents =
				new BufferedImage(width, height, imageContents.getType());
			
			LOGGER.debug("HT: Creating scaledContents");
			
			// Paint the original image onto the scaled canvas.
			Graphics2D graphics2d = scaledContents.createGraphics();
			graphics2d
				.setRenderingHint(
					RenderingHints.KEY_INTERPOLATION,
					RenderingHints.VALUE_INTERPOLATION_BILINEAR);
			graphics2d.drawImage(imageContents, 0, 0, width, height, null);
			
			// Cleanup.
			graphics2d.dispose();
			LOGGER.debug("HT: Finished drawing images");
			
			// Create a buffer stream to read the result of the transformation.
			ByteArrayOutputStream bufferStream = new ByteArrayOutputStream();
			
			// Get an image type.
			String imageType = original.getImageType();
			if(imageType == null) {
				imageType = IMAGE_STORE_FORMAT;
			}
			
			LOGGER.debug("HT: transforming to small with type: " + imageType);
			// Write the scaled image to the buffer.
			try {
				ImageIO.write(scaledContents, imageType, bufferStream);
				LOGGER.debug("HT: Writing ImageIO");
			}
			catch(IOException e) {
				LOGGER.debug("HT: ERROR Writing ImageIO");	
				throw new DomainException("Error writing the image.", e);
			}
			
			// Create an input stream to use to create the image data.
			ByteArrayInputStream resultStream =
				new ByteArrayInputStream(bufferStream.toByteArray());
			
			// Create the image data and return it.
			return new ImageData(resultStream);
		}
	}

	/**
	 * A cropped version of the image scaled down to have its dimensions be a
	 * square of length {@link Size#IMAGE_SCALED_MAX_DIMENSION}.
	 *
	 * @author John Jenkins
	 */
	public static class Icon extends Size {
		public static final String NAME = "icon";
		public static final String EXTENSION = "-i";
		
		private static final Icon SELF = new Icon();

		/**
		 * Constructor for the single, static instance of this class.
		 */
		protected Icon() {
			super(NAME, EXTENSION);
		}
		
		/**
		 * Returns the single, static instance of this class.
		 * 
		 * @return The single, static instance of this class.
		 */
		public static Icon getInstance() {
			return SELF;
		}
		
		/*
		 * (non-Javadoc)
		 * @see org.ohmage.domain.Image.Size#transform(org.ohmage.domain.Image.ImageData)
		 */
		@Override
		public ImageData transform(
			final ImageData original)
			throws DomainException {
			
			// Get the BufferedImage from the image data.
			BufferedImage imageContents = original.getBufferedImage();
			
			// Get the original image's width and height and the offset from
			// the corner for the smaller image.
			int originalWidth = imageContents.getWidth();
			int originalHeight = imageContents.getHeight();
			int buffer = Math.abs(originalWidth - originalHeight) / 2;
			
			// Create the cropped image from the center image.
			BufferedImage croppedContents;
			if(originalWidth < originalHeight) {
				croppedContents =
					imageContents
						.getSubimage(0, buffer, originalWidth, originalWidth);
			}
			else {
				croppedContents =
					imageContents
						.getSubimage(
							buffer, 
							0, 
							originalHeight, 
							originalHeight);
			}
			
			// Create the new image of the same type as the original and of the
			// scaled dimensions.
			BufferedImage scaledContents =
				new BufferedImage(
					(new Double(IMAGE_SCALED_MAX_DIMENSION)).intValue(),
					(new Double(IMAGE_SCALED_MAX_DIMENSION)).intValue(),
					imageContents.getType());
			
			// Paint the original image onto the scaled canvas.
			Graphics2D graphics2d = scaledContents.createGraphics();
			graphics2d
				.setRenderingHint(
					RenderingHints.KEY_INTERPOLATION,
					RenderingHints.VALUE_INTERPOLATION_BILINEAR);
			graphics2d
				.drawImage(
					croppedContents, 
					0, 
					0, 
					(new Double(IMAGE_SCALED_MAX_DIMENSION)).intValue(),
					(new Double(IMAGE_SCALED_MAX_DIMENSION)).intValue(),
					null);
			
			// Cleanup.
			graphics2d.dispose();
			
			// Create a buffer stream to read the result of the transformation.
			ByteArrayOutputStream bufferStream = new ByteArrayOutputStream();
			
			// Get an image type.
			String imageType = original.getImageType();
			if(imageType == null) {
				imageType = IMAGE_STORE_FORMAT;
			}
			
			// Write the scaled image to the buffer.
			try {
				ImageIO.write(scaledContents, imageType, bufferStream);
			}
			catch(IOException e) {
				throw new DomainException("Error writing the image.", e);
			}
			
			// Create an input stream to use to create the image data.
			ByteArrayInputStream resultStream =
				new ByteArrayInputStream(bufferStream.toByteArray());
			
			// Create the image data and return it.
			return new ImageData(resultStream);
		}
	}
	public static final Size ORIGINAL = Original.getInstance();
	public static final Size SMALL = Small.getInstance();
	public static final Size ICON = Icon.getInstance();
	
	/**
	 * A lookup table of user-friendly names for the sizes to their actual Size
	 * object.
	 */
	private static final Map<String, Size> SIZES;
	static {
		Map<String, Size> temp = new HashMap<String, Size>();
		temp.put(ORIGINAL.getName(), ORIGINAL);
		temp.put(SMALL.getName(), SMALL);
		temp.put(ICON.getName(), ICON);
		SIZES = Collections.unmodifiableMap(temp);
	}
	
	/**
	 * The actual image data.
	 *
	 * @author John Jenkins
	 */
	private static class ImageData {
		private InputStream inputStream;
		private final URL url;
		private final String imageType;
		
		// A memoized version of the image that has already been validated.
		private BufferedImage bufferedImage = null;
		
		/**
		 * Stores the InputStream used to reference the image data.
		 * 
		 * @param inputStream An InputStream that points to the image data.
		 * 
		 * @throws DomainException The InputStream was null.
		 */
		public ImageData(
			final InputStream inputStream)
			throws DomainException {
			
			if(inputStream == null) {
				throw new DomainException("The InputStream is null.");
			}
			
			this.inputStream = inputStream;
			this.url = null;
			imageType = null;
		}
		
		/**
		 * Stores the URL used to reference the image data.
		 * 
		 * @param url A URL that references the image data.
		 * 
		 * @throws DomainException The URL was null.
		 */
		public ImageData(final URL url) throws DomainException {
			if(url == null) {
				throw new DomainException("The URL is null.");
			}
			
			this.inputStream = null;
			this.url = url;
			
			try {
				imageType =
					url.openConnection().getContentType().split("/")[1];
			}
			catch(IOException e) {
				throw new DomainException("Could not connect to the file.", e);
			}
		}
		
		/**
		 * Returns the size of the image data.
		 * 
		 * @return The size of the image data.
		 */
		public long getSize() throws DomainException {
			// If it's a URL, just ask for the content length.
			if(url != null) {
				try {
					return url.openConnection().getContentLength();
				}
				catch(IOException e) {
					throw
						new DomainException(
							"There was an error connecting to the URL.",
							e);
				}
			}
			// If it's an InputStream, mark where we are in the contents, read
			// the number of bytes until the end, and then reset the mark.
			else if(inputStream != null) {
				long result = 0;
				
				inputStream.mark(Integer.MAX_VALUE);
				
				try {
					int amountRead;
					byte[] chunk = new byte[4096];
					while((amountRead = inputStream.read(chunk)) != -1) {
						result += amountRead;
					}
				}
				catch(IOException e) {
					throw
						new DomainException(
							"There was an error reading from the input stream.",
							e);
				}
				finally {
					try {
						inputStream.reset();
					}
					catch(IOException e) {
						throw
							new DomainException(
								"There was an error resetting the stream.",
								e);
					}
				}
				
				return result;
			}
			
			// If we have added a new type of image data, we need to have a way
			// to report how long the data stream that represents the data is.
			throw 
				new IllegalArgumentException(
					"The new data format needs to have its size read.");
		}
		
		/**
		 * Returns the URL for this image data. If no URL exists, null is
		 * returned.
		 * 
		 * @return The URL for this image data or null.
		 */
		public URL getUrl() {
			return url;
		}
		
		/**
		 * Returns an InputStream to the data.
		 * 
		 * @return An InputStream to the data.
		 * 
		 * @throws DomainException There was an error opening a connection to
		 * 						   the data.
		 */
		public InputStream getInputStream() throws DomainException {
			// If we already have an input stream, use it.
			if(inputStream != null) {
				// Always reset the input stream first.
				try {
					inputStream.reset();
				}
				catch(IOException e) {
					throw
						new DomainException(
							"The input stream could not be reset.",
							e);
				}
				
				// Then, return it.
				return inputStream;
			}
			// If we have a URL, get a new input stream and return it.
			else if(url != null) {
				try {
					// HT: set inputStream
<<<<<<< HEAD
					inputStream = url.openStream();
=======
					// inputStream = url.openStream();
					inputStream = new FileInputStream(url.getPath());
					LOGGER.debug("HT: creating an input stream from url: " + inputStream.toString());
>>>>>>> 3d4e0187
					return inputStream;
				}
				catch(IOException e) {
					throw
						new DomainException(
							"Error opening the stream to the URL.",
							e);
				}
			}
			
			// If we have added a new type of image data, we need to have a way
			// to report how long the data stream that represents the data is.
			throw 
				new IllegalStateException(
					"The new data format needs to have an InputStream " +
						"generated.");
		}
		
		/**
		 * Returns the image type of the image or null if it was unknown.
		 * 
		 * @return The image type of the image or null if it was unknown.
		 */
		public String getImageType() {
			return imageType;
		}
		
		/**
		 * Creates a BufferedImage from the image data.
		 * 
		 * @return A BufferedImage from the image data.
		 * 
		 * @throws DomainException There was an error reading the image data or
		 * 						   the image data did not define an image.
		 */
		public BufferedImage getBufferedImage() throws DomainException {
			// If we have already memoized the BufferedImage, return it.
			if(bufferedImage == null) {
				// Get an InputStream for the image data.
				InputStream imageStream = getInputStream();
				
				// Memoize the BufferedImage.
				try {
					bufferedImage = ImageIO.read(imageStream);
					
					// If the image was not a valid image, we should get null
					// for the buffered image and should throw an exception.
					if(bufferedImage == null) {
						throw
							new DomainException(
								"The image contents are invalid.");
					}
				}
				catch(IOException e) {
					throw
						new DomainException("The image could not be read.", e);
				}
			}
			
			return bufferedImage;
		}
		
		/**
		 * Close the inputStream to the data.
		 * 
		 * @throws DomainException There was an error closing a connection to
		 * 						   the data.
		 */
		public void closeInputStream() throws DomainException {
			
			try {
				if(inputStream != null) {
<<<<<<< HEAD
					LOGGER.debug("Closing input stream");
=======
					LOGGER.info("Closing input stream: " + inputStream.toString());
>>>>>>> 3d4e0187
					inputStream.close();
				}
				bufferedImage = null;
				
			} catch(IOException e) {
				if (url != null)
					throw new DomainException("The input stream could not be close: " + url, e);
				else 
					throw new DomainException("The input stream could not be close. ", e);
			}
		}
		
	}
	
	// The unique identifier for this image.
	private final UUID id;
	
	// The map of image sizes to their corresponding data.
	private final Map<Size, ImageData> imageData =
		new HashMap<Size, ImageData>();
	
	private final Media.ContentInfo contentInfo; 
	
	/**
	 * Creates a new Image object from a URL object.
	 * 
	 * @param url The URL object to use to retrieve the image.
	 * 
	 * @throws DomainException The URL is null.
	 */
	public Image(
		final UUID id, 
		final Map<Size, URL> sizeToUrlMap) 
		throws DomainException {
		
		if(id == null) {
			throw new DomainException("The image's ID is null.");
		}
		this.id = id;
		
		if(sizeToUrlMap == null) {
			throw new DomainException("The size to URL is null.");
		}
		else if(sizeToUrlMap.isEmpty()) {
			throw new DomainException("The size to URL map is empty.");
		}
		// Ensure that the original size is always present. If this requirement
		// is removed, be sure to audit the rest of the code which may depened
		// on its existance.
		else if(! sizeToUrlMap.containsKey(ORIGINAL)) {
			throw
				new DomainException(
					"The size to URL map is missing the required original " +
						"size.");
		}
		
		for(Size size : sizeToUrlMap.keySet()) {
			imageData.put(size, new ImageData(sizeToUrlMap.get(size)));
		}
		this.contentInfo = new Media.ContentInfo(null, null);
	}
	
	/**
	 * Creates an original image from the image's byte[]
	 * 
	 * @param imageId The ID for this image.
	 *  
	 * @param imageContents The image's contents as a byte array.
	 * 
	 * @return Returns null if the image's contents are null or have a length 
	 * 		   of zero; otherwise, a BufferedImage representing a decoded  
	 * 		   version of the image are returned.
	 * 
	 * @throws ValidationException Thrown if the image is not null, has a 
	 * 							   length greater than 0, and isn't decodable 
	 * 							   as any type of known image.
	 */
	public Image (final UUID id, String contentType, String fileName,
			final byte[] imageByteArray) throws DomainException {
		
		if(id == null) {
			throw new DomainException("The image's ID is null.");
		}

		if((imageByteArray == null) || (imageByteArray.length == 0)) {
			throw new DomainException(ErrorCode.IMAGE_INVALID_DATA, "The image's data is empty.");
		}
		InputStream contents = new ByteArrayInputStream(imageByteArray);
		
		this.id = id;
		imageData.put(ORIGINAL, new ImageData(contents));
		this.contentInfo = new Media.ContentInfo(contentType, fileName);
	}
	
	/**
	 * Creates an original image from the image's input stream.
	 * 
	 * @param id The unique identifier for this image.
	 * 
	 * @param contents The original image data.
	 * 
	 * @throws DomainException The ID and/or data are null.
	 */
	public Image(
		final UUID id, 
		final InputStream contents)
		throws DomainException {
		
		if(id == null) {
			throw new DomainException("The image's ID is null.");
		}
		if(contents == null) {
			throw new DomainException("The image's data is null.");
		}
		
		this.id = id;
		imageData.put(ORIGINAL, new ImageData(contents));
		this.contentInfo = new Media.ContentInfo(null,  null);
	}
	
	/**
	 * Creates an original image from the image's file.
	 * 
	 * @param id The unique identifier for this image.
	 * 
	 * @param url The URL for the original data.
	 * 
	 * @throws DomainException The ID and/or data are null.
	 */
	public Image(
		final UUID id, 
		final URL url, 
		final String info)
		throws DomainException {
		
		if(id == null) {
			throw new DomainException("The image's ID is null.");
		}
		if(url == null) {
			throw new DomainException("The image's URL is null.");
		}
		
		this.id = id;
		imageData.put(ORIGINAL, new ImageData(url));
		this.contentInfo = Media.ContentInfo.createContentInfoFromUrl(url, info);
	}
	
	/**
	 * Validates that the data that this image references is valid image data.
	 * 
	 * @throws DomainException
	 *         The data could not be read or is not valid image data.
	 */
	public boolean validate() {
		try {
			imageData.get(ORIGINAL).getBufferedImage();
			return true;
		} catch (DomainException e) {
			LOGGER.error(
					"The image data is invalid: " + id.toString(),
					e);
			return false;
		}
	}
	
	/**
	 * Check whether the URL endpoint exists. If it is the file protocol, 
	 * manually check whether the file exists.
	 * 
	 * @throws DomainException
	 *         The data could not be read or is not valid image data.
	 */
	public boolean urlExists(final URL url) {

		// check for file protocol
	    if (url.getProtocol().equals("file")) {
	    	LOGGER.debug("check via a file protocol");
	    	File file = new File(url.getPath());
	    	if (file.exists())
	    		return true; 
	    	else return false;
	    } else { 
	    	// use the URL method
			try {
				url.openStream().close();
				LOGGER.debug("Size.getURL exists: " + url.toString());
				return true;
			}
			// The file does not exist.
			catch(IOException e) {
				LOGGER.debug("Size.getURL doesn't exists: " + url.toString());
				return false;
			}
	    }

	}
	
	/**
	 * Returns whether or not a certain size of an image exists.
	 * 
	 * @param size
	 *        The size in question.
	 * 
	 * @return Whether or not the image was saved.
	 * 
	 * @throws DomainException
	 *         The size was null or this image was not built with a default
	 *         URL.
	 */
	public boolean sizeExists(final Size size) throws DomainException {
		// Validate the parameters.
		if(size == null) {
			throw new DomainException("The size is null.");
		}
		
		// Get the original file's URL.
		URL originalUrl = imageData.get(ORIGINAL).getUrl();
		
		// If the original file was not built with a URL, then the variants may
		// or may not exist, but we have no way of checking.
		if(originalUrl == null) {
			throw
				new DomainException(
					"This Image object was not built with a default URL.");
		}
		
		if (urlExists(Size.getUrl(size,  originalUrl)))
			return true;
		else return false;
	
		/*
		// Attempt to connect to the file. If it doesn't exist, an exception
		// will be thrown.
		try {
			Size.getUrl(size, originalUrl).openStream().close();
			LOGGER.debug("Size.getURL exists: " +size.toString() + "," + Size.getUrl(size,originalUrl).toString());
			return true;
		}
		// The file does not exist.
		catch(IOException e) {
			LOGGER.debug("Size.getURL doesn't exists: " + size.toString() + "," + Size.getUrl(size,originalUrl).toString());
			return false;
		}
		*/
	}
	
	// ==== beginning of iMedia implementation
	/**
	 * The ID of the image.
	 * 
	 * @return The image's ID.
	 */
	public UUID getId() {
		return id;
	}
				
	public InputStream getContentStream() throws DomainException {
		return getInputStream(ORIGINAL);
	}
	
	public long getFileSize() throws DomainException{
		return getSizeBytes(ORIGINAL);
	}
	
	//public Media.ContentInfo getContentInfo(){
	//	return contentInfo;
	//}

	public String getContentType() {
		return contentInfo.getContentType();
	}
	
	public String getFileName() { 
		return contentInfo.getFileName();
	}
	
	public String getMetadata() { 
		return contentInfo.toMetadata();
	}
	
	public File writeContent(final File directory) throws DomainException{
		return saveImage(directory);
	}
	
	// ==== end of iMedia implementation
	
	/**
	 * Returns the size of the image.
	 * 
	 * @param size Which size of the file to connect to.
	 * 
	 * @return The size of the image in bytes.
	 * 
	 * @throws DomainException The image doesn't have a URL for that size or 
	 * 						   there was a problem connecting to the image.
	 */
	public long getSizeBytes(final Size size) throws DomainException {
		return getImageData(size).getSize();
	}
	
	/**
	 * Gets the content type of the image.
	 * 
	 * @param size The size of the image for which the content type is desired.
	 * 
	 * @return The MIME-type of this image.
	 * 
	 * @throws DomainException There was an error reading the image's content
	 * 						   type.
	 */
	public String getContentType(final Size size) throws DomainException {
		return "image/" + getImageData(size).getImageType();
	}
	
	/**
	 * Returns an InputStream connected to the image.
	 * 
	 * @param size The desired {@link Size} of the image.
	 * 
	 * @return An InputStream connected to the image of the given size.
	 * 
	 * @throws DomainException There was an error connecting to the image.
	 */
	public InputStream getInputStream(final Size size) throws DomainException {
		return getImageData(size).getInputStream();
	}
	
	
	/**
	 * Close InputStreams of all Size connected to the image.
	 * 
	 * @throws DomainException There was an error closing the image streams.
	 */
	public void closeImageStreams() {
		try { 
			for (Size size : imageData.keySet()) {
<<<<<<< HEAD
				LOGGER.debug("About to close Inputstream: " + size.toString());
=======
				LOGGER.info("HT: Closing Inputstream: " + size.toString());
>>>>>>> 3d4e0187
				imageData.get(size).closeInputStream();
			}
		} catch (DomainException e){
			LOGGER.error("There was an error closing image streams associated with" + id);
		}
	}
	
	/**
	 * <p>Saves the images contents to disk in the given directory. This
	 * includes one file for each {@link Size}. The original file will be named
	 * with the  To
	 * save only a specific file size, use the
	 * {@link #saveImage(Size, File, boolean)} function. 
	 * 
	 * @param rootFile The location to save the original file. The different
	 * 				   file sizes will be saved in the same directory with a
	 * 				   filename of their {@link #getId() ID} and their 
	 * 				   respective {@link Size#getExtension() extensions}
	 * 				   appended.
	 *  
	 * @throws DomainException There was an error reading the image contents or
	 * 						   writing the file.
	 */
	public File saveImage(final File directory) throws DomainException {
		// This will keep track of the images as we create them.
		Map<Size, File> files = new HashMap<Size, File>();
		
		// Save the individual sizes.
		try {
			// For sizes that have already been decoded, save the file now.
			for(Size size : imageData.keySet()) {
				files.put(size, saveImage(size, directory, false));
			}
		}
		// If something happens, roll back and delete the files.
		catch(DomainException e) {
			for(File file : files.values()) {
				file.delete();
			}
			
			throw new DomainException("There was an error saving a file.", e);
		}
		
		// Return only the original file.
		return files.get(ORIGINAL);
	}
	
	/**
	 * Saves a specific size of the file. This checks to be sure that the 
	 * original image has a URL built with it.
	 * 
	 * @param size The size of the file to save.
	 * 
	 * @see #saveImage(File)
	 */
	public void saveImage(final Size size) throws DomainException {
		// Validate the input.
		if(size == null) {
			throw new DomainException("The size is null.");
		}
		// The original image must be saved with a save directory.
		if(ORIGINAL.equals(size)) {
			return;
		}
		
		// Get the URL for the original image.
		URL originalUrl = imageData.get(ORIGINAL).getUrl();
		// If the original image doesn't have a URL, then it may have never
		// been saved, which means there is nowhere to save the variants of the
		// image.
		try {
			saveImage(size, new File(originalUrl.getFile()), false);
		}
		catch(DomainException e) {
			throw
				new DomainException(
					"There was a problem creating the file.",
					e);
		}
	}
	
	/**
	 * <p>Saves a single size of this image into the desired destination.</p>
	 * 
	 * <p>If the destination is a directory, it will construct a filename for
	 * this image based on its ID and the file size. If the destination is a
	 * specific filename, it will save the image in that file. If 'absolute' is
	 * 'true', the filename will not be modified, but, if it is 'false', the
	 * filename will be appended with the size's
	 * {@link Size#getExtension() extension}.</p>
	 * 
	 * @param size The size of the image to save.
	 * 
	 * @param destination The destination to save the image's contents.
	 * 
	 * @param absolute Whether or not to append the extension onto the
	 * 				   filename.
	 * 
	 * @return The file where the image's contents were written.
	 * 
	 * @throws DomainException There was an error reading the image or writing
	 * 						   the file.
	 */
	private File saveImage(
		final Size size,
		final File destination,
		final boolean absolute)
		throws DomainException {
		
		// Create a file reference to the destination for this file.
		File fileDestination;
		// If it's a directory, create a file in the directory whose value is
		// the ID of the image and with the appropriate size extension.
		if(destination.isDirectory()) {
			fileDestination = 
				new File(
					destination.getAbsolutePath() + "/" +
					id.toString() + 
					size.getExtension());
		}
		else {
			StringBuilder destinationBuilder = 
				new StringBuilder(destination.getAbsolutePath());
			
			if(! absolute) {
				destinationBuilder.append(size.extension);
			}
			
			fileDestination = new File(destinationBuilder.toString());
		}
		
		// If the file doesn't exist, create it. If it already exists, there is
		// no point in overwriting it. Two images with the same ID should be a
		// check performed elsewhere in the system.
		if(! fileDestination.exists()) {
			writeFile(getImageData(size), fileDestination);
		}
		
		// Return the reference to the file.
		return fileDestination;
	}
	
	/**
	 * Retrieves the {@link Size} object that is associated with the
	 * user-friendly size parameter.
	 * 
	 * @param size The user-friendly name for the desired size.
	 * 
	 * @return The Size object that is associated with the given user-friendly
	 * 		   size parameter.
	 * 
	 * @throws IllegalArgumentException The size is unknown.
	 * 
	 * @see #ORIGINAL
	 * @see #SMALL
	 * @see #ICON
	 */
	public static Size getSize(final String size) {
		Size result = SIZES.get(size);
		
		if(result == null) {
			throw new IllegalArgumentException("The size is unknown.");
		}
		
		return result;
	}
	
	/**
	 * Returns all of the registered sizes.
	 * 
	 * @return All of the registered sizes.
	 */
	public static Collection<Size> getSizes() {
		return SIZES.values();
	}
	
	/**
	 * Retrieves the image data for this image of a given size.
	 * 
	 * @param size The size of the desired image.
	 * 
	 * @return The image data for the desired size.
	 * 
	 * @throws DomainException There was an error retrieving the image data.
	 */
	private ImageData getImageData(final Size size) throws DomainException {
		// Attempt to get the image data from the map of image data.
		ImageData result = imageData.get(size);
		
		// If the map didn't have the image data, create it and add it to the
		// map.
		if(result == null) {
			// Get the image data for the original image.
			ImageData originalData = imageData.get(ORIGINAL);
			
			// Get the original file's URL.
			URL originalUrl = originalData.getUrl();
			
			// If no URL exists, then the resulting image data will need to be
			// the transformation of the existing image.
			if(originalUrl == null) {
				result = size.transform(originalData);
			}
			// If the original URL exists,
			else {
				// Check if this size's image exists as well.
				URL sizeUrl = Size.getUrl(size, originalUrl);
				if (urlExists(sizeUrl))
					result = new ImageData(sizeUrl);
				else result = size.transform(originalData);
				/*
				try {
					sizeUrl.openStream().close();
					result = new ImageData(sizeUrl);
				}
				// If this size's image does not exist, create it.
				catch(IOException e) {
					LOGGER.debug("HT: Transforming data to size " + size.getName());
					result = size.transform(originalData);
				}
				*/
			}
			
			// Save the new image data in the map.
			imageData.put(size, result);
			LOGGER.debug("HT: saving data to imageData " + size.getName());
		}
		
		// Return the image data.
		return result;
	}
	
	/**
	 * Writes the image data to the given file. This file *should* end with
	 * the string given by the {@link #getExtension()} function.
	 * 
	 * @param imageData The image data to be written.
	 * 
	 * @param destination The file to write the image to.
	 * 
	 * @throws DomainException There was an error reading the image data
	 * 						   or writing the file.
	 * 
	 * @see {@link #getExtension()}
	 */
	private final void writeFile(
		final ImageData imageData,
		final File destination)
		throws DomainException {
	
		LOGGER.debug("HT: Writing imageData to location: " + destination.toString());
		if(imageData == null) {
			throw new DomainException("The contents parameter is null.");
		}
		
		// Get the image data.
		InputStream contents = imageData.getInputStream();
		
		// Connect to the file that should write it.
		FileOutputStream fos;
		try {
			fos = new FileOutputStream(destination);
		}
		catch(SecurityException e) {
			throw
				new DomainException(
					"The file is not allowed to be created.",
					e);
		}
		catch(FileNotFoundException e) {
			throw new DomainException("The file cannot be created.", e);
		}
		
		// Write the image data.
		try {
			int bytesRead;
			byte[] buffer = new byte[4096];
			while((bytesRead = contents.read(buffer)) != -1) {
				fos.write(buffer, 0, bytesRead);
			}
		}
		catch(IOException e) {
			throw
				new DomainException(
					"Error reading or writing the data.",
					e);
		}
		finally {
			try {
				fos.close();
			}
			catch(IOException e) {
				throw new DomainException("Could not close the file.", e);
			}
		}
	}
	
	/* (non-Javadoc)
	 * @see java.lang.Object#hashCode()
	 */
	@Override
	public int hashCode() {
		final int prime = 31;
		int result = super.hashCode();
		result =
			prime *
				result + id.hashCode();
		return result;
	}

	/* (non-Javadoc)
	 * @see java.lang.Object#equals(java.lang.Object)
	 */
	@Override
	public boolean equals(Object obj) {

		if(this == obj) {
			return true;
		}
		if(!super.equals(obj)) {
			return false;
		}
		if(!(obj instanceof Image)) {
			return false;
		}
		Image other = (Image) obj;
		if (id != other.id)
			return false;
		return true;
	}

}<|MERGE_RESOLUTION|>--- conflicted
+++ resolved
@@ -606,13 +606,9 @@
 			else if(url != null) {
 				try {
 					// HT: set inputStream
-<<<<<<< HEAD
-					inputStream = url.openStream();
-=======
 					// inputStream = url.openStream();
 					inputStream = new FileInputStream(url.getPath());
 					LOGGER.debug("HT: creating an input stream from url: " + inputStream.toString());
->>>>>>> 3d4e0187
 					return inputStream;
 				}
 				catch(IOException e) {
@@ -685,11 +681,7 @@
 			
 			try {
 				if(inputStream != null) {
-<<<<<<< HEAD
-					LOGGER.debug("Closing input stream");
-=======
 					LOGGER.info("Closing input stream: " + inputStream.toString());
->>>>>>> 3d4e0187
 					inputStream.close();
 				}
 				bufferedImage = null;
@@ -1026,11 +1018,7 @@
 	public void closeImageStreams() {
 		try { 
 			for (Size size : imageData.keySet()) {
-<<<<<<< HEAD
-				LOGGER.debug("About to close Inputstream: " + size.toString());
-=======
 				LOGGER.info("HT: Closing Inputstream: " + size.toString());
->>>>>>> 3d4e0187
 				imageData.get(size).closeInputStream();
 			}
 		} catch (DomainException e){
