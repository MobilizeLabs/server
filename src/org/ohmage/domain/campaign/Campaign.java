--- conflicted
+++ resolved
@@ -3610,12 +3610,8 @@
 		
 		Integer maxDimension = null;
 		try {
-			LabelValuePair maxDimensionVlp = 
-<<<<<<< HEAD
+			LabelValuePair maxDimensionVlp =
 				properties.get(PhotoPrompt.XML_KEY_MAXIMUM_DIMENSION);
-=======
-				properties.get(PhotoPrompt.XML_KEY_MAX_DIMENSION);
->>>>>>> 6cf31426
 			
 			if(maxDimensionVlp != null) {
 				maxDimension = 
@@ -3625,11 +3621,7 @@
 		catch(NumberFormatException e) {
 			throw new DomainException(
 					"The '" +
-<<<<<<< HEAD
 						PhotoPrompt.XML_KEY_MAXIMUM_DIMENSION +
-=======
-						PhotoPrompt.XML_KEY_MAX_DIMENSION +
->>>>>>> 6cf31426
 						"' property is not an integer: " +
 						id, 
 					e);
@@ -3640,12 +3632,6 @@
 					"Default values are not allowed for photo prompts: " +
 						id);
 		}
-<<<<<<< HEAD
-		
-		return new PhotoPrompt(id, condition, unit, text, 
-				abbreviatedText, explanationText, skippable, skipLabel, 
-				displayType, displayLabel, maxDimension, index);
-=======
 
 		return new PhotoPrompt(
 			id,
@@ -3658,7 +3644,6 @@
 			displayLabel,
 			maxDimension,
 			index);
->>>>>>> 6cf31426
 	}
 	
 	/**
