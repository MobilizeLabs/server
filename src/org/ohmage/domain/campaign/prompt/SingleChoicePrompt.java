--- conflicted
+++ resolved
@@ -234,7 +234,6 @@
 		return result;
 	}
 
-<<<<<<< HEAD
 	/*
 	 * (non-Javadoc)
 	 * @see org.ohmage.domain.campaign.SurveyItem#toConcordia(org.codehaus.jackson.JsonGenerator)
@@ -270,14 +269,9 @@
 		generator.writeEndObject();
 	}
 
-	/**
-	 * Generates a hash code for this prompt.
-	 * 
-	 * @return A hash code for this prompt.
-=======
-	/* (non-Javadoc)
-	 * @see java.lang.Object#hashCode()
->>>>>>> 68931bbd
+	/*
+	 * (non-Javadoc)
+	 * @see org.ohmage.domain.campaign.prompt.ChoicePrompt#hashCode()
 	 */
 	@Override
 	public int hashCode() {
