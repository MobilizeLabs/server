package org.ohmage.domain;

import java.util.ArrayList;
import java.util.List;

import org.json.JSONArray;
import org.json.JSONException;
import org.json.JSONObject;
import org.ohmage.domain.campaign.SurveyResponse;
import org.ohmage.exception.DomainException;
import org.ohmage.util.StringUtils;

/**
 * This class represents a server's configuration including its name, version,
 * and state values.
 * 
 * @author John Jenkins
 */
public class ServerConfig {
	/**
	 * The key to use when creating/reading JSON for the application's name.
	 */
	public static final String JSON_KEY_APPLICATION_NAME = "application_name";
	/**
	 * The key to use when creating/reading JSON for the application's version.
	 */
	public static final String JSON_KEY_APPLICATION_VERSION = "application_version";
	/**
	 * The key to use when creating/reading JSON for the application's build.
	 */
	public static final String JSON_KEY_APPLICATION_BUILD = "application_build";
	/**
	 * The key to use when creating/reading JSON for the default survey 
	 * response privacy state for newly uploaded survey responses.
	 */
	public static final String JSON_KEY_DEFAULT_SURVEY_RESPONSE_PRIVACY_STATE = "default_survey_response_sharing_state";
	/**
	 * The key to use when creating/reading JSON for the list of all survey
	 * response privacy states.
	 */
	public static final String JSON_KEY_SURVEY_RESPONSE_PRIVACY_STATES = "survey_response_privacy_states";
	/**
	 * The key to use when creating/reading JSON for the server's default 
	 * campaign creation privilege.
	 */
	public static final String JSON_KEY_DEFAULT_CAMPAIGN_CREATION_PRIVILEGE = "default_campaign_creation_privilege";
	/**
	 * Whether or not Mobility is enabled on this server.
	 */
	public static final String JSON_KEY_MOBILITY_ENABLED = "mobility_enabled";
	
	private final String appName;
	private final String appVersion;
	private final String appBuild;
	private final boolean defaultCampaignCreationPrivilege;
	private final SurveyResponse.PrivacyState defaultSurveyResponsePrivacyState;
	private final List<SurveyResponse.PrivacyState> surveyResponsePrivacyStates;
	private final boolean mobilityEnabled;
	
	/**
	 * Creates a new server configuration.
	 * 
	 * @param appName The application's name.
	 * 
	 * @param appVersion The application's version.
	 * 
	 * @param appBuild The applications build.
	 * 
	 * @param defaultSurveyResponsePrivacyState The default survey response
	 * 											privacy state for newly 
	 * 											uploaded survey responses.
	 * 
	 * @param surveyResponsePrivacyStates A list of all of the survey response
	 * 									  privacy states.
	 * 
	 * @throws DomainException Thrown if any of the values are invalid or null.
	 */
	public ServerConfig(
			final String appName, 
			final String appVersion,
			final String appBuild, 
			final SurveyResponse.PrivacyState defaultSurveyResponsePrivacyState,
			final List<SurveyResponse.PrivacyState> surveyResponsePrivacyStates,
<<<<<<< HEAD
			final boolean defaultCampaignCreationPrivilege,
			final boolean mobilityEnabled) {
=======
			final boolean defaultCampaignCreationPrivilege) 
			throws DomainException {
>>>>>>> aa373d7e
		
		if(StringUtils.isEmptyOrWhitespaceOnly(appName)) {
			throw new DomainException(
					"The application name is null or whitespace only.");
		}
		else if(StringUtils.isEmptyOrWhitespaceOnly(appVersion)) {
			throw new DomainException(
					"The application version is null or whitespace only.");
		}
		else if(StringUtils.isEmptyOrWhitespaceOnly(appBuild)) {
			throw new DomainException(
					"The application build is null or whitespace only.");
		}
		else if(defaultSurveyResponsePrivacyState == null) {
			throw new DomainException(
					"The default survey response privacy state is null.");
		}
		else if(surveyResponsePrivacyStates == null) {
			throw new DomainException(
					"The list of default survey response privacy states is null.");
		}
		
		this.appName = appName;
		this.appVersion = appVersion;
		this.appBuild = appBuild;
		this.defaultCampaignCreationPrivilege = defaultCampaignCreationPrivilege;
		this.defaultSurveyResponsePrivacyState = defaultSurveyResponsePrivacyState;
		
		this.surveyResponsePrivacyStates = 
			new ArrayList<SurveyResponse.PrivacyState>(surveyResponsePrivacyStates);
		
		this.mobilityEnabled = mobilityEnabled;
	}
	
	/**
	 * Creates a new server configuration from a JSONObject.
	 * 
	 * @param serverConfigAsJson The information about the server as a
	 * 							 JSONObject.
	 * 
	 * @throws DomainException Thrown if the JSONObject is null or if it is 
	 * 						   missing any of the required keys.
	 */
	public ServerConfig(
			final JSONObject serverConfigAsJson) 
			throws DomainException {
		
		if(serverConfigAsJson == null) {
			throw new DomainException(
					"The server configuration JSON is null.");
		}
		
		try {
			appName = serverConfigAsJson.getString(JSON_KEY_APPLICATION_NAME);
		}
		catch(JSONException e) {
			throw new DomainException(
					"The application name was missing from the JSON.", 
					e);
		}
		
		try {
			appVersion = serverConfigAsJson.getString(JSON_KEY_APPLICATION_VERSION);
		}
		catch(JSONException e) {
			throw new DomainException(
					"The application version was missing from the JSON.", 
					e);
		}
		
		try {
			appBuild = serverConfigAsJson.getString(JSON_KEY_APPLICATION_BUILD);
		}
		catch(JSONException e) {
			throw new DomainException(
					"The application name was missing from the JSON.", 
					e);
		}
		
		try {
			defaultCampaignCreationPrivilege =
				Boolean.valueOf(serverConfigAsJson.getString(JSON_KEY_DEFAULT_CAMPAIGN_CREATION_PRIVILEGE));
		}
		catch(JSONException e) {
			throw new DomainException(
					"The default campaign creation privilege was missing from the JSON.", 
					e);
		}
		catch(IllegalArgumentException e) {
			throw new DomainException(
					"The default campaign creation privilege is not a valid boolean value.", 
					e);
		}
		
		try {
			defaultSurveyResponsePrivacyState = 
				SurveyResponse.PrivacyState.getValue(
						serverConfigAsJson.getString(JSON_KEY_DEFAULT_SURVEY_RESPONSE_PRIVACY_STATE)
					);
		}
		catch(JSONException e) {
			throw new DomainException(
					"The application name was missing from the JSON.", 
					e);
		}
		catch(IllegalArgumentException e) {
			throw new DomainException(
					"The default survey response privacy state is not a known survey response privacy state.", 
					e);
		}
		
		try {
			JSONArray surveyResponsePrivacyStatesJson = 
				serverConfigAsJson.getJSONArray(JSON_KEY_SURVEY_RESPONSE_PRIVACY_STATES);
			
			int numPrivacyStates = surveyResponsePrivacyStatesJson.length();
			surveyResponsePrivacyStates = 
				new ArrayList<SurveyResponse.PrivacyState>(numPrivacyStates);
			
			for(int i = 0; i < numPrivacyStates; i++) {
				surveyResponsePrivacyStates.add( 
						SurveyResponse.PrivacyState.getValue(
								surveyResponsePrivacyStatesJson.getString(i)
						)
				);
			}
		}
		catch(JSONException e) {
			throw new DomainException("The application name was missing from the JSON.", e);
		}
		
		try {
			mobilityEnabled = 
					serverConfigAsJson.getBoolean(JSON_KEY_MOBILITY_ENABLED);
		}
		catch(JSONException e) {
			throw new IllegalArgumentException("Whether or not Mobility is enabled is missing.", e);
		}
	}
	
	/**
	 * Returns the application's name.
	 * 
	 * @return The application's name.
	 */
	public final String getAppName() {
		return appName;
	}
	
	/**
	 * Returns the application's version.
	 * 
	 * @return The application's version.
	 */
	public final String getAppVersion() {
		return appVersion;
	}
	
	/**
	 * Returns the application's build.
	 * 
	 * @return The application's build.
	 */
	public final String getAppBuild() {
		return appBuild;
	}
	
	/**
	 * Returns the default campaign creation privilege.
	 * 
	 * @return The default campaign creation privilege.
	 */
	public final boolean getDefaultCampaignCreationPrivilege() {
		return defaultCampaignCreationPrivilege;
	}
	
	/**
	 * Returns the default survey response privacy state for newly uploaded
	 * survey responses.
	 * 
	 * @return The default survey response privacy state.
	 */
	public final SurveyResponse.PrivacyState getDefaultSurveyResponsePrivacyState() {
		return defaultSurveyResponsePrivacyState;
	}
	
	/**
	 * Returns an array of all of the survey response privacy states.
	 * 
	 * @return An array of all of the survey response privacy states.
	 */
	public final List<SurveyResponse.PrivacyState> getSurveyResponsePrivacyStates() {
		return new ArrayList<SurveyResponse.PrivacyState>(surveyResponsePrivacyStates);
	}
	
	/**
	 * Returns this server configuration as a JSONObject.
	 * 
	 * @return This server configuration as a JSONObject.
	 * 
	 * @throws JSONException Thrown if there is an error building the 
	 * 						 JSONObject.
	 */
<<<<<<< HEAD
	public JSONObject toJson() {
		try {
			JSONObject result = new JSONObject();
			
			result.put(JSON_KEY_APPLICATION_NAME, appName);
			result.put(JSON_KEY_APPLICATION_VERSION, appVersion);
			result.put(JSON_KEY_APPLICATION_BUILD, appBuild);
			result.put(JSON_KEY_DEFAULT_CAMPAIGN_CREATION_PRIVILEGE, defaultCampaignCreationPrivilege);
			result.put(JSON_KEY_DEFAULT_SURVEY_RESPONSE_PRIVACY_STATE, defaultSurveyResponsePrivacyState);
			result.put(JSON_KEY_SURVEY_RESPONSE_PRIVACY_STATES, new JSONArray(surveyResponsePrivacyStates));
			result.put(JSON_KEY_MOBILITY_ENABLED, mobilityEnabled);
			
			return result;
		}
		catch(JSONException e) {
			throw new IllegalStateException("There was an error creating the JSONObject.", e);
		}
=======
	public JSONObject toJson() throws JSONException {
		JSONObject result = new JSONObject();
		
		result.put(JSON_KEY_APPLICATION_NAME, appName);
		result.put(JSON_KEY_APPLICATION_VERSION, appVersion);
		result.put(JSON_KEY_APPLICATION_BUILD, appBuild);
		result.put(JSON_KEY_DEFAULT_CAMPAIGN_CREATION_PRIVILEGE, defaultCampaignCreationPrivilege);
		result.put(JSON_KEY_DEFAULT_SURVEY_RESPONSE_PRIVACY_STATE, defaultSurveyResponsePrivacyState);
		result.put(JSON_KEY_SURVEY_RESPONSE_PRIVACY_STATES, new JSONArray(surveyResponsePrivacyStates));
		
		return result;
>>>>>>> aa373d7e
	}
}<|MERGE_RESOLUTION|>--- conflicted
+++ resolved
@@ -81,13 +81,9 @@
 			final String appBuild, 
 			final SurveyResponse.PrivacyState defaultSurveyResponsePrivacyState,
 			final List<SurveyResponse.PrivacyState> surveyResponsePrivacyStates,
-<<<<<<< HEAD
 			final boolean defaultCampaignCreationPrivilege,
-			final boolean mobilityEnabled) {
-=======
-			final boolean defaultCampaignCreationPrivilege) 
+			final boolean mobilityEnabled) 
 			throws DomainException {
->>>>>>> aa373d7e
 		
 		if(StringUtils.isEmptyOrWhitespaceOnly(appName)) {
 			throw new DomainException(
@@ -291,25 +287,6 @@
 	 * @throws JSONException Thrown if there is an error building the 
 	 * 						 JSONObject.
 	 */
-<<<<<<< HEAD
-	public JSONObject toJson() {
-		try {
-			JSONObject result = new JSONObject();
-			
-			result.put(JSON_KEY_APPLICATION_NAME, appName);
-			result.put(JSON_KEY_APPLICATION_VERSION, appVersion);
-			result.put(JSON_KEY_APPLICATION_BUILD, appBuild);
-			result.put(JSON_KEY_DEFAULT_CAMPAIGN_CREATION_PRIVILEGE, defaultCampaignCreationPrivilege);
-			result.put(JSON_KEY_DEFAULT_SURVEY_RESPONSE_PRIVACY_STATE, defaultSurveyResponsePrivacyState);
-			result.put(JSON_KEY_SURVEY_RESPONSE_PRIVACY_STATES, new JSONArray(surveyResponsePrivacyStates));
-			result.put(JSON_KEY_MOBILITY_ENABLED, mobilityEnabled);
-			
-			return result;
-		}
-		catch(JSONException e) {
-			throw new IllegalStateException("There was an error creating the JSONObject.", e);
-		}
-=======
 	public JSONObject toJson() throws JSONException {
 		JSONObject result = new JSONObject();
 		
@@ -319,8 +296,8 @@
 		result.put(JSON_KEY_DEFAULT_CAMPAIGN_CREATION_PRIVILEGE, defaultCampaignCreationPrivilege);
 		result.put(JSON_KEY_DEFAULT_SURVEY_RESPONSE_PRIVACY_STATE, defaultSurveyResponsePrivacyState);
 		result.put(JSON_KEY_SURVEY_RESPONSE_PRIVACY_STATES, new JSONArray(surveyResponsePrivacyStates));
+		result.put(JSON_KEY_MOBILITY_ENABLED, mobilityEnabled);
 		
 		return result;
->>>>>>> aa373d7e
 	}
 }