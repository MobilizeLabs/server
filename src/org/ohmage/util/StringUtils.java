/*******************************************************************************
 * Copyright 2011 The Regents of the University of California
 * 
 * Licensed under the Apache License, Version 2.0 (the "License");
 * you may not use this file except in compliance with the License.
 * You may obtain a copy of the License at
 * 
 *   http://www.apache.org/licenses/LICENSE-2.0
 * 
 * Unless required by applicable law or agreed to in writing, software
 * distributed under the License is distributed on an "AS IS" BASIS,
 * WITHOUT WARRANTIES OR CONDITIONS OF ANY KIND, either express or implied.
 * See the License for the specific language governing permissions and
 * limitations under the License.
 ******************************************************************************/
package org.ohmage.util;

import java.io.UnsupportedEncodingException;
import java.net.URLDecoder;
import java.text.ParseException;
import java.text.SimpleDateFormat;
import java.util.Date;
import java.util.UUID;
import java.util.regex.Pattern;

/**
 * A collection of methods for manipulating or validating Strings.
 * 
 * @author Joshua Selsky
 */
public final class StringUtils {
	private static final int NUM_URN_SEGMENTS = 3;
	private static final Pattern URN_PATTERN = Pattern.compile("[a-z0-9_]+");

<<<<<<< HEAD
	private static final DateFormat DATE_FORMAT_AMERICAN = new SimpleDateFormat("MM/dd/yyyy");
	private static final DateFormat DATE_FORMAT_ISO8601 = new SimpleDateFormat("yyyy-MM-dd");
	
	private static final DateFormat DATE_TIME_FORMAT_AMERICAN = new SimpleDateFormat("M/d/yyyy h:m:s a");
	private static final DateFormat DATE_TIME_FORMAT_ISO8601 = new SimpleDateFormat("yyyy-M-d H:m:s");
=======
	private static final String FORMAT_DATE_AMERICAN = "MM/dd/yyyy";
	private static final String FORMAT_DATE_EVERYONE_ELSE = "yyyy-MM-dd";
	
	private static final String FORMAT_DATE_TIME_AMERICAN = "M/d/yyyy h:m:s a";
	private static final String FORMAT_DATE_TIME_EVERYONE_ELSE = "yyyy-M-d H:m:s";
>>>>>>> f87c1081
	
	private static final Pattern EMAIL_PATTERN = Pattern.compile("^([_A-Za-z0-9-]+)(\\.[_A-Za-z0-9-]+)*@[A-Za-z0-9]+(\\.[A-Za-z0-9]+)*(\\.[A-Za-z]{2,})$");
	
	/**
	 * It is unnecessary to instantiate this class as it is a collection of 
	 * static methods.
	 */
	private StringUtils() {}
	
	/**
	 * Checks for a null or empty (zero-length or all whitespace) String.
	 * 
	 * A method with the same signature and behavior as this one exists in the MySQL JDBC code. That method is not used outside 
	 * of the data layer of this application in order to avoid unnecessary dependencies i.e., AW utility classes should not
	 * depend on a third-party data access lib.
	 * 
	 * @return true if the String is null, empty, or all whitespace
	 *         false otherwise
	 */
	public static boolean isEmptyOrWhitespaceOnly(String string) {
		
		return null == string || "".equals(string.trim()); 
		
	}
	
	/**
	 * @return the URL decoded version of the provided string.
	 */
	public static String urlDecode(String string) {
		if(null == string) {
			return null;
		}
		
		try {
			
			return URLDecoder.decode(string, "UTF-8");
			
		} catch (UnsupportedEncodingException uee) { // bad!! is the Java install corrupted?
			
			throw new IllegalStateException("cannot decode UTF-8 string: " + string);
		}
	}
	
	/**
	 * Checks if a String's length is greater than or equal to some 'min' 
	 * value, and less than or equal to some 'max' value. The String should not
	 * be null, but if it is, false is returned.
	 * 
	 * @param string The String value whose length is being checked.
	 * 
	 * @param min The minimum allowed value for the String.
	 * 
	 * @param max The maximum allowed value for the String.
	 * 
	 * @return Returns false if the String is null, 'min' is greater than 
	 * 		   'max', or if the String's length is not within the bounds; 
	 * 		   otherwise, true is returned.
	 */
	public static boolean lengthWithinLimits(String string, int min, int max) {
		if(string == null) {
			return false;
		}
		
		if(min > max) {
			return false;
		}
		
		int stringLength = string.length();
		return((stringLength >= min) && (stringLength <= max));
	}
	
	/**
	 * Check is a String contains any profanity or not. Note: This is not yet
	 * implemented and will always return true!
	 *  
	 * @param string The String that is being checked for profanity.
	 * 
	 * @return Returns false if the String is null or contains no profanity;
	 * 		   otherwise, it returns false.
	 */
	public static boolean isProfane(String string) {
		if(string == null) {
			return false;
		}
		
		// TODO: Add a profanity filter.
		
		return false;
	}
	
	/**
	 * Validates that a String value is a valid URN value.
	 * 
	 * @return true if the provided value is a valid URN, false otherwise
	 */
	public static boolean isValidUrn(String value) {
		if(isEmptyOrWhitespaceOnly(value)) {
			return false;
		}
		
		String s = value.toLowerCase();
		
		if(! s.startsWith("urn:")) {
			return false;
		}
		
		String[] a = s.split(":");
		
		if(a.length < NUM_URN_SEGMENTS) { // require at least three colon-delimited sections
			return false;
		}
		
		for(int i = 1; i < a.length; i++) { // each section after the initial urn must match URN_PATTERN
			if(! URN_PATTERN.matcher(a[i]).matches()) {
				return false;
			}
		}
		
		return true;
	}
	
	/**
	 * Validates that a UUID String is a valid UUID.
	 * 
	 * @param uuid The UUID as a String to validate.
	 * 
	 * @return Returns true if the String is not null, not whitespace only, and
	 * 		   is a valid UUID.
	 */
	public static boolean isValidUuid(String uuid) {
		if(StringUtils.isEmptyOrWhitespaceOnly(uuid)) {
			return false;
		}
		
		try {
			UUID.fromString(uuid);
			
			return true;
		}
		catch(IllegalArgumentException e) {
			return false;
		}
	}
	
	/**
	 * Validates that an email address is a valid email address.
	 * 
	 * @param emailAddress The email address to be validated.
	 * 
	 * @return Returns false if the email address is null, whitespace only, or
	 * 		   not a valid email address; otherwise, true is returned.
	 */
	public static boolean isValidEmailAddress(String emailAddress) {
		if(isEmptyOrWhitespaceOnly(emailAddress)) {
			return false;
		}
		
		return EMAIL_PATTERN.matcher(emailAddress).matches();
	}
	
	/**
	 * <p>Validates that some String, 'value', is a valid boolean value. The 
	 * String must be in all lower case and English.</p>
	 * <p>There is no special case for null. See {@link #decodeBoolean(String)}
	 * to determine what is a valid boolean value.</p>
	 * 
	 * @param value A String representation of a boolean value. This must be 
	 * 				in English and all lower case.
	 * 
	 * @return Returns true if the value is a valid boolean value; returns 
	 * 		   false if it is not a valid boolean value.
	 * 
	 * @see org.ohmage.util.StringUtils#decodeBoolean(String)
	 */
	public static boolean isValidBoolean(String value) {
		return (StringUtils.decodeBoolean(value) != null);
	}
	
	/**
	 * Decodes a String value into its boolean representation. If it is not a 
	 * valid boolean value, null is returned. This should be used anywhere 
	 * boolean values are being decoded from Strings.
	 * 
	 * @param value The String value to be decoded.
	 * 
	 * @return Returns true if the value is a valid boolean value and 
	 * 		   represents true. Returns false if the value is a valid boolean
	 * 		   value and represents false. Returns null if the value is not a
	 * 		   valid boolean value.
	 */
	public static Boolean decodeBoolean(String value) {
		// If we are going to allow different values for true and false, this
		// is where they should be included.
		if("true".equals(value)) {
			return true;
		}
		else if("false".equals(value)) {
			return false;
		}
		else {
			return null;
		}
	}
	
	/**
	 * Strips off the millseconds value from a JDBC timestamp String returned from the MySQL JDBC connector.
	 * 
	 * @param timestamp The timestamp to strip the nanos from.
	 * 
	 * @return A newly formatted String in the format 'yyyy-MM-dd hh:mm:ss' or null if the provided String is null.
	 */
	public static String stripMillisFromJdbcTimestampString(String timestamp) {
		if(null != timestamp) {
			if(timestamp.contains(".")) {
				return timestamp.substring(0, timestamp.lastIndexOf("."));
			} 
			else {
				return timestamp;
			}
		}	
		return null;
	}
	
	/**
	 * Decodes a String representing a date and returns a resulting Date
	 * object. The date may follow any of these formats:
	 * <ul>
<<<<<<< HEAD
	 *   <li>{@value #DATE_FORMAT_AMERICAN}</li>
	 *   <li>{@value #DATE_FORMAT_ISO8601}</li>
=======
	 *   <li>{@value #FORMAT_DATE_AMERICAN}</li>
	 *   <li>{@value #FORMAT_DATE_EVERYONE_ELSE}</li>
>>>>>>> f87c1081
	 * </ul>
	 * 
	 * @param date The date as a String that is to be decoded.
	 * 
	 * @return Returns null if the date is null, whitespace only, or doesn't
	 * 		   follow one of the given format patterns. Otherwise, a new Date
	 * 		   object that represents the date is returned.
	 */
	public static Date decodeDate(String date) {
		if(isEmptyOrWhitespaceOnly(date)) {
			return null;
		}
		
		try {
			return new SimpleDateFormat(FORMAT_DATE_AMERICAN).parse(date);
		}
		catch(ParseException americanException) {
			try {
<<<<<<< HEAD
				return DATE_FORMAT_ISO8601.parse(date);
=======
				return new SimpleDateFormat(FORMAT_DATE_EVERYONE_ELSE).parse(date);
>>>>>>> f87c1081
			}
			catch(ParseException iso8601Exception) {
				return null;
			}
		}
	}
	
	/**
	 * Decodes a String representing a date-time and returns a resulting Date
	 * object. The date my follow any of these formats:
	 * <ul>
<<<<<<< HEAD
	 *   <li>{@value #DATE_TIME_FORMAT_AMERICAN}</li>
	 *   <li>{@value #DATE_TIME_FORMAT_ISO8601}</li>
=======
	 *   <li>{@value #FORMAT_DATE_TIME_AMERICAN}</li>
	 *   <li>{@value #FORMAT_DATE_TIME_EVERYONE_ELSE}</li>
>>>>>>> f87c1081
	 * </ul>
	 * 
	 * @param dateTime The date-time as a String that is to be decoded.
	 * 
	 * @return Returns null if the date-time is null, whitespace only, or 
	 * 		   doesn't follow one of the given format patterns. Otherwise, a 
	 * 		   new Date object that represents the date is returned.
	 */
	public static Date decodeDateTime(String dateTime) {
		if(isEmptyOrWhitespaceOnly(dateTime)) {
			return null;
		}
		
		try {
			return new SimpleDateFormat(FORMAT_DATE_TIME_AMERICAN).parse(dateTime);
		}
		catch(ParseException americanException) {
			try {
<<<<<<< HEAD
				return DATE_TIME_FORMAT_ISO8601.parse(dateTime);
=======
				return new SimpleDateFormat(FORMAT_DATE_TIME_EVERYONE_ELSE).parse(dateTime);
>>>>>>> f87c1081
			}
			catch(ParseException iso8601Exception) {
				return null;
			}
		}
	}
	
	/**
	 * Decodes a String into a Double and then verifies that it is a plausible
	 * latitude value. If the String is null, whitespace only, or not a
	 * plausible latitude value, null is returned; otherwise a Double 
	 * representing the latitude value is returned.
	 * 
	 * @param latitude The String to be decoded.
	 * 
	 * @return Null if the String is null, whitespace only, not a number, or
	 * 		   not a valid latitude value.
	 */
	public static Double decodeLatitude(String latitude) {
		if(StringUtils.isEmptyOrWhitespaceOnly(latitude)) {
			return null;
		}
		
		try {
			Double latitudeDouble = Double.parseDouble(latitude);
			if((latitudeDouble < -90) || (latitudeDouble > 90)) {
				return null;
			}
			else {
				return latitudeDouble;
			}
		}
		catch(NumberFormatException e) {
			return null;
		}
	}
	
	/**
	 * Decodes a String into a Double and then verifies that it is a plausible
	 * longitude value. If the String is null, whitespace only, or not a
	 * plausible longitude value, null is returned; otherwise a Double 
	 * representing the longitude value is returned.
	 * 
	 * @param longitude The String to be decoded.
	 * 
	 * @return Null if the String is null, whitespace only, not a number, or
	 * 		   not a valid longitude value.
	 */
	public static Double decodeLongitude(String longitude) {
		if(StringUtils.isEmptyOrWhitespaceOnly(longitude)) {
			return null;
		}
		
		try {
			Double latitudeDouble = Double.parseDouble(longitude);
			if((latitudeDouble < -180) || (latitudeDouble > 180)) {
				return null;
			}
			else {
				return latitudeDouble;
			}
		}
		catch(NumberFormatException e) {
			return null;
		}
	}
}<|MERGE_RESOLUTION|>--- conflicted
+++ resolved
@@ -32,19 +32,11 @@
 	private static final int NUM_URN_SEGMENTS = 3;
 	private static final Pattern URN_PATTERN = Pattern.compile("[a-z0-9_]+");
 
-<<<<<<< HEAD
-	private static final DateFormat DATE_FORMAT_AMERICAN = new SimpleDateFormat("MM/dd/yyyy");
-	private static final DateFormat DATE_FORMAT_ISO8601 = new SimpleDateFormat("yyyy-MM-dd");
-	
-	private static final DateFormat DATE_TIME_FORMAT_AMERICAN = new SimpleDateFormat("M/d/yyyy h:m:s a");
-	private static final DateFormat DATE_TIME_FORMAT_ISO8601 = new SimpleDateFormat("yyyy-M-d H:m:s");
-=======
-	private static final String FORMAT_DATE_AMERICAN = "MM/dd/yyyy";
-	private static final String FORMAT_DATE_EVERYONE_ELSE = "yyyy-MM-dd";
-	
-	private static final String FORMAT_DATE_TIME_AMERICAN = "M/d/yyyy h:m:s a";
-	private static final String FORMAT_DATE_TIME_EVERYONE_ELSE = "yyyy-M-d H:m:s";
->>>>>>> f87c1081
+	private static final String FORMAT_AMERICAN_DATE = "MM/dd/yyyy";
+	private static final String FORMAT_ISO_8601_DATE = "yyyy-MM-dd";
+	
+	private static final String FORMAT_AMERICAN_DATE_TIME = "M/d/yyyy h:m:s a";
+	private static final String FORMAT_ISO_8601_DATE_TIME = "yyyy-M-d H:m:s";
 	
 	private static final Pattern EMAIL_PATTERN = Pattern.compile("^([_A-Za-z0-9-]+)(\\.[_A-Za-z0-9-]+)*@[A-Za-z0-9]+(\\.[A-Za-z0-9]+)*(\\.[A-Za-z]{2,})$");
 	
@@ -272,13 +264,8 @@
 	 * Decodes a String representing a date and returns a resulting Date
 	 * object. The date may follow any of these formats:
 	 * <ul>
-<<<<<<< HEAD
-	 *   <li>{@value #DATE_FORMAT_AMERICAN}</li>
-	 *   <li>{@value #DATE_FORMAT_ISO8601}</li>
-=======
-	 *   <li>{@value #FORMAT_DATE_AMERICAN}</li>
-	 *   <li>{@value #FORMAT_DATE_EVERYONE_ELSE}</li>
->>>>>>> f87c1081
+	 *   <li>{@value #FORMAT_AMERICAN_DATE}</li>
+	 *   <li>{@value #FORMAT_ISO_8601_DATE}</li>
 	 * </ul>
 	 * 
 	 * @param date The date as a String that is to be decoded.
@@ -293,15 +280,11 @@
 		}
 		
 		try {
-			return new SimpleDateFormat(FORMAT_DATE_AMERICAN).parse(date);
+			return new SimpleDateFormat(FORMAT_AMERICAN_DATE).parse(date);
 		}
 		catch(ParseException americanException) {
 			try {
-<<<<<<< HEAD
-				return DATE_FORMAT_ISO8601.parse(date);
-=======
-				return new SimpleDateFormat(FORMAT_DATE_EVERYONE_ELSE).parse(date);
->>>>>>> f87c1081
+				return new SimpleDateFormat(FORMAT_ISO_8601_DATE).parse(date);
 			}
 			catch(ParseException iso8601Exception) {
 				return null;
@@ -313,13 +296,8 @@
 	 * Decodes a String representing a date-time and returns a resulting Date
 	 * object. The date my follow any of these formats:
 	 * <ul>
-<<<<<<< HEAD
-	 *   <li>{@value #DATE_TIME_FORMAT_AMERICAN}</li>
-	 *   <li>{@value #DATE_TIME_FORMAT_ISO8601}</li>
-=======
-	 *   <li>{@value #FORMAT_DATE_TIME_AMERICAN}</li>
-	 *   <li>{@value #FORMAT_DATE_TIME_EVERYONE_ELSE}</li>
->>>>>>> f87c1081
+	 *   <li>{@value #FORMAT_AMERICAN_DATE_TIME}</li>
+	 *   <li>{@value #FORMAT_ISO_8601_DATE_TIME}</li>
 	 * </ul>
 	 * 
 	 * @param dateTime The date-time as a String that is to be decoded.
@@ -334,15 +312,11 @@
 		}
 		
 		try {
-			return new SimpleDateFormat(FORMAT_DATE_TIME_AMERICAN).parse(dateTime);
+			return new SimpleDateFormat(FORMAT_AMERICAN_DATE_TIME).parse(dateTime);
 		}
 		catch(ParseException americanException) {
 			try {
-<<<<<<< HEAD
-				return DATE_TIME_FORMAT_ISO8601.parse(dateTime);
-=======
-				return new SimpleDateFormat(FORMAT_DATE_TIME_EVERYONE_ELSE).parse(dateTime);
->>>>>>> f87c1081
+				return new SimpleDateFormat(FORMAT_ISO_8601_DATE_TIME).parse(dateTime);
 			}
 			catch(ParseException iso8601Exception) {
 				return null;
