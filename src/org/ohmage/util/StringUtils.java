/*******************************************************************************
 * Copyright 2011 The Regents of the University of California
 * 
 * Licensed under the Apache License, Version 2.0 (the "License");
 * you may not use this file except in compliance with the License.
 * You may obtain a copy of the License at
 * 
 *   http://www.apache.org/licenses/LICENSE-2.0
 * 
 * Unless required by applicable law or agreed to in writing, software
 * distributed under the License is distributed on an "AS IS" BASIS,
 * WITHOUT WARRANTIES OR CONDITIONS OF ANY KIND, either express or implied.
 * See the License for the specific language governing permissions and
 * limitations under the License.
 ******************************************************************************/
package org.ohmage.util;

import java.io.UnsupportedEncodingException;
import java.net.URLDecoder;
import java.text.ParseException;
import java.text.SimpleDateFormat;
import java.util.Arrays;
import java.util.Collections;
import java.util.Date;
import java.util.List;
import java.util.UUID;
import java.util.regex.Pattern;

/**
 * A collection of methods for manipulating or validating Strings.
 * 
 * @author Joshua Selsky
 */
public final class StringUtils {
	private static final int NUM_URN_SEGMENTS = 3;
	private static final Pattern URN_PATTERN = Pattern.compile("[a-z0-9_]+");

	private static final String FORMAT_AMERICAN_DATE = "MM/dd/yyyy";
	private static final String FORMAT_ISO_8601_DATE = "yyyy-MM-dd";
	
	private static final String FORMAT_AMERICAN_DATE_TIME = "M/d/yyyy h:m:s a";
	private static final String FORMAT_ISO_8601_DATE_TIME = "yyyy-M-d H:m:s";
	
	private static final Pattern EMAIL_PATTERN = Pattern.compile("^([_A-Za-z0-9-]+)(\\.[_A-Za-z0-9-]+)*@[A-Za-z0-9]+(\\.[A-Za-z0-9]+)*(\\.[A-Za-z]{2,})$");
	
<<<<<<< HEAD
	private static final String DEFAULT_DELIMITER = ",";
=======
	private static final int LATITUDE_LIMIT = 90;
	private static final int LONGITUDE_LIMIT = 180;
>>>>>>> f48844e1
	
	/**
	 * It is unnecessary to instantiate this class as it is a collection of 
	 * static methods.
	 */
	private StringUtils() {}
	
	/**
	 * Checks for a null or empty (zero-length or all whitespace) String.
	 * 
	 * A method with the same signature and behavior as this one exists in the MySQL JDBC code. That method is not used outside 
	 * of the data layer of this application in order to avoid unnecessary dependencies i.e., AW utility classes should not
	 * depend on a third-party data access lib.
	 * 
	 * @return true if the String is null, empty, or all whitespace
	 *         false otherwise
	 */
	public static boolean isEmptyOrWhitespaceOnly(String string) {
		
		return null == string || "".equals(string.trim()); 
		
	}
	
	/**
	 * @return the URL decoded version of the provided string.
	 */
	public static String urlDecode(String string) {
		if(null == string) {
			return null;
		}
		
		try {
			
			return URLDecoder.decode(string, "UTF-8");
			
		} catch (UnsupportedEncodingException uee) { // bad!! is the Java install corrupted?
			
			throw new IllegalStateException("cannot decode UTF-8 string: " + string);
		}
	}
	
	/**
	 * Checks if a String's length is greater than or equal to some 'min' 
	 * value, and less than or equal to some 'max' value. The String should not
	 * be null, but if it is, false is returned.
	 * 
	 * @param string The String value whose length is being checked.
	 * 
	 * @param min The minimum allowed value for the String.
	 * 
	 * @param max The maximum allowed value for the String.
	 * 
	 * @return Returns false if the String is null, 'min' is greater than 
	 * 		   'max', or if the String's length is not within the bounds; 
	 * 		   otherwise, true is returned.
	 */
	public static boolean lengthWithinLimits(String string, int min, int max) {
		if(string == null) {
			return false;
		}
		
		if(min > max) {
			return false;
		}
		
		int stringLength = string.length();
		return((stringLength >= min) && (stringLength <= max));
	}
	
	/**
	 * Check is a String contains any profanity or not. Note: This is not yet
	 * implemented and will always return true!
	 *  
	 * @param string The String that is being checked for profanity.
	 * 
	 * @return Returns false if the String is null or contains no profanity;
	 * 		   otherwise, it returns false.
	 */
	public static boolean isProfane(String string) {
		if(string == null) {
			return false;
		}
		
		// TODO: Add a profanity filter.
		
		return false;
	}
	
	/**
	 * Validates that a String value is a valid URN value.
	 * 
	 * @return true if the provided value is a valid URN, false otherwise
	 */
	public static boolean isValidUrn(String value) {
		if(isEmptyOrWhitespaceOnly(value)) {
			return false;
		}
		
		String s = value.toLowerCase();
		
		if(! s.startsWith("urn:")) {
			return false;
		}
		
		String[] a = s.split(":");
		
		if(a.length < NUM_URN_SEGMENTS) { // require at least three colon-delimited sections
			return false;
		}
		
		for(int i = 1; i < a.length; i++) { // each section after the initial urn must match URN_PATTERN
			if(! URN_PATTERN.matcher(a[i]).matches()) {
				return false;
			}
		}
		
		return true;
	}
	
	/**
	 * Validates that a UUID String is a valid UUID.
	 * 
	 * @param uuid The UUID as a String to validate.
	 * 
	 * @return Returns true if the String is not null, not whitespace only, and
	 * 		   is a valid UUID.
	 */
	public static boolean isValidUuid(String uuid) {
		if(StringUtils.isEmptyOrWhitespaceOnly(uuid)) {
			return false;
		}
		
		try {
			UUID.fromString(uuid);
			
			return true;
		}
		catch(IllegalArgumentException e) {
			return false;
		}
	}
	
	/**
	 * Validates that an email address is a valid email address.
	 * 
	 * @param emailAddress The email address to be validated.
	 * 
	 * @return Returns false if the email address is null, whitespace only, or
	 * 		   not a valid email address; otherwise, true is returned.
	 */
	public static boolean isValidEmailAddress(String emailAddress) {
		if(isEmptyOrWhitespaceOnly(emailAddress)) {
			return false;
		}
		
		return EMAIL_PATTERN.matcher(emailAddress).matches();
	}
	
	/**
	 * <p>Validates that some String, 'value', is a valid boolean value. The 
	 * String must be in all lower case and English.</p>
	 * <p>There is no special case for null. See {@link #decodeBoolean(String)}
	 * to determine what is a valid boolean value.</p>
	 * 
	 * @param value A String representation of a boolean value. This must be 
	 * 				in English and all lower case.
	 * 
	 * @return Returns true if the value is a valid boolean value; returns 
	 * 		   false if it is not a valid boolean value.
	 * 
	 * @see org.ohmage.util.StringUtils#decodeBoolean(String)
	 */
	public static boolean isValidBoolean(String value) {
		return (StringUtils.decodeBoolean(value) != null);
	}
	
	/**
	 * Decodes a String value into its boolean representation. If it is not a 
	 * valid boolean value, null is returned. This should be used anywhere 
	 * boolean values are being decoded from Strings.
	 * 
	 * @param value The String value to be decoded.
	 * 
	 * @return Returns true if the value is a valid boolean value and 
	 * 		   represents true. Returns false if the value is a valid boolean
	 * 		   value and represents false. Returns null if the value is not a
	 * 		   valid boolean value.
	 */
	public static Boolean decodeBoolean(String value) {
		// If we are going to allow different values for true and false, this
		// is where they should be included.
		if("true".equals(value)) {
			return true;
		}
		else if("false".equals(value)) {
			return false;
		}
		else {
			return null;
		}
	}
	
	/**
	 * Strips off the millseconds value from a JDBC timestamp String returned from the MySQL JDBC connector.
	 * 
	 * @param timestamp The timestamp to strip the nanos from.
	 * 
	 * @return A newly formatted String in the format 'yyyy-MM-dd hh:mm:ss' or null if the provided String is null.
	 */
	public static String stripMillisFromJdbcTimestampString(String timestamp) {
		if(null != timestamp) {
			if(timestamp.contains(".")) {
				return timestamp.substring(0, timestamp.lastIndexOf('.'));
			} 
			else {
				return timestamp;
			}
		}	
		return null;
	}
	
	/**
	 * Decodes a String representing a date and returns a resulting Date
	 * object. The date may follow any of these formats:
	 * <ul>
	 *   <li>{@value #FORMAT_AMERICAN_DATE}</li>
	 *   <li>{@value #FORMAT_ISO_8601_DATE}</li>
	 * </ul>
	 * 
	 * @param date The date as a String that is to be decoded.
	 * 
	 * @return Returns null if the date is null, whitespace only, or doesn't
	 * 		   follow one of the given format patterns. Otherwise, a new Date
	 * 		   object that represents the date is returned.
	 */
	public static Date decodeDate(String date) {
		if(isEmptyOrWhitespaceOnly(date)) {
			return null;
		}
		
		try {
			return new SimpleDateFormat(FORMAT_AMERICAN_DATE).parse(date);
		}
		catch(ParseException americanException) {
			try {
				return new SimpleDateFormat(FORMAT_ISO_8601_DATE).parse(date);
			}
			catch(ParseException iso8601Exception) {
				return null;
			}
		}
	}
	
	/**
	 * Decodes a String representing a date-time and returns a resulting Date
	 * object. The date my follow any of these formats:
	 * <ul>
	 *   <li>{@value #FORMAT_AMERICAN_DATE_TIME}</li>
	 *   <li>{@value #FORMAT_ISO_8601_DATE_TIME}</li>
	 * </ul>
	 * 
	 * @param dateTime The date-time as a String that is to be decoded.
	 * 
	 * @return Returns null if the date-time is null, whitespace only, or 
	 * 		   doesn't follow one of the given format patterns. Otherwise, a 
	 * 		   new Date object that represents the date is returned.
	 */
	public static Date decodeDateTime(String dateTime) {
		if(isEmptyOrWhitespaceOnly(dateTime)) {
			return null;
		}
		
		try {
			return new SimpleDateFormat(FORMAT_AMERICAN_DATE_TIME).parse(dateTime);
		}
		catch(ParseException americanException) {
			try {
				return new SimpleDateFormat(FORMAT_ISO_8601_DATE_TIME).parse(dateTime);
			}
			catch(ParseException iso8601Exception) {
				return null;
			}
		}
	}
	
	/**
	 * Decodes a String into a Double and then verifies that it is a plausible
	 * latitude value. If the String is null, whitespace only, or not a
	 * plausible latitude value, null is returned; otherwise a Double 
	 * representing the latitude value is returned.
	 * 
	 * @param latitude The String to be decoded.
	 * 
	 * @return Null if the String is null, whitespace only, not a number, or
	 * 		   not a valid latitude value.
	 */
	public static Double decodeLatitude(String latitude) {
		if(StringUtils.isEmptyOrWhitespaceOnly(latitude)) {
			return null;
		}
		
		try {
			Double latitudeDouble = Double.parseDouble(latitude);
			if((latitudeDouble < -LATITUDE_LIMIT) || (latitudeDouble > LATITUDE_LIMIT)) {
				return null;
			}
			else {
				return latitudeDouble;
			}
		}
		catch(NumberFormatException e) {
			return null;
		}
	}
	
	/**
	 * Decodes a String into a Double and then verifies that it is a plausible
	 * longitude value. If the String is null, whitespace only, or not a
	 * plausible longitude value, null is returned; otherwise a Double 
	 * representing the longitude value is returned.
	 * 
	 * @param longitude The String to be decoded.
	 * 
	 * @return Null if the String is null, whitespace only, not a number, or
	 * 		   not a valid longitude value.
	 */
	public static Double decodeLongitude(String longitude) {
		if(StringUtils.isEmptyOrWhitespaceOnly(longitude)) {
			return null;
		}
		
		try {
			Double longitudeDouble = Double.parseDouble(longitude);
			if((longitudeDouble < -LONGITUDE_LIMIT) || (longitudeDouble > LONGITUDE_LIMIT)) {
				return null;
			}
			else {
				return longitudeDouble;
			}
		}
		catch(NumberFormatException e) {
			return null;
		}
	}
	
	/**
	 * Splits the provided string using the provided delimiter. If no delimiter
	 * is provided, a comma is used.
	 * 
	 * @param string  The string to split
	 * @param delimiter The delimiter to use for the split operation.
	 * @return A List of Strings from the provided String or an empty string if
	 * the provided list is null or all whitespace. 
	 */
	public static List<String> splitString(String string, String delimiter) {
		if(isEmptyOrWhitespaceOnly(string)) {
			return Collections.emptyList();
		} 
		return Arrays.asList(string.split(isEmptyOrWhitespaceOnly(delimiter) ? DEFAULT_DELIMITER : delimiter));
	}
	
	/**
	 * Checks the incoming string to see if it contains only the delimiter or
	 * multiple delimiters in a row. If the delimiter is not provided, 
	 * a comma is used.
	 * 
	 * @param string  A string containing a delimited list.
	 * @param delimiter The string delimiter.
	 * @return  true if the string is malformed, false otherwise.
	 */
	public static boolean isMalformedDelimitedList(String string, String delimiter) {
		if(StringUtils.isEmptyOrWhitespaceOnly(string)) {
			return false;
		}
		
		if(StringUtils.isEmptyOrWhitespaceOnly(delimiter)) {
			delimiter = DEFAULT_DELIMITER;
		}
		
		int strlen = string.length();
		int currentIndex = -1;
		for(int i = 0; i < strlen; i++) {
			if(currentIndex == -1) {
				currentIndex = string.indexOf(delimiter);
				if(currentIndex == -1) { // no delimiter found
					return false;
				}
			} else {
				int lastOccurrence = currentIndex;
				currentIndex = string.indexOf(delimiter, lastOccurrence);
				
				if(currentIndex == -1) {
					return false;
				}
				else {
					if(currentIndex == lastOccurrence - 1) { // two delimiters in a row
						return true;
					}
				}
			}
		}
		
		return ! string.equals(delimiter);
	}
}<|MERGE_RESOLUTION|>--- conflicted
+++ resolved
@@ -43,12 +43,10 @@
 	
 	private static final Pattern EMAIL_PATTERN = Pattern.compile("^([_A-Za-z0-9-]+)(\\.[_A-Za-z0-9-]+)*@[A-Za-z0-9]+(\\.[A-Za-z0-9]+)*(\\.[A-Za-z]{2,})$");
 	
-<<<<<<< HEAD
 	private static final String DEFAULT_DELIMITER = ",";
-=======
+	
 	private static final int LATITUDE_LIMIT = 90;
 	private static final int LONGITUDE_LIMIT = 180;
->>>>>>> f48844e1
 	
 	/**
 	 * It is unnecessary to instantiate this class as it is a collection of 
