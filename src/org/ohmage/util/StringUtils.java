/*******************************************************************************
 * Copyright 2011 The Regents of the University of California
 * 
 * Licensed under the Apache License, Version 2.0 (the "License");
 * you may not use this file except in compliance with the License.
 * You may obtain a copy of the License at
 * 
 *   http://www.apache.org/licenses/LICENSE-2.0
 * 
 * Unless required by applicable law or agreed to in writing, software
 * distributed under the License is distributed on an "AS IS" BASIS,
 * WITHOUT WARRANTIES OR CONDITIONS OF ANY KIND, either express or implied.
 * See the License for the specific language governing permissions and
 * limitations under the License.
 ******************************************************************************/
package org.ohmage.util;

import java.io.UnsupportedEncodingException;
import java.net.URLDecoder;
import java.text.DateFormat;
import java.text.ParseException;
import java.text.SimpleDateFormat;
import java.util.Date;
import java.util.UUID;
import java.util.regex.Pattern;

/**
 * A collection of methods for manipulating or validating Strings.
 * 
 * @author Joshua Selsky
 */
public final class StringUtils {
	private static final int NUM_URN_SEGMENTS = 3;
	private static final Pattern URN_PATTERN = Pattern.compile("[a-z0-9_]+");

	private static final DateFormat DATE_FORMAT_AMERICAN = new SimpleDateFormat("MM/dd/yyyy");
	private static final DateFormat DATE_FORMAT_EVERYONE_ELSE = new SimpleDateFormat("yyyy-MM-dd");
	
	private static final DateFormat DATE_TIME_FORMAT_AMERICAN = new SimpleDateFormat("M/d/yyyy h:m:s a");
	private static final DateFormat DATE_TIME_FORMAT_EVERYONE_ELSE = new SimpleDateFormat("yyyy-M-d H:m:s");
	
	private static final Pattern EMAIL_PATTERN = Pattern.compile("^([_A-Za-z0-9-]+)(\\.[_A-Za-z0-9-]+)*@[A-Za-z0-9]+(\\.[A-Za-z0-9]+)*(\\.[A-Za-z]{2,})$");
	
	/**
	 * It is unnecessary to instantiate this class as it is a collection of 
	 * static methods.
	 */
	private StringUtils() {}
	
	/**
	 * Checks for a null or empty (zero-length or all whitespace) String.
	 * 
	 * A method with the same signature and behavior as this one exists in the MySQL JDBC code. That method is not used outside 
	 * of the data layer of this application in order to avoid unnecessary dependencies i.e., AW utility classes should not
	 * depend on a third-party data access lib.
	 * 
	 * @return true if the String is null, empty, or all whitespace
	 *         false otherwise
	 */
	public static boolean isEmptyOrWhitespaceOnly(String string) {
		
		return null == string || "".equals(string.trim()); 
		
	}
	
	/**
	 * @return the URL decoded version of the provided string.
	 */
	public static String urlDecode(String string) {
		if(null == string) {
			return null;
		}
		
		try {
			
			return URLDecoder.decode(string, "UTF-8");
			
		} catch (UnsupportedEncodingException uee) { // bad!! is the Java install corrupted?
			
			throw new IllegalStateException("cannot decode UTF-8 string: " + string);
		}
	}
	
	/**
	 * Checks if a String's length is greater than or equal to some 'min' 
	 * value, and less than or equal to some 'max' value. The String should not
	 * be null, but if it is, false is returned.
	 * 
	 * @param string The String value whose length is being checked.
	 * 
	 * @param min The minimum allowed value for the String.
	 * 
	 * @param max The maximum allowed value for the String.
	 * 
	 * @return Returns false if the String is null, 'min' is greater than 
	 * 		   'max', or if the String's length is not within the bounds; 
	 * 		   otherwise, true is returned.
	 */
	public static boolean lengthWithinLimits(String string, int min, int max) {
		if(string == null) {
			return false;
		}
		
		if(min > max) {
			return false;
		}
		
		int stringLength = string.length();
		return((stringLength >= min) && (stringLength <= max));
	}
	
	/**
	 * Check is a String contains any profanity or not. Note: This is not yet
	 * implemented and will always return true!
	 *  
	 * @param string The String that is being checked for profanity.
	 * 
	 * @return Returns false if the String is null or contains no profanity;
	 * 		   otherwise, it returns false.
	 */
	public static boolean isProfane(String string) {
		if(string == null) {
			return false;
		}
		
		// TODO: Add a profanity filter.
		
		return false;
	}
	
	/**
	 * Validates that a String value is a valid URN value.
	 * 
	 * @return true if the provided value is a valid URN, false otherwise
	 */
	public static boolean isValidUrn(String value) {
		if(isEmptyOrWhitespaceOnly(value)) {
			return false;
		}
		
		String s = value.toLowerCase();
		
		if(! s.startsWith("urn:")) {
			return false;
		}
		
		String[] a = s.split(":");
		
		if(a.length < NUM_URN_SEGMENTS) { // require at least three colon-delimited sections
			return false;
		}
		
		for(int i = 1; i < a.length; i++) { // each section after the initial urn must match URN_PATTERN
			if(! URN_PATTERN.matcher(a[i]).matches()) {
				return false;
			}
		}
		
		return true;
	}
	
	/**
	 * Validates that a UUID String is a valid UUID.
	 * 
	 * @param uuid The UUID as a String to validate.
	 * 
	 * @return Returns true if the String is not null, not whitespace only, and
	 * 		   is a valid UUID.
	 */
	public static boolean isValidUuid(String uuid) {
		if(StringUtils.isEmptyOrWhitespaceOnly(uuid)) {
			return false;
		}
		
		try {
			UUID.fromString(uuid);
			
			return true;
		}
		catch(IllegalArgumentException e) {
			return false;
		}
	}
	
	/**
	 * Validates that an email address is a valid email address.
	 * 
	 * @param emailAddress The email address to be validated.
	 * 
	 * @return Returns false if the email address is null, whitespace only, or
	 * 		   not a valid email address; otherwise, true is returned.
	 */
	public static boolean isValidEmailAddress(String emailAddress) {
		if(isEmptyOrWhitespaceOnly(emailAddress)) {
			return false;
		}
		
		return EMAIL_PATTERN.matcher(emailAddress).matches();
	}
	
	/**
	 * <p>Validates that some String, 'value', is a valid boolean value. The 
	 * String must be in all lower case and English.</p>
	 * <p>There is no special case for null. See {@link #decodeBoolean(String)}
	 * to determine what is a valid boolean value.</p>
	 * 
	 * @param value A String representation of a boolean value. This must be 
	 * 				in English and all lower case.
	 * 
	 * @return Returns true if the value is a valid boolean value; returns 
	 * 		   false if it is not a valid boolean value.
	 * 
	 * @see org.ohmage.util.StringUtils#decodeBoolean(String)
	 */
	public static boolean isValidBoolean(String value) {
<<<<<<< HEAD
		return StringUtils.decodeBoolean(value) != null;
=======
		return (StringUtils.decodeBoolean(value) != null);
>>>>>>> 34f1a675
	}
	
	/**
	 * Decodes a String value into its boolean representation. If it is not a 
	 * valid boolean value, null is returned. This should be used anywhere 
	 * boolean values are being decoded from Strings.
	 * 
	 * @param value The String value to be decoded.
	 * 
	 * @return Returns true if the value is a valid boolean value and 
	 * 		   represents true. Returns false if the value is a valid boolean
	 * 		   value and represents false. Returns null if the value is not a
	 * 		   valid boolean value.
	 */
	public static Boolean decodeBoolean(String value) {
		// If we are going to allow different values for true and false, this
		// is where they should be included.
		if("true".equals(value)) {
			return true;
		}
		else if("false".equals(value)) {
			return false;
		}
		else {
			return null;
		}
	}
	
	/**
<<<<<<< HEAD
	 * Strips off the millseconds value from a JDBC timestamp String returned from the MySQL JDBC connector.
	 * 
	 * @param timestamp The timestamp to strip the nanos from.
	 * 
	 * @return A newly formatted String in the format 'yyyy-MM-dd hh:mm:ss' or null if the provided String is null.
	 */
	public static String stripMillisFromJdbcTimestampString(String timestamp) {
		if(null != timestamp) {
			if(timestamp.contains(".")) {
				return timestamp.substring(0, timestamp.lastIndexOf("."));
			} 
			else {
				return timestamp;
			}
		}	
		return null;
=======
	 * Decodes a String representing a date and returns a resulting Date
	 * object. The date may follow any of these formats:
	 * <ul>
	 *   <li>{@value #DATE_FORMAT_AMERICAN}</li>
	 *   <li>{@value #DATE_FORMAT_EVERYONE_ELSE}</li>
	 * </ul>
	 * 
	 * @param date The date as a String that is to be decoded.
	 * 
	 * @return Returns null if the date is null, whitespace only, or doesn't
	 * 		   follow one of the given format patterns. Otherwise, a new Date
	 * 		   object that represents the date is returned.
	 */
	public static Date decodeDate(String date) {
		if(isEmptyOrWhitespaceOnly(date)) {
			return null;
		}
		
		try {
			return DATE_FORMAT_AMERICAN.parse(date);
		}
		catch(ParseException americanException) {
			try {
				return DATE_FORMAT_EVERYONE_ELSE.parse(date);
			}
			catch(ParseException otherException) {
				return null;
			}
		}
	}
	
	/**
	 * Decodes a String representing a date-time and returns a resulting Date
	 * object. The date my follow any of these formats:
	 * <ul>
	 *   <li>{@value #DATE_TIME_FORMAT_AMERICAN}</li>
	 *   <li>{@value #DATE_TIME_FORMAT_EVERYONE_ELSE}</li>
	 * </ul>
	 * 
	 * @param dateTime The date-time as a String that is to be decoded.
	 * 
	 * @return Returns null if the date-time is null, whitespace only, or 
	 * 		   doesn't follow one of the given format patterns. Otherwise, a 
	 * 		   new Date object that represents the date is returned.
	 */
	public static Date decodeDateTime(String dateTime) {
		if(isEmptyOrWhitespaceOnly(dateTime)) {
			return null;
		}
		
		try {
			return DATE_TIME_FORMAT_AMERICAN.parse(dateTime);
		}
		catch(ParseException americanException) {
			try {
				return DATE_TIME_FORMAT_EVERYONE_ELSE.parse(dateTime);
			}
			catch(ParseException otherException) {
				return null;
			}
		}
>>>>>>> 34f1a675
	}
}<|MERGE_RESOLUTION|>--- conflicted
+++ resolved
@@ -213,11 +213,7 @@
 	 * @see org.ohmage.util.StringUtils#decodeBoolean(String)
 	 */
 	public static boolean isValidBoolean(String value) {
-<<<<<<< HEAD
-		return StringUtils.decodeBoolean(value) != null;
-=======
 		return (StringUtils.decodeBoolean(value) != null);
->>>>>>> 34f1a675
 	}
 	
 	/**
@@ -247,7 +243,6 @@
 	}
 	
 	/**
-<<<<<<< HEAD
 	 * Strips off the millseconds value from a JDBC timestamp String returned from the MySQL JDBC connector.
 	 * 
 	 * @param timestamp The timestamp to strip the nanos from.
@@ -264,7 +259,9 @@
 			}
 		}	
 		return null;
-=======
+	}
+	
+	/**
 	 * Decodes a String representing a date and returns a resulting Date
 	 * object. The date may follow any of these formats:
 	 * <ul>
@@ -326,6 +323,5 @@
 				return null;
 			}
 		}
->>>>>>> 34f1a675
 	}
 }