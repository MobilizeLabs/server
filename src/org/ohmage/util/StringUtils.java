/*******************************************************************************
 * Copyright 2011 The Regents of the University of California
 * 
 * Licensed under the Apache License, Version 2.0 (the "License");
 * you may not use this file except in compliance with the License.
 * You may obtain a copy of the License at
 * 
 *   http://www.apache.org/licenses/LICENSE-2.0
 * 
 * Unless required by applicable law or agreed to in writing, software
 * distributed under the License is distributed on an "AS IS" BASIS,
 * WITHOUT WARRANTIES OR CONDITIONS OF ANY KIND, either express or implied.
 * See the License for the specific language governing permissions and
 * limitations under the License.
 ******************************************************************************/
package org.ohmage.util;

import java.io.UnsupportedEncodingException;
import java.net.URLDecoder;
import java.util.UUID;
import java.util.regex.Pattern;

/**
 * A collection of methods for manipulating or validating Strings.
 * 
 * @author selsky
 */
public final class StringUtils {
	private static final int NUM_URN_SEGMENTS = 3;
	private static final Pattern URN_PATTERN = Pattern.compile("[a-z0-9_]+");
	
	private static final Pattern EMAIL_PATTERN = Pattern.compile("^([_A-Za-z0-9-]+)(\\.[_A-Za-z0-9-]+)*@[A-Za-z0-9]+(\\.[A-Za-z0-9]+)*(\\.[A-Za-z]{2,})$");
	
	/**
	 * It is unncessary to instantiate this class as it is a collection of 
	 * static methods.
	 */
	private StringUtils() {}
	
	/**
	 * Checks for a null or empty (zero-length or all whitespace) String.
	 * 
	 * A method with the same signature and behavior as this one exists in the MySQL JDBC code. That method is not used outside 
	 * of the data layer of this application in order to avoid unnecessary dependencies i.e., AW utility classes should not
	 * depend on a third-party data access lib.
	 * 
	 * @return true if the String is null, empty, or all whitespace
	 *         false otherwise
	 */
	public static boolean isEmptyOrWhitespaceOnly(String string) {
		
		return null == string || "".equals(string.trim()); 
		
	}
	
	/**
	 * @return the URL decoded version of the provided string.
	 */
	public static String urlDecode(String string) {
		if(null == string) {
			return null;
		}
		
		try {
			
			return URLDecoder.decode(string, "UTF-8");
			
		} catch (UnsupportedEncodingException uee) { // bad!! is the Java install corrupted?
			
			throw new IllegalStateException("cannot decode UTF-8 string: " + string);
		}
	}
	
	/**
	 * Checks if a String's length is greater than or equal to some 'min' 
	 * value, and less than or equal to some 'max' value. The String should not
	 * be null, but if it is, false is returned.
	 * 
	 * @param string The String value whose length is being checked.
	 * 
	 * @param min The minimum allowed value for the String.
	 * 
	 * @param max The maximum allowed value for the String.
	 * 
	 * @return Returns false if the String is null, 'min' is greater than 
	 * 		   'max', or if the String's length is not within the bounds; 
	 * 		   otherwise, true is returned.
	 */
	public static boolean lengthWithinLimits(String string, int min, int max) {
		if(string == null) {
			return false;
		}
		
		if(min > max) {
			return false;
		}
		
		int stringLength = string.length();
		return((stringLength >= min) && (stringLength <= max));
	}
	
	/**
	 * Check is a String contains any profanity or not. Note: This is not yet
	 * implemented and will always return true!
	 *  
	 * @param string The String that is being checked for profanity.
	 * 
	 * @return Returns false if the String is null or contains no profanity;
	 * 		   otherwise, it returns false.
	 */
	public static boolean isProfane(String string) {
		if(string == null) {
			return false;
		}
		
		// TODO: Add a profanity filter.
		
		return false;
	}
	
	/**
	 * Validates that a String value is a valid URN value.
	 * 
	 * @return true if the provided value is a valid URN, false otherwise
	 */
	public static boolean isValidUrn(String value) {
		if(isEmptyOrWhitespaceOnly(value)) {
			return false;
		}
		
		String s = value.toLowerCase();
		
		if(! s.startsWith("urn:")) {
			return false;
		}
		
		String[] a = s.split(":");
		
		if(a.length < NUM_URN_SEGMENTS) { // require at least three colon-delimited sections
			return false;
		}
		
		for(int i = 1; i < a.length; i++) { // each section after the initial urn must match URN_PATTERN
			if(! URN_PATTERN.matcher(a[i]).matches()) {
				return false;
			}
		}
		
		return true;
	}
	
	/**
<<<<<<< HEAD
	 * Takes a String value and decodes it into a boolean value. If the value
	 * is not a valid boolean value, null is returned. All functions that 
	 * decode boolean values should use this method, so it can be a central
	 * location for how we define what we accept as boolean values.
	 * 
	 * @param value The String value to be decoded.
	 * 
	 * @return Returns true if it is evaluated to be true and returns false if 
	 * 		   it is evaluated to be false, otherwise it returns null.
	 */
	public static Boolean decodeBoolean(String value) {
		if("true".equals(value)) {
			return true;
		}
		else if("false".equals(value)) {
			return false;
		}
		else {
			return null;
		}
	}
	
	/**
	 * @return an empty list, or if the provided string contained comma-separated values, a list containing each element
=======
	 * Validates that a UUID String is a valid UUID.
	 * 
	 * @param uuid The UUID as a String to validate.
	 * 
	 * @return Returns true if the String is not null, not whitespace only, and
	 * 		   is a valid UUID.
>>>>>>> eaee6e4c
	 */
	public static boolean isValidUuid(String uuid) {
		if(StringUtils.isEmptyOrWhitespaceOnly(uuid)) {
			return false;
		}
		
		try {
			UUID.fromString(uuid);
			
			return true;
		}
		catch(IllegalArgumentException e) {
			return false;
		}
	}
	
	/**
	 * Validates that an email address is a valid email address.
	 * 
	 * @param emailAddress The email address to be validated.
	 * 
	 * @return Returns false if the email address is null, whitespace only, or
	 * 		   not a valid email address; otherwise, true is returned.
	 */
	public static boolean isValidEmailAddress(String emailAddress) {
		if(isEmptyOrWhitespaceOnly(emailAddress)) {
			return false;
		}
		
		return EMAIL_PATTERN.matcher(emailAddress).matches();
	}
	
	/**
	 * <p>Validates that some String, 'value', is a valid boolean value. The 
	 * String must be in all lower case and English.</p>
	 * <p>There is no special case for null. See {@link #decodeBoolean(String)}
	 * to determine what is a valid boolean value.</p>
	 * 
	 * @param value A String representation of a boolean value. This must be 
	 * 				in English and all lower case.
	 * 
	 * @return Returns true if the value is a valid boolean value; returns 
	 * 		   false if it is not a valid boolean value.
	 * 
	 * @see org.ohmage.util.StringUtils#decodeBoolean(String)
	 */
	public static boolean isValidBoolean(String value) {
		if(StringUtils.decodeBoolean(value) != null) {
			return true;
		}
		else {
			return false;
		}
	}
	
	/**
	 * Decodes a String value into its boolean representation. If it is not a 
	 * valid boolean value, null is returned. This should be used anywhere 
	 * boolean values are being decoded from Strings.
	 * 
	 * @param value The String value to be decoded.
	 * 
	 * @return Returns true if the value is a valid boolean value and 
	 * 		   represents true. Returns false if the value is a valid boolean
	 * 		   value and represents false. Returns null if the value is not a
	 * 		   valid boolean value.
	 */
	public static Boolean decodeBoolean(String value) {
		// If we are going to allow different values for true and false, this
		// is where they should be included.
		if("true".equals(value)) {
			return true;
		}
		else if("false".equals(value)) {
			return false;
		}
		else {
			return null;
		}
	}
}<|MERGE_RESOLUTION|>--- conflicted
+++ resolved
@@ -150,39 +150,12 @@
 	}
 	
 	/**
-<<<<<<< HEAD
-	 * Takes a String value and decodes it into a boolean value. If the value
-	 * is not a valid boolean value, null is returned. All functions that 
-	 * decode boolean values should use this method, so it can be a central
-	 * location for how we define what we accept as boolean values.
-	 * 
-	 * @param value The String value to be decoded.
-	 * 
-	 * @return Returns true if it is evaluated to be true and returns false if 
-	 * 		   it is evaluated to be false, otherwise it returns null.
-	 */
-	public static Boolean decodeBoolean(String value) {
-		if("true".equals(value)) {
-			return true;
-		}
-		else if("false".equals(value)) {
-			return false;
-		}
-		else {
-			return null;
-		}
-	}
-	
-	/**
-	 * @return an empty list, or if the provided string contained comma-separated values, a list containing each element
-=======
 	 * Validates that a UUID String is a valid UUID.
 	 * 
 	 * @param uuid The UUID as a String to validate.
 	 * 
 	 * @return Returns true if the String is not null, not whitespace only, and
 	 * 		   is a valid UUID.
->>>>>>> eaee6e4c
 	 */
 	public static boolean isValidUuid(String uuid) {
 		if(StringUtils.isEmptyOrWhitespaceOnly(uuid)) {
