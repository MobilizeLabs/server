--- conflicted
+++ resolved
@@ -87,12 +87,8 @@
 		
 		// Create a new file upload handler
 		ServletFileUpload upload = new ServletFileUpload(_diskFileItemFactory);
-<<<<<<< HEAD
-		upload.setHeaderEncoding("UTF-8");
-=======
 		// TODO: Is this necessary? Should it even be done?
 		//upload.setHeaderEncoding("UTF-8");
->>>>>>> 5a77e8f0
 		
 		// Set the maximum allowed size of a document.
 		try {
