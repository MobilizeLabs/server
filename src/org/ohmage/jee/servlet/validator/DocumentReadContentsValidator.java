--- conflicted
+++ resolved
@@ -52,15 +52,11 @@
 		String token;
 		List<String> tokens = CookieUtils.getCookieValue(httpRequest.getCookies(), InputKeys.AUTH_TOKEN);
 		if(tokens.size() == 0) {
-<<<<<<< HEAD
 			token = httpRequest.getParameter(InputKeys.AUTH_TOKEN);
 			
 			if(token == null) {
 				throw new MissingAuthTokenException("The required authentication / session token is missing.");
 			}
-=======
-			throw new MissingAuthTokenException("The required authentication / session token is missing.");
->>>>>>> 76054fca
 		}
 		else if(tokens.size() > 1) {
 			throw new MissingAuthTokenException("More than one authentication / session token was found in the request.");
