/*******************************************************************************
 * Copyright 2011 The Regents of the University of California
 * 
 * Licensed under the Apache License, Version 2.0 (the "License");
 * you may not use this file except in compliance with the License.
 * You may obtain a copy of the License at
 * 
 *   http://www.apache.org/licenses/LICENSE-2.0
 * 
 * Unless required by applicable law or agreed to in writing, software
 * distributed under the License is distributed on an "AS IS" BASIS,
 * WITHOUT WARRANTIES OR CONDITIONS OF ANY KIND, either express or implied.
 * See the License for the specific language governing permissions and
 * limitations under the License.
 ******************************************************************************/
package org.ohmage.jee.servlet.glue;

import javax.servlet.http.HttpServletRequest;

import org.apache.log4j.Logger;
import org.apache.log4j.NDC;
import org.ohmage.request.AwRequest;
import org.ohmage.request.DocumentReadContentsAwRequest;
import org.ohmage.request.InputKeys;
import org.ohmage.util.CookieUtils;
<<<<<<< HEAD
=======

>>>>>>> 76054fca

/**
 * Creates a request to read the contents of a document.
 * 
 * @author John Jenkins
 */
public class DocumentReadContentsAwRequestCreator implements AwRequestCreator {
	private static Logger _logger = Logger.getLogger(DocumentReadContentsAwRequestCreator.class);
	
	/**
	 * Default constructor.
	 */
	public DocumentReadContentsAwRequestCreator() {
		// Do nothing.
	}

	/**
	 * Creates the document read request from the HTTP request.
	 */
	@Override
	public AwRequest createFrom(HttpServletRequest httpRequest) {
<<<<<<< HEAD
		String token;
		try {
			token = CookieUtils.getCookieValue(httpRequest.getCookies(), InputKeys.AUTH_TOKEN).get(0);
		}
		catch(IndexOutOfBoundsException e) {
			token = httpRequest.getParameter(InputKeys.AUTH_TOKEN);
		}
=======
		String token = CookieUtils.getCookieValue(httpRequest.getCookies(), InputKeys.AUTH_TOKEN).get(0);
>>>>>>> 76054fca
		String documentId = httpRequest.getParameter(InputKeys.DOCUMENT_ID);
		
		DocumentReadContentsAwRequest mRequest;
		try {
			mRequest = new DocumentReadContentsAwRequest(documentId);
			mRequest.setUserToken(token);
		}
		catch(IllegalArgumentException e) {
			_logger.error("The document ID is invalid, but passed HTTP validation.");
			throw e;
		}
		
		NDC.push("client=" + httpRequest.getParameter(InputKeys.CLIENT));
		
		return mRequest;
	}
}<|MERGE_RESOLUTION|>--- conflicted
+++ resolved
@@ -23,10 +23,6 @@
 import org.ohmage.request.DocumentReadContentsAwRequest;
 import org.ohmage.request.InputKeys;
 import org.ohmage.util.CookieUtils;
-<<<<<<< HEAD
-=======
-
->>>>>>> 76054fca
 
 /**
  * Creates a request to read the contents of a document.
@@ -48,7 +44,6 @@
 	 */
 	@Override
 	public AwRequest createFrom(HttpServletRequest httpRequest) {
-<<<<<<< HEAD
 		String token;
 		try {
 			token = CookieUtils.getCookieValue(httpRequest.getCookies(), InputKeys.AUTH_TOKEN).get(0);
@@ -56,9 +51,6 @@
 		catch(IndexOutOfBoundsException e) {
 			token = httpRequest.getParameter(InputKeys.AUTH_TOKEN);
 		}
-=======
-		String token = CookieUtils.getCookieValue(httpRequest.getCookies(), InputKeys.AUTH_TOKEN).get(0);
->>>>>>> 76054fca
 		String documentId = httpRequest.getParameter(InputKeys.DOCUMENT_ID);
 		
 		DocumentReadContentsAwRequest mRequest;
