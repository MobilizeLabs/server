/*******************************************************************************
 * Copyright 2011 The Regents of the University of California
 * 
 * Licensed under the Apache License, Version 2.0 (the "License");
 * you may not use this file except in compliance with the License.
 * You may obtain a copy of the License at
 * 
 *   http://www.apache.org/licenses/LICENSE-2.0
 * 
 * Unless required by applicable law or agreed to in writing, software
 * distributed under the License is distributed on an "AS IS" BASIS,
 * WITHOUT WARRANTIES OR CONDITIONS OF ANY KIND, either express or implied.
 * See the License for the specific language governing permissions and
 * limitations under the License.
 ******************************************************************************/
package org.ohmage.jee.servlet.glue;

import javax.servlet.http.HttpServletRequest;

import org.apache.log4j.NDC;
import org.ohmage.request.AwRequest;
import org.ohmage.request.InputKeys;
import org.ohmage.request.SurveyResponseReadAwRequest;
import org.ohmage.util.CookieUtils;

/**
 * Builds an AwRequest for /app/survey_response/read.
 * 
 * @author selsky
 */
public class SurveyResponseReadAwRequestCreator implements AwRequestCreator {
	
	public SurveyResponseReadAwRequestCreator() {
		
	}
	
	public AwRequest createFrom(HttpServletRequest httpRequest) {
		String token;
		try {
			token = CookieUtils.getCookieValue(httpRequest.getCookies(), InputKeys.AUTH_TOKEN).get(0);
		}
		catch(IndexOutOfBoundsException e) {
			token = httpRequest.getParameter(InputKeys.AUTH_TOKEN);
		}

<<<<<<< HEAD
		String startDate = httpRequest.getParameter("start_date");
		String endDate = httpRequest.getParameter("end_date");
		String userList = httpRequest.getParameter("user_list");
		String client = httpRequest.getParameter("client");
		String campaignUrn = httpRequest.getParameter("campaign_urn");
		String promptIdList = httpRequest.getParameter("prompt_id_list");
		String surveyIdList = httpRequest.getParameter("survey_id_list");
		String columnList = httpRequest.getParameter("column_list");
		String outputFormat = httpRequest.getParameter("output_format");
		String prettyPrint = httpRequest.getParameter("pretty_print");
		String suppressMetadata = httpRequest.getParameter("suppress_metadata");
		String privacyState = httpRequest.getParameter("privacy_state");
		String returnId = httpRequest.getParameter("return_id");
		String sortOrder = httpRequest.getParameter("sort_order");
=======
		String startDate = request.getParameter("start_date");
		String endDate = request.getParameter("end_date");
		String userList = request.getParameter("user_list");
		String client = request.getParameter("client");
		String campaignUrn = request.getParameter("campaign_urn");
		String authToken = request.getParameter("auth_token");
		String promptIdList = request.getParameter("prompt_id_list");
		String surveyIdList = request.getParameter("survey_id_list");
		String columnList = request.getParameter("column_list");
		String outputFormat = request.getParameter("output_format");
		String prettyPrint = request.getParameter("pretty_print");
		String suppressMetadata = request.getParameter("suppress_metadata");
		String privacyState = request.getParameter("privacy_state");
		String returnId = request.getParameter("return_id");
		String sortOrder = request.getParameter("sort_order");
		String collapse = request.getParameter("collapse");
>>>>>>> 97a62d29
		
		SurveyResponseReadAwRequest awRequest = new SurveyResponseReadAwRequest();
		
		awRequest.setStartDate(startDate);
		awRequest.setEndDate(endDate);
		awRequest.setUserToken(token);
		awRequest.setClient(client);
		awRequest.setCampaignUrn(campaignUrn);
		awRequest.setUserListString(userList);
		awRequest.setPromptIdListString(promptIdList);
		awRequest.setSurveyIdListString(surveyIdList);
		awRequest.setColumnListString(columnList);
		awRequest.setOutputFormat(outputFormat);
		awRequest.setPrettyPrintAsString(prettyPrint);
		awRequest.setSuppressMetadataAsString(suppressMetadata);
		awRequest.setReturnIdAsString(returnId);
		awRequest.setSortOrder(sortOrder);
		awRequest.setPrivacyState(privacyState);
		
		// temporarily using this frankenstein approach before migrating completely to toValidate()
		awRequest.addToValidate(InputKeys.SUPPRESS_METADATA, suppressMetadata, true);
		awRequest.addToValidate(InputKeys.PRETTY_PRINT, prettyPrint, true);
		awRequest.addToValidate(InputKeys.RETURN_ID, returnId, true);
		awRequest.addToValidate(InputKeys.SORT_ORDER, sortOrder, true);
		awRequest.addToValidate(InputKeys.USER_LIST, userList, true);
		awRequest.addToValidate(InputKeys.USER_LIST, userList, true);
		awRequest.addToValidate(InputKeys.COLLAPSE, collapse, true);
		
		
        NDC.push("client=" + client); // push the client string into the Log4J NDC for the currently executing thread _ this means that 
                                     // it will be in every log message for the current thread
		return awRequest;
	}
}<|MERGE_RESOLUTION|>--- conflicted
+++ resolved
@@ -43,7 +43,6 @@
 			token = httpRequest.getParameter(InputKeys.AUTH_TOKEN);
 		}
 
-<<<<<<< HEAD
 		String startDate = httpRequest.getParameter("start_date");
 		String endDate = httpRequest.getParameter("end_date");
 		String userList = httpRequest.getParameter("user_list");
@@ -58,24 +57,7 @@
 		String privacyState = httpRequest.getParameter("privacy_state");
 		String returnId = httpRequest.getParameter("return_id");
 		String sortOrder = httpRequest.getParameter("sort_order");
-=======
-		String startDate = request.getParameter("start_date");
-		String endDate = request.getParameter("end_date");
-		String userList = request.getParameter("user_list");
-		String client = request.getParameter("client");
-		String campaignUrn = request.getParameter("campaign_urn");
-		String authToken = request.getParameter("auth_token");
-		String promptIdList = request.getParameter("prompt_id_list");
-		String surveyIdList = request.getParameter("survey_id_list");
-		String columnList = request.getParameter("column_list");
-		String outputFormat = request.getParameter("output_format");
-		String prettyPrint = request.getParameter("pretty_print");
-		String suppressMetadata = request.getParameter("suppress_metadata");
-		String privacyState = request.getParameter("privacy_state");
-		String returnId = request.getParameter("return_id");
-		String sortOrder = request.getParameter("sort_order");
-		String collapse = request.getParameter("collapse");
->>>>>>> 97a62d29
+		String collapse = httpRequest.getParameter("collapse");
 		
 		SurveyResponseReadAwRequest awRequest = new SurveyResponseReadAwRequest();
 		
