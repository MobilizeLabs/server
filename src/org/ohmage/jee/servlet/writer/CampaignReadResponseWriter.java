/*******************************************************************************
 * Copyright 2011 The Regents of the University of California
 * 
 * Licensed under the Apache License, Version 2.0 (the "License");
 * you may not use this file except in compliance with the License.
 * You may obtain a copy of the License at
 * 
 *   http://www.apache.org/licenses/LICENSE-2.0
 * 
 * Unless required by applicable law or agreed to in writing, software
 * distributed under the License is distributed on an "AS IS" BASIS,
 * WITHOUT WARRANTIES OR CONDITIONS OF ANY KIND, either express or implied.
 * See the License for the specific language governing permissions and
 * limitations under the License.
 ******************************************************************************/
package org.ohmage.jee.servlet.writer;

import java.io.BufferedWriter;
import java.io.IOException;
import java.io.OutputStreamWriter;
import java.io.Writer;
import java.util.ArrayList;
import java.util.Collections;
import java.util.HashMap;
import java.util.List;
import java.util.Map;

import javax.servlet.http.HttpServletRequest;
import javax.servlet.http.HttpServletResponse;

import org.apache.log4j.Logger;
import org.json.JSONArray;
import org.json.JSONObject;
import org.ohmage.domain.CampaignQueryResult;
import org.ohmage.domain.CampaignUrnClassUrn;
import org.ohmage.domain.CampaignUrnLoginIdUserRole;
import org.ohmage.domain.ErrorResponse;
import org.ohmage.request.AwRequest;
import org.ohmage.request.CampaignReadAwRequest;
import org.ohmage.request.InputKeys;
import org.ohmage.util.CookieUtils;


/**
 * @author selsky
 */
public class CampaignReadResponseWriter extends AbstractResponseWriter {
	private static Logger _logger = Logger.getLogger(CampaignReadResponseWriter.class);
	
	public CampaignReadResponseWriter(ErrorResponse errorResponse) {
		super(errorResponse);
	}
	
	@Override
	public void write(HttpServletRequest request, HttpServletResponse response, AwRequest awRequest) {
		Writer writer = null;
		
		try {
			// Prepare for sending the response to the client
			writer = new BufferedWriter(new OutputStreamWriter(getOutputStream(request, response)));
			String responseText = "";
			
			// Sets the HTTP headers to disable caching
			expireResponse(response);
			
			response.setContentType("application/json");
			
			// Build the appropriate response 
			if(! awRequest.isFailedRequest()) {
				
				CampaignReadAwRequest req = (CampaignReadAwRequest) awRequest;
				
				@SuppressWarnings("unchecked")
				List<CampaignQueryResult> results = (List<CampaignQueryResult>) awRequest.getResultList();
				int numberOfResults = results.size();
				
				JSONObject rootObject = new JSONObject().put("result", "success");
				JSONArray itemArray = new JSONArray();
				JSONObject dataArray = new JSONObject();
				
				if(! "xml".equals(req.getOutputFormat())) {
					JSONObject metadata = new JSONObject();
					metadata.put("number_of_results", numberOfResults);
					rootObject.put("metadata", metadata);
					metadata.put("items", itemArray);
					rootObject.put("data", dataArray);
				}
					
				for(int i = 0; i < numberOfResults; i++) {
					CampaignQueryResult result = results.get(i);
					JSONObject campaignObject = new JSONObject();
					
					if(! "xml".equals(req.getOutputFormat())) {						
						campaignObject.put("name", result.getName());
						campaignObject.put("running_state", result.getRunningState());
						campaignObject.put("privacy_state", result.getPrivacyState());
						campaignObject.put("creation_timestamp", result.getCreationTimestamp());
						campaignObject.put("user_roles", new JSONArray(result.getUserRoles()));
						campaignObject.put("description", result.getDescription());
					}
					
					if("long".equals(req.getOutputFormat())) {
						campaignObject.put("xml", result.getXml().replaceAll("\\n",""));
						campaignObject.put("classes", new JSONArray(generateClassList(req, result.getUrn())));
						campaignObject.put("user_role_campaign", new JSONObject(generateUserRoleCampaign(req, result.getUrn())));
					}
					
					if(! "xml".equals(req.getOutputFormat())) {
						dataArray.put(result.getUrn(), campaignObject);
						itemArray.put(result.getUrn());
					} else {
						response.setHeader("Content-Disposition", "attachment; filename=" + result.getName() + ".xml");
						response.setContentType("text/xml");
						responseText = result.getXml();
					}
				} 	
<<<<<<< HEAD
				
				CookieUtils.setCookieValue(response, InputKeys.AUTH_TOKEN, awRequest.getUserToken(), AUTH_TOKEN_COOKIE_LIFETIME_IN_SECONDS);
=======
>>>>>>> 76054fca

				if(! "xml".equals(req.getOutputFormat())) {
					responseText = rootObject.toString();
				}

				CookieUtils.setCookieValue(response, InputKeys.AUTH_TOKEN, awRequest.getUserToken(), AUTH_TOKEN_COOKIE_LIFETIME_IN_SECONDS);
				
			} else {
				
				if(null != awRequest.getFailedRequestErrorMessage()) {
					responseText = awRequest.getFailedRequestErrorMessage();
				} else {
					responseText = generalJsonErrorMessage();
				}
			}
			
			_logger.info("about to write output");
			writer.write(responseText);
		}
		
		catch(Exception e) { // catch Exception in order to avoid redundant catch block functionality
			
			_logger.error("an unrecoverable exception occurred while running an retrieve config query", e);
			
			try {
				
				writer.write(this.generalJsonErrorMessage());
				
			} catch (Exception ee) {
				
				_logger.error("caught Exception when attempting to write to HTTP output stream", ee);
			}
			
		} finally {
			
			if(null != writer) {
				
				try {
					
					writer.flush();
					writer.close();
					writer = null;
					
				} catch (IOException ioe) {
					
					_logger.error("caught IOException when attempting to free resources", ioe);
				}
			}
		}
	}
	
	private List<String> generateClassList(CampaignReadAwRequest req, String campaignUrn) {
		
		if(! req.getClassUrnList().isEmpty()) {
			return req.getClassUrnList();
		} 
		
		List<CampaignUrnClassUrn> list = req.getCampaignUrnClassUrnList();
		List<String> out = new ArrayList<String>();
		for(CampaignUrnClassUrn cc : list) {
			if(cc.getCampaignUrn().equals(campaignUrn)) {
				out.add(cc.getClassUrn());
			}
		}
		
		return out;
	}
	
	private Map<String, List<String>> generateUserRoleCampaign(CampaignReadAwRequest req, String campaignUrn) {
		if(req.getCampaignUrnLoginIdUserRoleList().isEmpty()) {
			return Collections.emptyMap();
		}
		
		Map<String, List<String>> out = new HashMap<String, List<String>>();
		out.put("author", new ArrayList<String>());
		out.put("analyst", new ArrayList<String>());
		out.put("supervisor", new ArrayList<String>());
		out.put("participant", new ArrayList<String>());
		
		List<CampaignUrnLoginIdUserRole> list = req.getCampaignUrnLoginIdUserRoleList();
		for(CampaignUrnLoginIdUserRole clu : list) {
			if(clu.getCampaignUrn().equals(campaignUrn)) {
				out.get(clu.getRole()).add(clu.getLoginId());
			}
		}
		
		return out;
	}	
}<|MERGE_RESOLUTION|>--- conflicted
+++ resolved
@@ -113,12 +113,7 @@
 						response.setContentType("text/xml");
 						responseText = result.getXml();
 					}
-				} 	
-<<<<<<< HEAD
-				
-				CookieUtils.setCookieValue(response, InputKeys.AUTH_TOKEN, awRequest.getUserToken(), AUTH_TOKEN_COOKIE_LIFETIME_IN_SECONDS);
-=======
->>>>>>> 76054fca
+				}
 
 				if(! "xml".equals(req.getOutputFormat())) {
 					responseText = rootObject.toString();
