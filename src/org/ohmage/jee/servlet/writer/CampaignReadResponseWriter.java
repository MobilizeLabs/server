/*******************************************************************************
 * Copyright 2011 The Regents of the University of California
 * 
 * Licensed under the Apache License, Version 2.0 (the "License");
 * you may not use this file except in compliance with the License.
 * You may obtain a copy of the License at
 * 
 *   http://www.apache.org/licenses/LICENSE-2.0
 * 
 * Unless required by applicable law or agreed to in writing, software
 * distributed under the License is distributed on an "AS IS" BASIS,
 * WITHOUT WARRANTIES OR CONDITIONS OF ANY KIND, either express or implied.
 * See the License for the specific language governing permissions and
 * limitations under the License.
 ******************************************************************************/
package org.ohmage.jee.servlet.writer;

import java.io.BufferedWriter;
import java.io.IOException;
import java.io.OutputStreamWriter;
import java.io.Writer;
import java.util.ArrayList;
import java.util.Collections;
import java.util.HashMap;
import java.util.List;
import java.util.Map;

import javax.servlet.http.HttpServletRequest;
import javax.servlet.http.HttpServletResponse;

import org.apache.log4j.Logger;
import org.json.JSONArray;
import org.json.JSONObject;
import org.ohmage.domain.CampaignQueryResult;
import org.ohmage.domain.CampaignUrnClassUrn;
import org.ohmage.domain.CampaignUrnLoginIdUserRole;
import org.ohmage.domain.ErrorResponse;
import org.ohmage.request.AwRequest;
import org.ohmage.request.CampaignReadAwRequest;
import org.ohmage.request.InputKeys;
import org.ohmage.util.CookieUtils;


/**
 * @author selsky
 */
public class CampaignReadResponseWriter extends AbstractResponseWriter {
	private static Logger _logger = Logger.getLogger(CampaignReadResponseWriter.class);
	
	public CampaignReadResponseWriter(ErrorResponse errorResponse) {
		super(errorResponse);
	}
	
	@Override
	public void write(HttpServletRequest request, HttpServletResponse response, AwRequest awRequest) {
		Writer writer = null;
		
		try {
			// Prepare for sending the response to the client
			writer = new BufferedWriter(new OutputStreamWriter(getOutputStream(request, response)));
			String responseText = null;
			
			// Sets the HTTP headers to disable caching
			expireResponse(response);
			
			response.setContentType("application/json");
			
			// Build the appropriate response 
			if(! awRequest.isFailedRequest()) {
				
				CampaignReadAwRequest req = (CampaignReadAwRequest) awRequest;
				
				@SuppressWarnings("unchecked")
				List<CampaignQueryResult> results = (List<CampaignQueryResult>) awRequest.getResultList();
				int numberOfResults = results.size();
				
				JSONObject rootObject = new JSONObject().put("result", "success");
				JSONArray itemArray = new JSONArray();
				JSONObject dataArray = new JSONObject();
				
				if(! "xml".equals(req.getOutputFormat())) {
					JSONObject metadata = new JSONObject();
					metadata.put("number_of_results", numberOfResults);
					rootObject.put("metadata", metadata);
					metadata.put("items", itemArray);
					rootObject.put("data", dataArray);
				}
					
				for(int i = 0; i < numberOfResults; i++) {
					CampaignQueryResult result = results.get(i);
					JSONObject campaignObject = new JSONObject();
					
					if(! "xml".equals(req.getOutputFormat())) {						
						campaignObject.put("name", result.getName());
						campaignObject.put("running_state", result.getRunningState());
						campaignObject.put("privacy_state", result.getPrivacyState());
						campaignObject.put("creation_timestamp", result.getCreationTimestamp());
						campaignObject.put("user_roles", new JSONArray(result.getUserRoles()));
						campaignObject.put("description", result.getDescription());
					}
					
					if("long".equals(req.getOutputFormat())) {
						campaignObject.put("xml", result.getXml().replaceAll("\\n",""));
						campaignObject.put("classes", new JSONArray(generateClassList(req, result.getUrn())));
						campaignObject.put("user_role_campaign", new JSONObject(generateUserRoleCampaign(req, result.getUrn())));
					}
					
					if(! "xml".equals(req.getOutputFormat())) {
						dataArray.put(result.getUrn(), campaignObject);
						itemArray.put(result.getUrn());
					} else {
						response.setHeader("Content-Disposition", "attachment; filename=" + result.getName());
						response.setContentType("text/xml");
						responseText = result.getXml();
					}
				} 	
				
<<<<<<< HEAD
				CookieUtils.setCookieValue(response, InputKeys.AUTH_TOKEN, awRequest.getUserToken(), AUTH_TOKEN_COOKIE_LIFETIME_IN_SECONDS);
				responseText = rootObject.toString();
				
=======
				if(! "xml".equals(req.getOutputFormat())) {
					responseText = rootObject.toString();
				}
>>>>>>> cfed5e0f
			} else {
				
				if(null != awRequest.getFailedRequestErrorMessage()) {
					responseText = awRequest.getFailedRequestErrorMessage();
				} else {
					responseText = generalJsonErrorMessage();
				}
			}
			
			_logger.info("about to write output");
			writer.write(responseText);
		}
		
		catch(Exception e) { // catch Exception in order to avoid redundant catch block functionality
			
			_logger.error("an unrecoverable exception occurred while running an retrieve config query", e);
			
			try {
				
				writer.write(this.generalJsonErrorMessage());
				
			} catch (Exception ee) {
				
				_logger.error("caught Exception when attempting to write to HTTP output stream", ee);
			}
			
		} finally {
			
			if(null != writer) {
				
				try {
					
					writer.flush();
					writer.close();
					writer = null;
					
				} catch (IOException ioe) {
					
					_logger.error("caught IOException when attempting to free resources", ioe);
				}
			}
		}
	}
	
	private List<String> generateClassList(CampaignReadAwRequest req, String campaignUrn) {
		
		if(! req.getClassUrnList().isEmpty()) {
			return req.getClassUrnList();
		} 
		
		List<CampaignUrnClassUrn> list = req.getCampaignUrnClassUrnList();
		List<String> out = new ArrayList<String>();
		for(CampaignUrnClassUrn cc : list) {
			if(cc.getCampaignUrn().equals(campaignUrn)) {
				out.add(cc.getClassUrn());
			}
		}
		
		return out;
	}
	
	private Map<String, List<String>> generateUserRoleCampaign(CampaignReadAwRequest req, String campaignUrn) {
		if(req.getCampaignUrnLoginIdUserRoleList().isEmpty()) {
			return Collections.emptyMap();
		}
		
		Map<String, List<String>> out = new HashMap<String, List<String>>();
		out.put("author", new ArrayList<String>());
		out.put("analyst", new ArrayList<String>());
		out.put("supervisor", new ArrayList<String>());
		out.put("participant", new ArrayList<String>());
		
		List<CampaignUrnLoginIdUserRole> list = req.getCampaignUrnLoginIdUserRoleList();
		for(CampaignUrnLoginIdUserRole clu : list) {
			if(clu.getCampaignUrn().equals(campaignUrn)) {
				out.get(clu.getRole()).add(clu.getLoginId());
			}
		}
		
		return out;
	}	
}<|MERGE_RESOLUTION|>--- conflicted
+++ resolved
@@ -115,15 +115,11 @@
 					}
 				} 	
 				
-<<<<<<< HEAD
 				CookieUtils.setCookieValue(response, InputKeys.AUTH_TOKEN, awRequest.getUserToken(), AUTH_TOKEN_COOKIE_LIFETIME_IN_SECONDS);
-				responseText = rootObject.toString();
-				
-=======
+
 				if(! "xml".equals(req.getOutputFormat())) {
 					responseText = rootObject.toString();
 				}
->>>>>>> cfed5e0f
 			} else {
 				
 				if(null != awRequest.getFailedRequestErrorMessage()) {
