--- conflicted
+++ resolved
@@ -227,7 +227,7 @@
 		return xml;
 	}
 	
-<<<<<<< HEAD
+
 	public boolean verifyAllowedRunningState(User user, String campaignId, String allowedCampaignRunningState) throws ValidationException {
 		if(user == null) {
 			throw new ValidationException("User object is null.", true);
@@ -237,7 +237,8 @@
 		}
 		
 		return user.getCampaignsAndRoles().get(campaignId).getCampaign().getRunningState().equals(allowedCampaignRunningState);
-=======
+	}
+
 	/**
 	 * Validates that a campaign description is valid by ensuring that it does
 	 * not contain any profanity.
@@ -266,6 +267,5 @@
 		else {
 			return description;
 		}
->>>>>>> cd1039b7
 	}
 }