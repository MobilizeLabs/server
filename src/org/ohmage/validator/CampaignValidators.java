--- conflicted
+++ resolved
@@ -17,7 +17,6 @@
 import org.ohmage.cache.CampaignRunningStateCache;
 import org.ohmage.config.grammar.custom.ConditionParseException;
 import org.ohmage.config.xml.CampaignValidator;
-import org.ohmage.domain.User;
 import org.ohmage.exception.ValidationException;
 import org.ohmage.request.InputKeys;
 import org.ohmage.request.Request;
@@ -241,19 +240,6 @@
 		
 		return xml;
 	}
-	
-<<<<<<< HEAD
-
-	public boolean verifyAllowedRunningState(User user, String campaignId, String allowedCampaignRunningState) throws ValidationException {
-		if(user == null) {
-			throw new ValidationException("User object is null.", true);
-		}
-		if(! user.getCampaignsAndRoles().containsKey(campaignId)) {
-			throw new ValidationException("User is not in campaign " + campaignId, true);
-		}
-		
-		return user.getCampaignsAndRoles().get(campaignId).getCampaign().getRunningState().equals(allowedCampaignRunningState);
-	}
 
 	/**
 	 * Validates that a campaign description is valid by ensuring that it does
@@ -409,7 +395,8 @@
 			request.setFailed(ErrorCodes.CAMPAIGN_INVALID_ROLE, "The campaign role is unknown: " + role);
 			throw new ValidationException("The campaign role is unknown: " + role);
 		}
-=======
+	}
+
 	/**
 	 * Validates that a campaign's XML's prompt ID follows our conventions. It
 	 * does _not_ validate that the prompt ID is exists in the XML.
@@ -433,6 +420,5 @@
 		}
 		
 		return promptId;
->>>>>>> fc4fadaf
 	}
 }