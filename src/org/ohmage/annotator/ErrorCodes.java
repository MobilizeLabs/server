--- conflicted
+++ resolved
@@ -20,7 +20,6 @@
 	public static final String AUTHENTICATION_NEW_ACCOUNT = "0202";
 	
 	public static final String SERVER_INVALID_JSON = "0300";
-<<<<<<< HEAD
 	public static final String SERVER_INVALID_CLIENT = "0301";
 	public static final String SERVER_INVALID_DATE = "0302";
 	public static final String SERVER_INVALID_TIMESTAMP = "0303";
@@ -28,15 +27,6 @@
 	public static final String SERVER_INVALID_TIMEZONE = "0305";
 	public static final String SERVER_INVALID_LOCATION_STATUS = "0306";
 	public static final String SERVER_INVALID_LOCATION = "0307";
-=======
-	public static final String SERVER_INVALID_CLIENT = "0302";
-	public static final String SERVER_INVALID_DATE = "0303";
-	public static final String SERVER_INVALID_TIMESTAMP = "0304";
-	public static final String SERVER_INVALID_TIME = "0305";
-	public static final String SERVER_INVALID_TIMEZONE = "0306";
-	public static final String SERVER_INVALID_LOCATION_STATUS = "0307";
-	public static final String SERVER_INVALID_LOCATION = "0308";
->>>>>>> f87c1081
 	
 	public static final String MOBILITY_INVALID_SUBTYPE = "0500";
 	public static final String MOBILITY_INVALID_MODE = "0501";
