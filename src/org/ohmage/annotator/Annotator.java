/*******************************************************************************
 * Copyright 2012 The Regents of the University of California
 * 
 * Licensed under the Apache License, Version 2.0 (the "License");
 * you may not use this file except in compliance with the License.
 * You may obtain a copy of the License at
 * 
 *   http://www.apache.org/licenses/LICENSE-2.0
 * 
 * Unless required by applicable law or agreed to in writing, software
 * distributed under the License is distributed on an "AS IS" BASIS,
 * WITHOUT WARRANTIES OR CONDITIONS OF ANY KIND, either express or implied.
 * See the License for the specific language governing permissions and
 * limitations under the License.
 ******************************************************************************/
package org.ohmage.annotator;

import org.json.JSONException;
import org.json.JSONObject;
import org.ohmage.util.StringUtils;


/**
 * This class handles the information regarding errors in the system. It
 * contains an error code and some human-readable description of the error.
 * 
 * @author John Jenkins
 */
public class Annotator {
	/**
	 * The JSON key to use to represent the error code.
	 */
	public static final String JSON_KEY_CODE = "code";
	/**
	 * The JSON key to use to represent the human-readable text for the error.
	 */
	public static final String JSON_KEY_TEXT = "text"; 
	
	/**
	 * The possible error codes.
	 * 
	 * @author John Jenkins
	 */
	public static enum ErrorCode {
		SYSTEM_GENERAL_ERROR ("0100"),
		SYSTEM_REQUEST_TOO_LARGE ("0101"),

		AUTHENTICATION_FAILED ("0200"),
		AUTHENTICATION_ACCOUNT_DISABLED ("0201"),
		AUTHENTICATION_NEW_ACCOUNT ("0202"),

		SERVER_INVALID_JSON ("0300"),
		SERVER_INVALID_CLIENT ("0301"),
		SERVER_INVALID_DATE ("0302"),
		SERVER_INVALID_TIMESTAMP ("0303"),
		SERVER_INVALID_TIME ("0304"),
		SERVER_INVALID_TIMEZONE ("0305"),
		SERVER_INVALID_LOCATION_STATUS ("0306"),
		SERVER_INVALID_LOCATION ("0307"),
		SERVER_INVALID_NUM_TO_SKIP ("0308"),
		SERVER_INVALID_NUM_TO_RETURN ("0309"),
		SERVER_INVALID_CAPTCHA ("0310"),

		MOBILITY_INVALID_SUBTYPE ("0500"),
		MOBILITY_INVALID_MODE ("0501"),
		MOBILITY_INVALID_ACCELEROMETER_DATA ("0502"),
		MOBILITY_INVALID_SPEED ("0503"),
		MOBILITY_INSUFFICIENT_PERMISSIONS ("0504"),
		MOBILITY_INVALID_WIFI_DATA ("0505"),
		MOBILITY_INVALID_DATA ("0506"),
		MOBILITY_INVALID_ID ("0507"),
		MOBILITY_INVALID_CHUNK_DURATION ("0508"),
		MOBILITY_INVALID_INCLUDE_SENSOR_DATA_VALUE ("0509"),
		MOBILITY_INVALID_COLUMN_LIST ("0510"),
		MOBILITY_INVALID_PRIVACY_STATE ("0511"),
		MOBILITY_INVALID_AGGREGATE_DURATION ("0512"),

		SURVEY_INVALID_RESPONSES ("0600"),
		SURVEY_INVALID_OUTPUT_FORMAT ("0601"),
		SURVEY_INVALID_PRETTY_PRINT_VALUE ("0602"),
		SURVEY_INVALID_SURVEY_ID ("0603"),
		SURVEY_INVALID_PROMPT_ID ("0604"),
		SURVEY_INVALID_COLUMN_ID ("0605"),
		SURVEY_INVALID_PRIVACY_STATE ("0606"),
		SURVEY_INVALID_SORT_ORDER ("0607"),
		SURVEY_INVALID_SUPPRESS_METADATA_VALUE ("0608"),
		SURVEY_INVALID_RETURN_ID ("0609"),
		SURVEY_INVALID_COLLAPSE_VALUE ("0610"),
		SURVEY_INVALID_SURVEY_KEY_VALUE ("0611"),
		SURVEY_INVALID_SURVEY_FUNCTION_ID ("0612"),
		SURVEY_TOO_MANY_USERS ("0613"),
		SURVEY_NO_USERS ("0614"),
		SURVEY_TOO_MANY_PROMPT_IDS ("0615"),
		SURVEY_TOO_MANY_SURVEY_IDS ("0616"),
		SURVEY_INSUFFICIENT_PERMISSIONS ("0617"),
		SURVEY_SURVEY_LIST_OR_PROMPT_LIST_ONLY ("0618"),
		SURVEY_INVALID_LAUNCH_CONTEXT ("0619"),
		SURVEY_INVALID_LAUNCH_TIME ("0620"),
		SURVEY_MALFORMED_USER_LIST ("0621"),
		SURVEY_MALFORMED_PROMPT_ID_LIST ("0622"),
		SURVEY_MALFORMED_SURVEY_ID_LIST ("0623"),
		SURVEY_MALFORMED_COLUMN_LIST ("0624"),
		SURVEY_FUNCTION_INVALID_PRIVACY_STATE_GROUP_ITEM ("0625"),
		SURVEY_INVALID_REPEATABLE_SET_ID ("0626"),
		SURVEY_INVALID_REPEATABLE_SET_ITERATION ("0627"),
		SURVEY_INVALID_IMAGES_VALUE ("0628"),

		CAMPAIGN_INVALID_ID ("0700"),
		CAMPAIGN_INVALID_NAME ("0701"),
		CAMPAIGN_INVALID_XML ("0702"),
		CAMPAIGN_INVALID_RUNNING_STATE ("0703"),
		CAMPAIGN_INVALID_PRIVACY_STATE ("0704"),
		CAMPAIGN_INVALID_OUTPUT_FORMAT ("0705"),
		CAMPAIGN_INVALID_ROLE ("0706"),
		CAMPAIGN_INSUFFICIENT_PERMISSIONS ("0707"),
		CAMPAIGN_XML_HEADER_CHANGED ("0708"),
		CAMPAIGN_INVALID_DESCRIPTION ("0709"),
		CAMPAIGN_OUT_OF_DATE ("0710"),
		CAMPAIGN_INVALID_AUTHORED_BY_VALUE ("0711"),

		IMAGE_INVALID_ID ("0800"),
		IMAGE_INVALID_SIZE ("0801"),
		IMAGE_INSUFFICIENT_PERMISSIONS ("0802"),
		IMAGE_INVALID_DATA ("0803"),

		CLASS_INVALID_ID ("0900"),
		CLASS_INVALID_NAME ("0901"),
		CLASS_INVALID_DESCRIPTION ("0902"),
		CLASS_INVALID_ROLE ("0903"),
		CLASS_INVALID_ROSTER ("0904"),
		CLASS_INSUFFICIENT_PERMISSIONS ("0905"),
		CLASS_INVALID_WITH_USER_LIST_VALUE ("0906"),

		USER_INVALID_USERNAME ("1000"),
		USER_INVALID_PASSWORD ("1001"),
		USER_INVALID_ADMIN_VALUE ("1002"),
		USER_INVALID_ENABLED_VALUE ("1003"),
		USER_INVALID_NEW_ACCOUNT_VALUE ("1004"),
		USER_INVALID_CAMPAIGN_CREATION_PRIVILEGE ("1005"),
		USER_INVALID_FIRST_NAME_VALUE ("1006"),
		USER_INVALID_LAST_NAME_VALUE ("1007"),
		USER_INVALID_ORGANIZATION_VALUE ("1008"),
		USER_INVALID_PERSONAL_ID_VALUE ("1009"),
		USER_INVALID_EMAIL_ADDRESS ("1010"),
		USER_INVALID_JSON_DATA ("1011"),
		USER_INSUFFICIENT_PERMISSIONS ("1012"),
		USER_NOT_IN_CAMPAIGN ("1013"),
		USER_INVALID_REGISTRATION_ID ("1014"),
		USER_INVALID_DELETE_PERSONAL_INFO ("1015"),

		DOCUMENT_INVALID_ID ("1100"),
		DOCUMENT_INVALID_NAME ("1101"),
		DOCUMENT_INVALID_CONTENTS ("1102"),
		DOCUMENT_INVALID_PRIVACY_STATE ("1103"),
		DOCUMENT_INVALID_DESCRIPTION ("1104"),
		DOCUMENT_INVALID_ROLE ("1105"),
		DOCUMENT_INVALID_PERSONAL_DOCUMENTS_VALUE ("1106"),
		DOCUMENT_INSUFFICIENT_PERMISSIONS ("1107"),
		DOCUMENT_MISSING_CAMPAIGN_AND_CLASS_ROLE_LISTS ("1108"),

		VISUALIZATION_INVALID_WIDTH_VALUE ("1200"),
		VISUALIZATION_INVALID_HEIGHT_VALUE ("1201"),
		VISUALIZATION_GENERAL_ERROR ("1202"),
		VISUALIZATION_INVALID_AGGREGATE_VALUE ("1203"),

		AUDIT_INSUFFICIENT_PERMISSIONS ("1300"),
		AUDIT_INVALID_REQUEST_TYPE ("1301"),
		AUDIT_INVALID_URI ("1302"),
		AUDIT_INVALID_CLIENT ("1303"),
		AUDIT_INVALID_DEVICE_ID ("1304"),
		AUDIT_INVALID_RESPONSE_TYPE ("1305"),
		AUDIT_INVALID_ERROR_CODE ("1306"),
		
		ANNOTATION_INVALID_TIME("1400"),
		ANNOTATION_INVALID_TIMEZONE("1401"),
		ANNOTATION_INVALID_ANNOTATION("1402"),
		ANNOTATION_INVALID_ID("1403"),
		ANNOTATION_INSUFFICIENT_PERMISSIONS("1404"),
		
<<<<<<< HEAD
		OBSERVER_INVALID_DEFINITION ("1500"),
		OBSERVER_INSUFFICIENT_PERMISSIONS ("1501"),
		OBSERVER_INVALID_ID ("1502"),
		OBSERVER_INVALID_VERSION ("1503"),
		OBSERVER_INVALID_NAME ("1504"),
		OBSERVER_INVALID_DESCRIPTION ("1505"),
		OBSERVER_INVALID_VERSION_STRING ("1506"),
		OBSERVER_INVALID_STREAM_ID ("1507"),
		OBSERVER_INVALID_STREAM_VERSION ("1508"),
		OBSERVER_INVALID_STREAM_NAME ("1509"),
		OBSERVER_INVALID_STREAM_DESCRIPTION ("1510"),
		OBSERVER_INVALID_STREAM_VERSION_STRING ("1511"),
		OBSERVER_INVALID_STREAM_DEFINITION ("1512"),
		OBSERVER_INVALID_STREAM_DATA ("1513"),
		OBSERVER_INVALID_COLUMN_LIST ("1514");
=======
		VIDEO_INVALID_ID("1500");
>>>>>>> 73f106fc
		
		private final String value;
		
		/**
		 * Constructs a new error code enum with its error code value.
		 * 
		 * @param value The code's four character value.
		 */
		private ErrorCode(final String value) {
			this.value = value;
		}
		
		/**
		 * Converts an error code's four character value into an ErrorCode 
		 * object.
		 * 
		 * @param value The value is not valid.
		 * 
		 * @return An ErrorCode object that corresponds to the given error code
		 * 		   four digit value.
		 * 
		 * @throws IllegalArgumentException Thrown if no such error code 
		 * 									exists.
		 */
		public static ErrorCode getValue(final String value) {
			ErrorCode[] errorCodes = values();
			
			for(int i = 0; i < errorCodes.length; i++) {
				if(errorCodes[i].value.equals(value)) {
					return errorCodes[i];
				}
			}
			
			throw new IllegalArgumentException("Unknown value: " + value);
		}
		
		/**
		 * Returns the error code's four character value.
		 * 
		 * @return The code's four character value.
		 */
		@Override
		public String toString() {
			return value;
		}
	}
	private ErrorCode code;
	private String text;
	
	/**
	 * Default constructor. The default error response is a general server 
	 * error.
	 */
	public Annotator() {
		code = ErrorCode.SYSTEM_GENERAL_ERROR;
		text = "General server error.";
	}
	
	/**
	 * Sets the initial code and text with which to respond.
	 * 
	 * @param initialCode The initial code to use.
	 * 
	 * @param initialText The initial text with which to respond. This should
	 * 					  correlate with the 'initialCode'.
	 */
	public Annotator(final ErrorCode initialCode, final String initialText) {
		if(initialCode == null) {
			throw new IllegalArgumentException("The error code is null.");
		}
		else if(StringUtils.isEmptyOrWhitespaceOnly(initialText)) {
			throw new IllegalArgumentException("The error text was empty or null.");
		}
		
		code = initialCode;
		text = initialText;
	}
	
	/**
	 * Updates the code and text for this annotator.
	 * 
	 * @param newCode The new code with which to respond.
	 * 
	 * @param newText The new text with which to respond. This should correlate
	 * 				  with the 'newCode'.
	 * 
	 * @throws IllegalArgumentException Thrown if the new code or text are 
	 * 									invalid.
	 */
	public void update(final ErrorCode newCode, final String newText) {
		if(newCode == null) {
			throw new IllegalArgumentException("The error code is null.");
		}
		else if(StringUtils.isEmptyOrWhitespaceOnly(newText)) {
			throw new IllegalArgumentException("The error text was empty or null.");
		}
		
		code = newCode;
		text = newText;
	}
	
	/**
	 * Returns the error code.
	 * 
	 * @return The error code.
	 */
	public ErrorCode getErrorCode() {
		return code;
	}
	
	/**
	 * Returns the error text.
	 * 
	 * @return The error text.
	 */
	public String getErrorText() {
		return text;
	}
	
	/**
	 * Creates a JSONObject that represents the error code and text.
	 * 
	 * @return A JSONObject that represents the error code and text. The key
	 * 		   for the code is {@value #JSON_KEY_CODE} and the key for the text
	 * 		   is {@value #JSON_KEY_TEXT}.
	 * 
	 * @throws JSONException Thrown if there is an error building the 
	 * 						 JSONObject.
	 */
	public JSONObject toJsonObject() throws JSONException {
		JSONObject result = new JSONObject();
		
		result.put(JSON_KEY_CODE, code.toString());
		result.put(JSON_KEY_TEXT, text);
		
		return result;
	}
}<|MERGE_RESOLUTION|>--- conflicted
+++ resolved
@@ -177,7 +177,6 @@
 		ANNOTATION_INVALID_ID("1403"),
 		ANNOTATION_INSUFFICIENT_PERMISSIONS("1404"),
 		
-<<<<<<< HEAD
 		OBSERVER_INVALID_DEFINITION ("1500"),
 		OBSERVER_INSUFFICIENT_PERMISSIONS ("1501"),
 		OBSERVER_INVALID_ID ("1502"),
@@ -192,10 +191,9 @@
 		OBSERVER_INVALID_STREAM_VERSION_STRING ("1511"),
 		OBSERVER_INVALID_STREAM_DEFINITION ("1512"),
 		OBSERVER_INVALID_STREAM_DATA ("1513"),
-		OBSERVER_INVALID_COLUMN_LIST ("1514");
-=======
-		VIDEO_INVALID_ID("1500");
->>>>>>> 73f106fc
+		OBSERVER_INVALID_COLUMN_LIST ("1514"),
+		
+		VIDEO_INVALID_ID("1600");
 		
 		private final String value;
 		
