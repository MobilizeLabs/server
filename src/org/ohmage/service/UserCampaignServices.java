package org.ohmage.service;

import java.util.Calendar;
import java.util.Collection;
import java.util.Collections;
import java.util.HashMap;
import java.util.HashSet;
import java.util.List;
import java.util.Map;
import java.util.Set;

import org.ohmage.annotator.ErrorCodes;
import org.ohmage.domain.UserPersonal;
import org.ohmage.domain.campaign.Campaign;
import org.ohmage.exception.DataAccessException;
import org.ohmage.exception.ServiceException;
import org.ohmage.query.CampaignClassQueries;
import org.ohmage.query.CampaignQueries;
import org.ohmage.query.CampaignSurveyResponseQueries;
import org.ohmage.query.UserCampaignQueries;
import org.ohmage.query.UserQueries;
import org.ohmage.request.Request;
import org.ohmage.util.StringUtils;

/**
 * This class contains the services for user-campaign relationships.
 * 
 * @author John Jenkins
 * @author Joshua Selsky
 */
public class UserCampaignServices {
	/**
	 * Default constructor. Private so that it cannot be instantiated.
	 */
	private UserCampaignServices() {}
	
	/**
	 * Ensures that a campaign exists and that a user belongs to the campaign
	 * in some capacity.
	 * 
	 * @param request The request that is performing this service.
	 * 
	 * @param campaignId The campaign ID for the campaign in question.
	 * 
	 * @param username The username of the user that must belong to the 
	 * 				   campaign.
	 * 
	 * @throws ServiceException Thrown if the campaign doesn't exist, the user
	 * 							doesn't belong to the campaign, or if there is
	 * 							an error.
	 */
	public static void campaignExistsAndUserBelongs(Request request, String campaignId, String username) throws ServiceException {
		CampaignServices.checkCampaignExistence(request, campaignId, true);
		
		try {
			if(! UserCampaignQueries.userBelongsToCampaign(username, campaignId)) {
				request.setFailed(ErrorCodes.CAMPAIGN_INSUFFICIENT_PERMISSIONS, "The user does not belong to the campaign: " + campaignId);
				throw new ServiceException("The user does not belong to the campaign: " + campaignId);
			}
		}
		catch(DataAccessException e) {
			request.setFailed();
			throw new ServiceException(e);
		}
	}
		
	/**
	 * Ensures that all of the campaigns in a List exist and that the user 
	 * belongs to each of them in some capacity.
	 * 
	 * @param request The request that is performing this service.
	 * 
	 * @param campaignIds A List of campaign IDs that all must exist.
	 * 
	 * @param username The username of the user that must exist in all of the
	 * 				   campaigns.
	 * 
	 * @throws ServiceException Thrown if any of the campaigns don't exist, if
	 * 							the user doesn't belong to any of the 
	 * 							campaigns, or if there is an error. 
	 */
	public static void campaignsExistAndUserBelongs(Request request, List<String> campaignIds, String username) throws ServiceException {
		for(String campaignId : campaignIds) {
			campaignExistsAndUserBelongs(request, campaignId, username);
		}
	}
	
	/**
	 * Verifies that the user is allowed to upload survey responses.
	 * 
	 * @param request The Request that is performing this service.
	 * 
	 * @param username The username of the user that is attempting to upload
	 * 				   this data.
	 * 
	 * @param campaignId The campaign's unique identifier.
	 * 
	 * @throws ServiceException Thrown if the user is not allowed to upload 
	 * 							survey responses or if there is an error.
	 */
	public static void verifyUserCanUploadSurveyResponses(final Request request, 
			final String username, final String campaignId) throws ServiceException {
		
		try {
			if(! UserCampaignQueries.getUserCampaignRoles(username, campaignId).contains(Campaign.Role.PARTICIPANT)) {
				request.setFailed(ErrorCodes.SURVEY_INSUFFICIENT_PERMISSIONS, "The user is not a participant in the campaign and, therefore, cannot upload responses.");
				throw new ServiceException("The user is not a participant in the campaign and, therefore, cannot upload responses.");
			}
		}
		catch(DataAccessException e) {
			request.setFailed();
			throw new ServiceException(e);
		}
	}
	
	/**
	 * Verifies that a user is allowed to read the personal information of all
	 * of the users in a campaign.
	 * 
	 * @param request The Request that is performing this service.
	 * 
	 * @param username The username of the user.
	 * 
	 * @param campaignId The campaign's unique identifier.
	 * 
	 * @throws ServiceException Thrown if the user isn't allowed to view the
	 * 							personal information about all of the users in
	 * 							the class or if there is an error.
	 */
	public static void verifyUserCanReadUsersInfoInCampaign(Request request, String username, String campaignId) throws ServiceException  {
		try {
			if(! UserCampaignQueries.getUserCampaignRoles(username, campaignId).contains(Campaign.Role.SUPERVISOR)) {
				request.setFailed(ErrorCodes.CAMPAIGN_INSUFFICIENT_PERMISSIONS, "The user is not allowed to read the personal information of the users in the following campaign: " + campaignId);
				throw new ServiceException("The user is not allowed to read the personal information of the users in the following campaign: " + campaignId);
			}
		}
		catch(DataAccessException e) {
			request.setFailed();
			throw new ServiceException(e);
		}
	}
	
	/**
	 * Verifies that a user is allowed to read the personal information of all
	 * of the users in all of the campaigns.
	 * 
	 * @param request The Request that is performing this service.
	 * 
	 * @param username The username of the user.
	 * 
	 * @param campaignIds A Collection of unique identifiers for the campaigns.
	 * 
	 * @throws ServiceException Thrown if the user isn't allowed to read the
	 * 							personal information of the users in one of the
	 * 							classes or if there is an error.
	 */
	public static void verifyUserCanReadUsersInfoInCampaigns(Request request, String username, Collection<String> campaignIds) throws ServiceException {
		for(String campaignId : campaignIds) {
			verifyUserCanReadUsersInfoInCampaign(request, username, campaignId);
		}
	}
	
	/**
	 * Verifies that some user is allowed to update some campaign.
	 * 
	 * @param request The Request that is performing this service.
	 * 
	 * @param username The username of the user.
	 * 
	 * @param campaignId The unique identifier for the campaign.
	 * 
	 * @throws ServiceException Thrown if the user is not allowed to update 
	 * 							this campaign or if there is an error.
	 */
	public static void verifyUserCanUpdateCampaign(Request request, String username, String campaignId) throws ServiceException {
		try {
			List<Campaign.Role> roles = UserCampaignQueries.getUserCampaignRoles(username, campaignId);
			
			if(roles.contains(Campaign.Role.SUPERVISOR) ||
			   roles.contains(Campaign.Role.AUTHOR)) {
				return;
			}
			
			request.setFailed(ErrorCodes.CAMPAIGN_INSUFFICIENT_PERMISSIONS, "The user is not allowed to update the campaign.");
			throw new ServiceException("The user is not allowed to update the campaign.");
		}
		catch(DataAccessException e) {
			request.setFailed();
			throw new ServiceException(e);
		}
	}
	
	/**
	 * Verifies that a user is allowed to update a campaign's XML.
	 *  
	 * @param request The Request that is performing this service.
	 * 
	 * @param username The username of the user.
	 * 
	 * @param campaignId The campaign's unique identifier.
	 * 
	 * @throws ServiceException Thrown if the user isn't allowed to modify the
	 * 							campaign, if the user is allowed to modify the
	 * 							campaign but responses exist, or if there is an
	 * 							error.
	 */
	public static void verifyUserCanUpdateCampaignXml(Request request, String username, String campaignId) throws ServiceException {
		try {
			List<Campaign.Role> roles = UserCampaignQueries.getUserCampaignRoles(username, campaignId);
			
			if(roles.contains(Campaign.Role.SUPERVISOR) ||
			   roles.contains(Campaign.Role.AUTHOR)) {
				if(CampaignSurveyResponseQueries.getNumberOfSurveyResponsesForCampaign(campaignId) == 0) {
					return;
				}
				
				request.setFailed(ErrorCodes.CAMPAIGN_INSUFFICIENT_PERMISSIONS, "Survey responses exist; therefore the XML can no longer be modified.");
				throw new ServiceException("Survey responses exist; therefore the XML can no longer be modified.");
			}
			
			request.setFailed(ErrorCodes.CAMPAIGN_INSUFFICIENT_PERMISSIONS, "The user is not allowed to modify the campaign's XML.");
			throw new ServiceException("The user is not allowed to modify the campaign's XML.");
		}
		catch(DataAccessException e) {
			request.setFailed();
			throw new ServiceException(e);
		}
	}
	
	/**
	 * Verifies that the user is allowed to grant or revoke all of the roles in
	 * the collection.
	 * 
	 * @param request The Request that is performing this service.
	 * 
	 * @param username The username of the user.
	 * 
	 * @param campaignId The unique identifier for the campaign where the user
	 * 					 is attempting to add or revoke roles.
	 * 
	 * @param roles The roles to check if the user can grant or revoke.
	 * 
	 * @throws ServiceException Thrown if the user is not allowed to grant or
	 * 							revoke some role or if there is an error.
	 */
	public static void verifyUserCanGrantOrRevokeRoles(Request request, String username, 
			String campaignId, Collection<Campaign.Role> roles) throws ServiceException {
		try {
			List<Campaign.Role> usersRoles = UserCampaignQueries.getUserCampaignRoles(username, campaignId);
			
			if(usersRoles.contains(Campaign.Role.SUPERVISOR)) {
				return;
			}
			
			if(usersRoles.contains(Campaign.Role.AUTHOR)) {
				if(! roles.contains(Campaign.Role.SUPERVISOR)) {
					return;
				}
				
				request.setFailed(ErrorCodes.CAMPAIGN_INSUFFICIENT_PERMISSIONS, "The user is not allowed to grant the supervisor privilege.");
				throw new ServiceException("The user is not allowed to grant the supervisor privilege.");
			}
			
			request.setFailed(ErrorCodes.CAMPAIGN_INSUFFICIENT_PERMISSIONS, "The user is not allowed to grant privileges.");
			throw new ServiceException("The user is not allowed to grant privileges.");
		}
		catch(DataAccessException e) {
			request.setFailed();
			throw new ServiceException(e);
		}
	}
	
	/**
	 * Ensures that the user can delete the campaign. At least one of the 
	 * following must be true to delete a campaign:
	 * <ul>
	 *   <li>The user is a supervisor.</li>
	 *   <li>The user is an author and there are no responses.</li>
	 * </ul>
	 * <br />
	 * 
	 * @param request The Request that is performing this service.
	 * 
	 * @param username The user's username.
	 * 
	 * @param campaignId The campaign's unique identifier.
	 * 
	 * @throws ServiceException Thrown if the user doesn't have sufficient
	 * 							permissions to delete the campaign or if there
	 * 							is an error.
	 */
	public static void userCanDeleteCampaign(Request request, String username, String campaignId) throws ServiceException {
		try {
			List<Campaign.Role> roles = UserCampaignQueries.getUserCampaignRoles(username, campaignId);
			
			if(roles.contains(Campaign.Role.SUPERVISOR)) {
				return;
			}
			
			if(roles.contains(Campaign.Role.AUTHOR)) {
				long numberOfResponses = CampaignSurveyResponseQueries.getNumberOfSurveyResponsesForCampaign(campaignId);
				
				if(numberOfResponses == 0) {
					return;
				}
				else {
					request.setFailed(ErrorCodes.CAMPAIGN_INSUFFICIENT_PERMISSIONS, "The campaign has responses; therefore, you can no longer delete it.");
					throw new ServiceException("The campaign has responses; therefore, you can no longer delete it.");
				}
			}
			
			request.setFailed(ErrorCodes.CAMPAIGN_INSUFFICIENT_PERMISSIONS, "You do not have sufficient permissoins to delete this campaign.");
			throw new ServiceException("You do not have sufficient permissoins to delete this campaign.");
		}
		catch(DataAccessException e) {
			request.setFailed();
			throw new ServiceException(e);
		}
	}
	
	/**
	 * Retrieves a List of usernames for the users in a campaign. The List will
	 * be empty if there are no users in the campaign or if the campaign 
	 * doesn't exist.
	 * 
	 * @param request The Request that is performing this service.
	 * 
	 * @param campaignId The unique identifier for the campaign.
	 * 
	 * @return A List of usernames for all of the users in a class.
	 * 
	 * @throws ServiceException Thrown if there is an error.
	 */
	public static List<String> getUsersInCampaign(Request request, String campaignId) throws ServiceException {
		try {
			return UserCampaignQueries.getUsersInCampaign(campaignId);
		}
		catch(DataAccessException e) {
			request.setFailed();
			throw new ServiceException(e);
		}
	}
	
	/**
	 * Returns a Set of distinct usernames for all of the users in a Collection 
	 * of campaign IDs.
	 * 
	 * @param request The Request that is performing this service.
	 * 
	 * @param campaignIds The unique identifier of the campaign.
	 * 
	 * @return Returns a Set of distinct usernames from all of the campaigns.
	 * 
	 * @throws ServiceException Thrown if there is an error.
	 */
	public static Set<String> getUsersInCampaigns(Request request, Collection<String> campaignIds) throws ServiceException {
		Set<String> usernames = new HashSet<String>();
		for(String campaignId : campaignIds) {
			usernames.addAll(getUsersInCampaign(request, campaignId));
		}
		return usernames;
	}
	
	/**
	 * Aggregates all of the personal information for all of the users in all 
	 * of the campaigns without duplicates.
	 * 
	 * @param request The Request that is performing this service.
	 * 
	 * @param campaignIds A Collection of unique identifiers for campaigns.
	 * 
	 * @return A Map of usernames to personal information.
	 * 
	 * @throws ServiceException Thrown if there is an error.
	 */
	public static Map<String, UserPersonal> getPersonalInfoForUsersInCampaigns(Request request, Collection<String> campaignIds) throws ServiceException {
		try {
			Map<String, UserPersonal> result = new HashMap<String, UserPersonal>();
			Collection<String> usernames = getUsersInCampaigns(request, campaignIds);
			
			for(String username : usernames) {
				result.put(username, UserQueries.getPersonalInfoForUser(username));
			}
			
			return result;
		}
		catch(DataAccessException e) {
			request.setFailed();
			throw new ServiceException(e);
		}
	}
	
	/**
	 * Checks that the requesting user can view survey responses for some 
	 * collection of users. There may not actually be any responses to read or
	 * the responses may need to be made public first. This only guarantees 
	 * that, if the other users have any public responses that the requesting
	 * user is allowed to view them. Therefore, this will pass as long as any 
	 * of the following are true:
	 * <br />
	 * <br />
	 * - If the user is a supervisor or an author.<br />
	 * - If the user is an analyst and the campaign is shared.<br />
	 * - If the user is the same as all of the requesting users.<br />
	 * <br />
	 * If you want to check if a user can read survey responses from every user
	 * in a campaign, don't pass in any user usernames.
	 * 
	 * @param request The Request that is performing this service.
	 * 
	 * @param campaignId The unique identifier for the campaign.
	 * 
	 * @param requesterUsername The requesting user's username.
	 * 
	 * @param userUsernames The array of usernames of specific users to check
	 * 						if the requesting user has permission to read their
	 * 						information.
	 *
	 * @throws ServiceException Thrown if none of the rules are true or there 
	 * 							is an error.
	 */
	public static void requesterCanViewUsersSurveyResponses(Request request, 
			String campaignId, String requesterUsername, String... userUsernames) throws ServiceException {
		try {
			// If the requester is the same as all of the users in question.
			boolean otherUsers = false;
			for(String username : userUsernames) {
				if(! requesterUsername.equals(username)) {
					otherUsers = true;
				}
			}
			if(! otherUsers) {
				return;
			}
			
			List<Campaign.Role> requesterRoles = 
				UserCampaignQueries.getUserCampaignRoles(requesterUsername, campaignId);
			
			// If the requester's role list contains supervisor, return.
			if(requesterRoles.contains(Campaign.Role.SUPERVISOR)) {
				return;
			}
			
			// If the requester's role list contains author, return.
			if(requesterRoles.contains(Campaign.Role.AUTHOR)) {
				return;
			}
			
			// If the requester's role list contains analyst,
			if(requesterRoles.contains(Campaign.Role.ANALYST)) {
				Campaign.PrivacyState privacyState = CampaignQueries.getCampaignPrivacyState(campaignId);
				
				if((privacyState != null) && 
				   (Campaign.PrivacyState.SHARED.equals(privacyState))) {
					return;
				}
			}
				
			request.setFailed(ErrorCodes.CAMPAIGN_INSUFFICIENT_PERMISSIONS, "The user does not have sufficient permissions to read information about other users.");
			throw new ServiceException("The user does not have sufficient permissions to read information about other users.");
		}
		catch(DataAccessException e) {
			request.setFailed();
			throw new ServiceException(e);
		}
	}
	
	/**
	 * Generates a List of unique identifiers for campaigns based on the
	 * parameters. The List is based on the 'campaignIds' parameter unless it 
	 * is null in which case the List is based on all campaigns visible to the 
	 * user. All parameters except 'request' and 'username' are optional and
	 * each will filter the resulting List of campaign identifiers.<br />
	 * <br />
	 * <br />
	 * For example, if 'campaignIds' was null as were 'endDate' and 
	 * 'privacyState', then what would be returned would be the intersection of
	 * the following lists:<br />
	 * - All of the campaigns to which the user was associated (because 
	 * 'campaignIds' was null).<br />
	 * - All of the campaigns that are associated with any of the classes whose
	 * unique identifier was in the 'classIds' list.<br />
	 * - All of the campaigns whose creation timestamp was equal to or after
	 * 'startDate'<br />
	 * - All of the campaigns whose running state equaled 'runningState'.<br />
	 * - All of the campaigns to which the user had the campaign role 'role'.
	 * <br />
	 * <br />
	 * Therefore, if a campaign was associated with a user only through a 
	 * single class, but that class wasn't in the 'classIds' list, then that
	 * campaign ID would not be returned even if all of the other parameters
	 * matched.
	 * 
	 * @param request The Request that is performing this service.
	 * 
	 * @param username The username of the user.
	 * 
	 * @param campaignIds An optional Collection of campaign identifiers from 
	 * 					  which to base the List. If this is empty, the 
	 * 					  resulting List will be empty. If this is null, the
	 * 					  base List will be all campaigns to which the user is
	 * 					  associated.
	 * 
	 * @param classIds A Collection of unique identifiers for classes where the
	 * 				   resulting list will only contain campaign identifiers
	 * 				   for campaigns that are associated with any of these
	 * 				   classes.
	 * 
	 * @param startDate A Calendar where only campaigns whose creation 
	 * 					timestamp is equal to or after this date.
	 * 
	 * @param endDate A Calendar where only campaigns whose creation timestamp
	 * 				  is equal to or before this date.
	 * 
	 * @param privacyState A campaign privacy state that trims the resulting 
	 * 					   list of campaigns to only those that have this 
	 * 					   privacy state.
	 * 					   
	 * @param runningState A campaign running state that trims the resulting
	 * 					   list of campaigns to only those that have this
	 * 					   running state.
	 * 
	 * @param role A campaign role that trims the resulting list of campaigns 
	 * 			   to only those where the user has that role in the campaign.
	 *  
	 * @return A Set of campaign unique identifiers based on the 'campaignIds'
	 * 		   parameter and trimmed by the rest of the parameters.
	 * 
	 * @throws ServiceException Thrown if there is an error.
	 */
	public static Set<String> getCampaignsForUser(Request request, 
			String username, 
			Collection<String> campaignIds, Collection<String> classIds,
			Calendar startDate, Calendar endDate, 
			Campaign.PrivacyState privacyState, 
			Campaign.RunningState runningState, 
			Campaign.Role role) throws ServiceException, DataAccessException {
		
		Set<String> desiredCampaignIds = new HashSet<String>();
		
		if(campaignIds == null) {
			// Initializes the list with all of the campaign IDs for the 
			// requesting user.
			desiredCampaignIds.addAll(UserCampaignQueries.getCampaignIdsAndNameForUser(username).keySet());
		}
		else {
			// Initializes the list with the campaign IDs in the query.
			desiredCampaignIds.addAll(campaignIds);
		}
		
		if(desiredCampaignIds.size() == 0) {
			return Collections.emptySet();
		}
		
		if(classIds != null) {
			// Get all of the campaigns associated with all of the classes in
			// the list.
			for(String classId : classIds) {
				desiredCampaignIds.retainAll(CampaignClassQueries.getCampaignsAssociatedWithClass(classId));
			}
			
			if(desiredCampaignIds.size() == 0) {
				return Collections.emptySet();
			}
		}
		
		if(startDate != null) {
			// Get all of the campaigns whose creation timestamp is greater
			// than or equal to the start date.
<<<<<<< HEAD
			desiredCampaignIds.retainAll(CampaignDaos.getCampaignsOnOrAfterDate(startDate));
			
			if(desiredCampaignIds.size() == 0) {
				return Collections.emptySet();
			}
=======
			desiredCampaignIds.retainAll(CampaignQueries.getCampaignsOnOrAfterDate(startDate));
>>>>>>> 417d6be6
		}
		
		if(endDate != null) {
			// Get all of the campaigns whose creation timestamp is less than
			// or equal to the end date.
<<<<<<< HEAD
			desiredCampaignIds.retainAll(CampaignDaos.getCampaignsOnOrBeforeDate(endDate));
			
			if(desiredCampaignIds.size() == 0) {
				return Collections.emptySet();
			}
=======
			desiredCampaignIds.retainAll(CampaignQueries.getCampaignsOnOrBeforeDate(endDate));
>>>>>>> 417d6be6
		}
		
		if(privacyState != null) {
			// Get all of the campaigns with a privacy state of 'privacyState'.
<<<<<<< HEAD
			desiredCampaignIds.retainAll(CampaignDaos.getCampaignsWithPrivacyState(privacyState));
			
			if(desiredCampaignIds.size() == 0) {
				return Collections.emptySet();
			}
=======
			desiredCampaignIds.retainAll(CampaignQueries.getCampaignsWithPrivacyState(privacyState));
>>>>>>> 417d6be6
		}
		
		if(runningState != null) {
			// Get all of the campaigns with a running state of 'runningState'.
<<<<<<< HEAD
			desiredCampaignIds.retainAll(CampaignDaos.getCampaignsWithRunningState(runningState));
			
			if(desiredCampaignIds.size() == 0) {
				return Collections.emptySet();
			}
=======
			desiredCampaignIds.retainAll(CampaignQueries.getCampaignsWithRunningState(runningState));
>>>>>>> 417d6be6
		}
		
		if(role != null) {
			// Get all of the campaigns where the user's role is 'role'.
<<<<<<< HEAD
			desiredCampaignIds.retainAll(UserCampaignDaos.getCampaignIdsForUserWithRole(username, role));
			
			if(desiredCampaignIds.size() == 0) {
				return Collections.emptySet();
			}
=======
			desiredCampaignIds.retainAll(UserCampaignQueries.getCampaignIdsForUserWithRole(username, role));
>>>>>>> 417d6be6
		}
		
		return desiredCampaignIds;
	}
	
	/**
	 * Gathers the requested information about a campaign. This will be at 
	 * least its name, description (possibly null), running state, privacy 
	 * state, creation timestamp, and all of the requesting user's roles in the
	 * campaign.<br />
	 * <br />
	 * The extras include the campaign's XML, all of the users associated with 
	 * the campaign and their roles, and all of the classes associated with the
	 * campaign.
	 * 
	 * @param request The Request that is performing this service.
	 * 
	 * @param username The username of the user whose roles in the campaign are
	 * 				   desired.
	 * 
	 * @param campaignIds The IDs for the campaigns whose information is 
	 * 					  desired.
	 * 
	 * @param withExtras A flag to indicate if the extra information should be
	 * 					 included in each Campaign object.
	 * 
	 * @return A map of campaigns and their information to the list of roles
	 * 		   for this user in the campaign.
	 * 
	 * @throws ServiceException Thrown if there is an error.
	 */
	public static Map<Campaign, List<Campaign.Role>> getCampaignAndUserRolesForCampaigns(Request request,
			String username, Collection<String> campaignIds, boolean withExtras) throws ServiceException {
		try {
			Map<Campaign, List<Campaign.Role>> result = new HashMap<Campaign, List<Campaign.Role>>();
			
			for(String campaignId : campaignIds) {
				// Create the Campaign object with the campaign's ID.
				Campaign campaign = CampaignQueries.getCampaignInformation(campaignId);
				
				// Get the user's roles.
				List<Campaign.Role> roles = UserCampaignQueries.getUserCampaignRoles(username, campaignId);
				
				// If we are supposed to get the extra information as well.
				if(withExtras) {
					// Add the classes that are associated with the campaign.
					campaign.addClasses(CampaignClassQueries.getClassesAssociatedWithCampaign(campaignId));
					
					// Add the list of roles and all of the users with those
					// roles.
					List<String> campaignUsernames = UserCampaignQueries.getUsersInCampaign(campaignId);
					for(String campaignUsername : campaignUsernames) {
						List<Campaign.Role> userRoles = UserCampaignQueries.getUserCampaignRoles(campaignUsername, campaignId);
						
						for(Campaign.Role userRole : userRoles) {
							campaign.addUser(campaignUsername, userRole);
						}
					}
				}

				// Add the user's roles.
				result.put(campaign, roles);
			}
			
			return result;
		}
		catch(DataAccessException e) {
			request.setFailed();
			throw new ServiceException(e);
		}
	}
	
	/**
	 * Verifies that some user is allowed to read the list of users in a 
	 * campaign.
	 * 
	 * @param request The Request that is performing this service.
	 * 
	 * @param username The username of the user whose permissions are being
	 * 				   checked.
	 * 
	 * @param campaignId The unique identifier for the campaign.
	 * 
	 * @throws ServiceException Thrown if the user doesn't have permissions to
	 * 							read the users of a campaign and their roles or
	 * 							if there is an error.
	 */
	public static void verifyUserCanReadUsersInCampaign(Request request, String username, String campaignId) throws ServiceException {
		try {
			List<Campaign.Role> roles = UserCampaignQueries.getUserCampaignRoles(username, campaignId);
			
			if(roles.contains(Campaign.Role.SUPERVISOR) || 
					roles.contains(Campaign.Role.AUTHOR)) {
				return;
			}
			
			request.setFailed(ErrorCodes.CAMPAIGN_INSUFFICIENT_PERMISSIONS, "The user doesn't have sufficient permissions to read the users and their roles for a campaign: " + campaignId);
			throw new ServiceException("The user doesn't have sufficient permissions to read the users and their roles for a campaign: " + campaignId);
		}
		catch(DataAccessException e) {
			request.setFailed();
			throw new ServiceException(e);
		}
	}
	
	/**
	 * Verifies that a user is allowed to read the list of users in a 
	 * Collection of campaigns.
	 * 
	 * @param request The Request that is performing this service.
	 * 
	 * @param username The username of the user whose permissions are being
	 * 				   checked.
	 * 
	 * @param campaignIds The Collection of campaign unique identifiers.
	 * 
	 * @throws ServiceException Thrown if the user is not allowed to read the
	 * 							list of users in one of the campaigns or if 
	 * 							there is an error.
	 */
	public static void verifyUserCanReadUsersInCampaigns(Request request, String username, Collection<String> campaignIds) throws ServiceException {
		for(String campaignId : campaignIds) {
			verifyUserCanReadUsersInCampaign(request, username, campaignId);
		}
	}
	
	/**
	 * Verifies that a user is allowed to read the list of classes associated 
	 * with a campaign.
	 * 
	 * @param request The Request that is performing this service.
	 * 
	 * @param username The username of the user whose permissions are being
	 * 				   checked.
	 * 
	 * @param campaignId The unique identifier for the campaign.
	 * 
	 * @throws ServiceException Thrown if the user doesn't have sufficient
	 * 							permissions to read the list of classes for a
	 * 							campaign.
	 */
	public static void verifyUserCanReadClassesAssociatedWithCampaign(Request request, String username, String campaignId) throws ServiceException {
		try {
			List<Campaign.Role> roles = UserCampaignQueries.getUserCampaignRoles(username, campaignId);
			
			if(roles.contains(Campaign.Role.SUPERVISOR) || 
					roles.contains(Campaign.Role.AUTHOR)) {
				return;
			}
			
			request.setFailed(ErrorCodes.CAMPAIGN_INSUFFICIENT_PERMISSIONS, "The user doesn't have sufficient permissions to read the users and their roles for a campaign: " + campaignId);
			throw new ServiceException("The user doesn't have sufficient permissions to read the users and their roles for a campaign: " + campaignId);
		}
		catch(DataAccessException e) {
			request.setFailed();
			throw new ServiceException(e);
		}
	}
	
	/**
	 * Verifies that a user is allowed to read the list of classes associated
	 * with a Collection of campaigns.
	 * 
	 * @param request The Request that is performing this service.
	 * 
	 * @param username The username of the user whose permissions are being
	 * 				   checked.
	 * 
	 * @param campaignIds A Collection of unique identifiers for the campaigns.
	 * 
	 * @throws ServiceException Thrown if the user doesn't have sufficient
	 * 							permissions to read the list of classes for any
	 * 							of the campaigns.
	 */
	public static void verifyUserCanReadClassesAssociatedWithCampaigns(Request request, String username, Collection<String> campaignIds) throws ServiceException {
		for(String campaignId : campaignIds) {
			verifyUserCanReadClassesAssociatedWithCampaign(request, username, campaignId);
		}
	}
	
	/**
	 * Verifies that each username in usernameList belongs to the campaign
	 * specified by the campaignId.
	 * 
	 * @param request  The request to fail when a user does not belong to a
	 * campaign or an IO problem occurs.
	 * @param campaignId  The campaign to check each user against.
	 * @param usernameList  The users in question
	 * @throws ServiceException  If any user in usernameList does not belong
	 * to the campaign or if an IO problem occurs.
	 * @throws IllegalArgumentException if the request is null; if the 
	 * campaignId is empty or null; or if the usernameList is null.
	 */
	public static void verifyUsersExistInCampaign(Request request, String campaignId, Collection<String> usernameList) throws ServiceException {
		// check for logical errors
		if(request == null || StringUtils.isEmptyOrWhitespaceOnly(campaignId) || usernameList == null) {
			throw new IllegalArgumentException("null request, empty campaignId, or null usernameList");
		}
		
		// check each username in usernameList
		try {
			for(String username : usernameList) {
				if(! UserCampaignQueries.userBelongsToCampaign(username, campaignId)) {
					StringBuilder sb = new StringBuilder();
					sb.append("User in usernameList does not belong to campaign. Username: ");
					sb.append(username);
					sb.append(" Campaign ID: ");
					sb.append(campaignId);
					String msg = sb.toString();
					request.setFailed(ErrorCodes.USER_NOT_IN_CAMPAIGN, msg);
					throw new ServiceException(msg);
				}
			}
		}
		catch(DataAccessException e) {
			request.setFailed();
			throw new ServiceException(e);
		}
	}
}<|MERGE_RESOLUTION|>--- conflicted
+++ resolved
@@ -567,68 +567,48 @@
 		if(startDate != null) {
 			// Get all of the campaigns whose creation timestamp is greater
 			// than or equal to the start date.
-<<<<<<< HEAD
-			desiredCampaignIds.retainAll(CampaignDaos.getCampaignsOnOrAfterDate(startDate));
+			desiredCampaignIds.retainAll(CampaignQueries.getCampaignsOnOrAfterDate(startDate));
 			
 			if(desiredCampaignIds.size() == 0) {
 				return Collections.emptySet();
 			}
-=======
-			desiredCampaignIds.retainAll(CampaignQueries.getCampaignsOnOrAfterDate(startDate));
->>>>>>> 417d6be6
 		}
 		
 		if(endDate != null) {
 			// Get all of the campaigns whose creation timestamp is less than
 			// or equal to the end date.
-<<<<<<< HEAD
-			desiredCampaignIds.retainAll(CampaignDaos.getCampaignsOnOrBeforeDate(endDate));
+			desiredCampaignIds.retainAll(CampaignQueries.getCampaignsOnOrBeforeDate(endDate));
 			
 			if(desiredCampaignIds.size() == 0) {
 				return Collections.emptySet();
 			}
-=======
-			desiredCampaignIds.retainAll(CampaignQueries.getCampaignsOnOrBeforeDate(endDate));
->>>>>>> 417d6be6
 		}
 		
 		if(privacyState != null) {
 			// Get all of the campaigns with a privacy state of 'privacyState'.
-<<<<<<< HEAD
-			desiredCampaignIds.retainAll(CampaignDaos.getCampaignsWithPrivacyState(privacyState));
+			desiredCampaignIds.retainAll(CampaignQueries.getCampaignsWithPrivacyState(privacyState));
 			
 			if(desiredCampaignIds.size() == 0) {
 				return Collections.emptySet();
 			}
-=======
-			desiredCampaignIds.retainAll(CampaignQueries.getCampaignsWithPrivacyState(privacyState));
->>>>>>> 417d6be6
 		}
 		
 		if(runningState != null) {
 			// Get all of the campaigns with a running state of 'runningState'.
-<<<<<<< HEAD
-			desiredCampaignIds.retainAll(CampaignDaos.getCampaignsWithRunningState(runningState));
+			desiredCampaignIds.retainAll(CampaignQueries.getCampaignsWithRunningState(runningState));
 			
 			if(desiredCampaignIds.size() == 0) {
 				return Collections.emptySet();
 			}
-=======
-			desiredCampaignIds.retainAll(CampaignQueries.getCampaignsWithRunningState(runningState));
->>>>>>> 417d6be6
 		}
 		
 		if(role != null) {
 			// Get all of the campaigns where the user's role is 'role'.
-<<<<<<< HEAD
-			desiredCampaignIds.retainAll(UserCampaignDaos.getCampaignIdsForUserWithRole(username, role));
+			desiredCampaignIds.retainAll(UserCampaignQueries.getCampaignIdsForUserWithRole(username, role));
 			
 			if(desiredCampaignIds.size() == 0) {
 				return Collections.emptySet();
 			}
-=======
-			desiredCampaignIds.retainAll(UserCampaignQueries.getCampaignIdsForUserWithRole(username, role));
->>>>>>> 417d6be6
 		}
 		
 		return desiredCampaignIds;
