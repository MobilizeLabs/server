package org.ohmage.service;

import java.util.Collection;
import java.util.HashMap;
import java.util.HashSet;
import java.util.List;
import java.util.Map;
import java.util.Set;

import org.apache.log4j.Logger;
import org.ohmage.annotator.ErrorCodes;
<<<<<<< HEAD
import org.ohmage.dao.UserCampaignDaos;
import org.ohmage.domain.Campaign;
import org.ohmage.domain.User;
import org.ohmage.domain.UserRoleCampaignInfo;
import org.ohmage.exception.DataAccessException;
import org.ohmage.exception.ServiceException;
import org.ohmage.exception.ValidationException;
=======
import org.ohmage.cache.CampaignPrivacyStateCache;
import org.ohmage.cache.CampaignRoleCache;
import org.ohmage.cache.CampaignRunningStateCache;
import org.ohmage.dao.CampaignDaos;
import org.ohmage.dao.DataAccessException;
import org.ohmage.dao.UserCampaignDaos;
import org.ohmage.dao.UserDaos;
import org.ohmage.domain.UserPersonal;
>>>>>>> cd1039b7
import org.ohmage.request.Request;

/**
 * This class contains the services for user-campaign relationships.
 * 
 * @author John Jenkins
 * @author Joshua Selsky
 */
public class UserCampaignServices {
	private static Logger LOGGER = Logger.getLogger(UserCampaignServices.class);
	
	/**
	 * Default constructor. Private so that it cannot be instantiated.
	 */
	private UserCampaignServices() {}
	
	/**
	 * Ensures that a campaign exists and that a user belongs to the campaign
	 * in some capacity.
	 * 
	 * @param request The request that is performing this service.
	 * 
	 * @param campaignId The campaign ID for the campaign in question.
	 * 
	 * @param username The username of the user that must belong to the 
	 * 				   campaign.
	 * 
	 * @throws ServiceException Thrown if the campaign doesn't exist, the user
	 * 							doesn't belong to the campaign, or if there is
	 * 							an error.
	 */
	public static void campaignExistsAndUserBelongs(Request request, String campaignId, String username) throws ServiceException {
		CampaignServices.checkCampaignExistence(request, campaignId, true);
		
		try {
			if(! UserCampaignDaos.userBelongsToCampaign(username, campaignId)) {
				request.setFailed(ErrorCodes.CAMPAIGN_INSUFFICIENT_PERMISSIONS, "The user does not belong to the campaign: " + campaignId);
				throw new ServiceException("The user does not belong to the campaign: " + campaignId);
			}
		}
		catch(DataAccessException e) {
			request.setFailed();
			throw new ServiceException(e);
		}
	}
	
	/**
	 * Ensures that the user in the UserRequest belongs to the campaign
	 * represented by the campaignId.
	 *  
	 * @param request The request that is performing this service.
	 * 
	 * @param campaignId The campaign ID for the campaign in question.
	 * 
	 * @throws ServiceException Thrown if the campaign doesn't exist or the user
	 * 							doesn't belong to the campaign, or if there is
	 * 							an error.
	 */
	public static void campaignExistsAndUserBelongs(Request request, User user, String campaignId) throws ValidationException {
		if(user.getCampaignsAndRoles() == null) {
			request.setFailed();
			throw new ValidationException("The User in the Request has not been populated with his or her associated campaigns and roles", true);
		}
		
		if(! user.getCampaignsAndRoles().keySet().contains(campaignId)) {
			request.setFailed(ErrorCodes.CAMPAIGN_INVALID_ID, "User does not belong to campaign.");
			throw new ValidationException("The user does not belong to the campaign: " + campaignId);
		}
	}

		
	/**
	 * Ensures that all of the campaigns in a List exist and that the user 
	 * belongs to each of them in some capacity.
	 * 
	 * @param request The request that is performing this service.
	 * 
	 * @param campaignIds A List of campaign IDs that all must exist.
	 * 
	 * @param username The username of the user that must exist in all of the
	 * 				   campaigns.
	 * 
	 * @throws ServiceException Thrown if any of the campaigns don't exist, if
	 * 							the user doesn't belong to any of the 
	 * 							campaigns, or if there is an error. 
	 */
	public static void campaignsExistAndUserBelongs(Request request, List<String> campaignIds, String username) throws ServiceException {
		for(String campaignId : campaignIds) {
			campaignExistsAndUserBelongs(request, campaignId, username);
		}
	}
	
<<<<<<< HEAD
	
	/**
	 * Populates the User in the Request with campaign information and the
	 * User's associated roles for each campaign.
	 * 
	 * @param request The request to retrieve the User from.
	 * 
	 * @throws ServiceException Thrown if there is no user in the request, the
	 * user does not belong to any campaigns, or if there is an error. 
	 */
	public static void populateUserWithCampaignRoleInfo(Request request, User user) throws ServiceException {
		LOGGER.info("Populating the user in the request with campaign info and the user's roles for each campaign they belong to");
		
		try {
			List<UserRoleCampaignInfo> userRoleCampaignInfoList 
				= UserCampaignDaos.getAllCampaignRolesAndCampaignInfoForUser(user);
			
			for(UserRoleCampaignInfo info : userRoleCampaignInfoList) {
				Campaign campaign = new Campaign();
				campaign.setCampaignCreationTimestamp(info.getCampaignCreationTimestamp());
				campaign.setDescription(info.getCampaignDescription());
				campaign.setName(info.getCampaignName());
				campaign.setPrivacyState(info.getCampaignPrivacyState());
				campaign.setRunningState(info.getCampaignRunningState());
				campaign.setUrn(info.getCampaignUrn());
				user.addCampaignAndUserRole(campaign, info.getUserRole());
			}
		
		} catch (DataAccessException e) {
=======
	/**
	 * Ensures that the user has all of the roles in the Collection of roles.
	 * 
	 * @param request The Request that is performing this service.
	 * 
	 * @param username The username of the user whose roles in the campaign is
	 * 				   being checked.
	 * 
	 * @param campaignId The campaign's unique identifier.
	 * 
	 * @param campaignRoles A Collection of campaign roles that the user must
	 * 						possess in the class.
	 * 
	 * @throws ServiceException Thrown if the user is missing any of the roles
	 * 							in the campaign or if there is an error.
	 */
	public static void checkUserHasRolesInCampaign(Request request, String username, String campaignId, Collection<String> campaignRoles) throws ServiceException {
		try {
			if(! UserCampaignDaos.getUserCampaignRoles(username, campaignId).containsAll(campaignRoles)) {
				request.setFailed(ErrorCodes.CAMPAIGN_INSUFFICIENT_PERMISSIONS, "The user is doesn't have sufficient permissions in the campaign: " + campaignId);
				throw new ServiceException("The user is doesn't have sufficient permissions in the campaign: " + campaignId);
			}
		}
		catch(DataAccessException e) {
>>>>>>> cd1039b7
			request.setFailed();
			throw new ServiceException(e);
		}
	}
	
	/**
<<<<<<< HEAD
	 * For the given campaign and list of allowed roles, determines if the 
	 * given User has one of those roles in their campaigns. 
	 * 
	 * @param request The request to fail if the User does not have one of the
	 * allowed roles in the campaign.
	 * @param user The User to check.
	 * @param campaignId The id of the campaign for the User.
	 * @param allowedRoles The allowed roles for some particular operation.
	 * @throws ServiceException If the User object contains no CampaignsAndRoles, 
	 * if the User does not belong to the campaign represented by the campaignId,
	 * or if the User does not have one of the allowedRoles in the campaign
	 * represented by the campaignId.
	 */
	public static void verifyAllowedUserRoleInCampaign(Request request, User user, String campaignId, List<String> allowedRoles)
		throws ValidationException {
		
		if(user.getCampaignsAndRoles() == null) { // logical error
			request.setFailed();
			throw new ValidationException("The User in the Request has not been populated with his or her associated campaigns and roles", true);
		}
		
		if(! user.getCampaignsAndRoles().containsKey(campaignId)) {
			request.setFailed(ErrorCodes.CAMPAIGN_INVALID_ID, "User does not belong to campaign.");
			throw new ValidationException("The User in the Request does not belong to the campaign " + campaignId);
		}
		
		List<String> roleList = user.getCampaignsAndRoles().get(campaignId).getUserRoleStrings();
		for(String role : roleList) {
			if(allowedRoles.contains(role)) {
				return;
			}
		}

		request.setFailed(ErrorCodes.CAMPAIGN_INSUFFICIENT_PERMISSIONS, "User does not have a correct role to perform" +
			" the operation.");
		throw new ValidationException("User does not have a correct role to perform the operation.");
	}	

=======
	 * Ensures that the user has all of the roles in the Collection of roles 
	 * for each of the campaigns in the Collection of campaign IDs.
	 * 
	 * @param request The Request that is performing this service.
	 * 
	 * @param username The username of the user whose roles in the campagins is
	 * 				   being checked.
	 * 
	 * @param campaignIds The Collection of campaign identifiers.
	 * 
	 * @param campaignRoles The Collection of campaign roles.
	 * 
	 * @throws ServiceException Thrown if the user doesn't have any of the 
	 * 							roles in one of the classes or if there is an
	 * 							error.
	 */
	public static void checkUserHasRolesInCampaigns(Request request, String username, Collection<String> campaignIds, Collection<String> campaignRoles) throws ServiceException {
		for(String campaignId : campaignIds) {
			checkUserHasRolesInCampaign(request, username, campaignId, campaignRoles);
		}
	}
	
	/**
	 * Retrieves a List of usernames for the users in a campaign. The List will
	 * be empty if there are no users in the campaign or if the campaign 
	 * doesn't exist.
	 * 
	 * @param request The Request that is performing this service.
	 * 
	 * @param campaignId The unique identifier for the campaign.
	 * 
	 * @return A List of usernames for all of the users in a class.
	 * 
	 * @throws ServiceException Thrown if there is an error.
	 */
	public static List<String> getUsersInCampaign(Request request, String campaignId) throws ServiceException {
		try {
			return UserCampaignDaos.getUsersInCampaign(campaignId);
		}
		catch(DataAccessException e) {
			request.setFailed();
			throw new ServiceException(e);
		}
	}
	
	/**
	 * Returns a Set of distinct usernames for all of the users in a Collection 
	 * of campaign IDs.
	 * 
	 * @param request The Request that is performing this service.
	 * 
	 * @param campaignIds The unique identifier of the campaign.
	 * 
	 * @return Returns a Set of distinct usernames from all of the campaigns.
	 * 
	 * @throws ServiceException Thrown if there is an error.
	 */
	public static Set<String> getUsersInCampaigns(Request request, Collection<String> campaignIds) throws ServiceException {
		Set<String> usernames = new HashSet<String>();
		for(String campaignId : campaignIds) {
			usernames.addAll(getUsersInCampaign(request, campaignId));
		}
		return usernames;
	}
	
	/**
	 * Aggregates all of the personal information for all of the users in all 
	 * of the campaigns without duplicates.
	 * 
	 * @param request The Request that is performing this service.
	 * 
	 * @param campaignIds A Collection of unique identifiers for campaigns.
	 * 
	 * @return A Map of usernames to personal information.
	 * 
	 * @throws ServiceException Thrown if there is an error.
	 */
	public static Map<String, UserPersonal> getPersonalInfoForUsersInCampaigns(Request request, Collection<String> campaignIds) throws ServiceException {
		try {
			Map<String, UserPersonal> result = new HashMap<String, UserPersonal>();
			Collection<String> usernames = getUsersInCampaigns(request, campaignIds);
			
			for(String username : usernames) {
				result.put(username, UserDaos.getPersonalInfoForUser(username));
			}
			
			return result;
		}
		catch(DataAccessException e) {
			request.setFailed();
			throw new ServiceException(e);
		}
	}

	/**
	 * Checks that the requesting user can view survey responses for some user.
	 * There may not actually be any responses to read or the responses may
	 * need to be made public first. This only guarantees that, if the user has
	 * any public responses that the requesting user is allowed to view them.
	 * Therefore, this will pass as long as any of the following are true:
	 * <br />
	 * <br />
	 * - If the user is a supervisor or an author.<br />
	 * - If the user is an analyst and the campaign is shared.<br />
	 * - If the user is the requester and the campaign is running.<br />
	 * <br />
	 * If you wish to check if the requester can view shared survey responses  
	 * about any arbitrary user in a campaign, pass null for the
	 * 'userUsername'. This is the only parameter that is allowed to be null.
	 * <br />
	 * <br />
	 * If the campaign doesn't exist, this will set the request as failed 
	 * indicating that the user doesn't have sufficient permissions to view
	 * other users' survey responses. Therefore, it is highly recommended that
	 * the campaign's existence be validated before this is run.
	 * 
	 * @param request The Request that is performing this service.
	 * 
	 * @param campaignId The unique identifier for the campaign.
	 * 
	 * @param requesterUsername The requesting user's username.
	 * 
	 * @param userUsername The username of the user about which the requester 
	 *					   is attempting to read data. If null is passed, it
	 *					   will check to see if the requesting user can view
	 *					   survey responses about any user in the campaign.
	 *
	 * @throws ServiceException Thrown if none of the rules are true or there 
	 * 							is an error.
	 */
	public static void requesterCanViewUsersSurveyResponses(Request request, String campaignId, String requesterUsername, String userUsername) throws ServiceException {
		try {
			List<String> requesterRoles = UserCampaignDaos.getUserCampaignRoles(requesterUsername, campaignId);

			// If the requester's role list contains supervisor, return.
			if(requesterRoles.contains(CampaignRoleCache.ROLE_SUPERVISOR)) {
				return;
			}

			// If the requester's role list contains author, return.
			if(requesterRoles.contains(CampaignRoleCache.ROLE_AUTHOR)) {
				return;
			}

			// If the requester's role list contains analyst,
			if(requesterRoles.contains(CampaignRoleCache.ROLE_ANALYST)) {
				String privacyState = CampaignDaos.getCampaignPrivacyState(campaignId);

				if((privacyState != null) && 
				   (CampaignPrivacyStateCache.PRIVACY_STATE_SHARED.equals(privacyState))) {
					return;
				}
			}

			// If the requester is the same as the user in question.
			if(requesterUsername.equals(userUsername)) {
				String runningState = CampaignDaos.getCampaignRunningState(campaignId);

				// If the campaign is running, return.
				if((runningState != null) && 
				   (CampaignRunningStateCache.RUNNING_STATE_RUNNING.equals(runningState))) {
					return;
				}
			}

			request.setFailed(ErrorCodes.CAMPAIGN_INSUFFICIENT_PERMISSIONS, "The user does not have sufficient permissions to read information about other users.");
			throw new ServiceException("The user does not have sufficient permissions to read information about other users.");
		}
		catch(DataAccessException e) {
			request.setFailed();
			throw new ServiceException(e);
		}
	}
>>>>>>> cd1039b7
}<|MERGE_RESOLUTION|>--- conflicted
+++ resolved
@@ -9,24 +9,18 @@
 
 import org.apache.log4j.Logger;
 import org.ohmage.annotator.ErrorCodes;
-<<<<<<< HEAD
-import org.ohmage.dao.UserCampaignDaos;
-import org.ohmage.domain.Campaign;
-import org.ohmage.domain.User;
-import org.ohmage.domain.UserRoleCampaignInfo;
-import org.ohmage.exception.DataAccessException;
-import org.ohmage.exception.ServiceException;
-import org.ohmage.exception.ValidationException;
-=======
 import org.ohmage.cache.CampaignPrivacyStateCache;
 import org.ohmage.cache.CampaignRoleCache;
 import org.ohmage.cache.CampaignRunningStateCache;
 import org.ohmage.dao.CampaignDaos;
-import org.ohmage.dao.DataAccessException;
 import org.ohmage.dao.UserCampaignDaos;
 import org.ohmage.dao.UserDaos;
+import org.ohmage.domain.Campaign;
+import org.ohmage.domain.User;
 import org.ohmage.domain.UserPersonal;
->>>>>>> cd1039b7
+import org.ohmage.domain.UserRoleCampaignInfo;
+import org.ohmage.exception.DataAccessException;
+import org.ohmage.exception.ServiceException;
 import org.ohmage.request.Request;
 
 /**
@@ -85,15 +79,15 @@
 	 * 							doesn't belong to the campaign, or if there is
 	 * 							an error.
 	 */
-	public static void campaignExistsAndUserBelongs(Request request, User user, String campaignId) throws ValidationException {
+	public static void campaignExistsAndUserBelongs(Request request, User user, String campaignId) throws ServiceException {
 		if(user.getCampaignsAndRoles() == null) {
 			request.setFailed();
-			throw new ValidationException("The User in the Request has not been populated with his or her associated campaigns and roles", true);
+			throw new ServiceException("The User in the Request has not been populated with his or her associated campaigns and roles", true);
 		}
 		
 		if(! user.getCampaignsAndRoles().keySet().contains(campaignId)) {
 			request.setFailed(ErrorCodes.CAMPAIGN_INVALID_ID, "User does not belong to campaign.");
-			throw new ValidationException("The user does not belong to the campaign: " + campaignId);
+			throw new ServiceException("The user does not belong to the campaign: " + campaignId);
 		}
 	}
 
@@ -118,8 +112,6 @@
 			campaignExistsAndUserBelongs(request, campaignId, username);
 		}
 	}
-	
-<<<<<<< HEAD
 	
 	/**
 	 * Populates the User in the Request with campaign information and the
@@ -149,7 +141,11 @@
 			}
 		
 		} catch (DataAccessException e) {
-=======
+			request.setFailed();
+			throw new ServiceException(e);
+		}
+	}
+
 	/**
 	 * Ensures that the user has all of the roles in the Collection of roles.
 	 * 
@@ -174,14 +170,12 @@
 			}
 		}
 		catch(DataAccessException e) {
->>>>>>> cd1039b7
-			request.setFailed();
-			throw new ServiceException(e);
-		}
-	}
-	
-	/**
-<<<<<<< HEAD
+			request.setFailed();
+			throw new ServiceException(e);
+		}
+	}
+	
+	/**
 	 * For the given campaign and list of allowed roles, determines if the 
 	 * given User has one of those roles in their campaigns. 
 	 * 
@@ -196,16 +190,16 @@
 	 * represented by the campaignId.
 	 */
 	public static void verifyAllowedUserRoleInCampaign(Request request, User user, String campaignId, List<String> allowedRoles)
-		throws ValidationException {
+		throws ServiceException {
 		
 		if(user.getCampaignsAndRoles() == null) { // logical error
 			request.setFailed();
-			throw new ValidationException("The User in the Request has not been populated with his or her associated campaigns and roles", true);
+			throw new ServiceException("The User in the Request has not been populated with his or her associated campaigns and roles", true);
 		}
 		
 		if(! user.getCampaignsAndRoles().containsKey(campaignId)) {
 			request.setFailed(ErrorCodes.CAMPAIGN_INVALID_ID, "User does not belong to campaign.");
-			throw new ValidationException("The User in the Request does not belong to the campaign " + campaignId);
+			throw new ServiceException("The User in the Request does not belong to the campaign " + campaignId);
 		}
 		
 		List<String> roleList = user.getCampaignsAndRoles().get(campaignId).getUserRoleStrings();
@@ -217,10 +211,10 @@
 
 		request.setFailed(ErrorCodes.CAMPAIGN_INSUFFICIENT_PERMISSIONS, "User does not have a correct role to perform" +
 			" the operation.");
-		throw new ValidationException("User does not have a correct role to perform the operation.");
+		throw new ServiceException("User does not have a correct role to perform the operation.");
 	}	
 
-=======
+    /**
 	 * Ensures that the user has all of the roles in the Collection of roles 
 	 * for each of the campaigns in the Collection of campaign IDs.
 	 * 
@@ -394,5 +388,4 @@
 			throw new ServiceException(e);
 		}
 	}
->>>>>>> cd1039b7
 }