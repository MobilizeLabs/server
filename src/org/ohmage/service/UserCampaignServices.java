--- conflicted
+++ resolved
@@ -14,14 +14,9 @@
 import org.ohmage.cache.CampaignPrivacyStateCache;
 import org.ohmage.cache.CampaignRoleCache;
 import org.ohmage.cache.CampaignRunningStateCache;
-<<<<<<< HEAD
 import org.ohmage.dao.CampaignClassDaos;
 import org.ohmage.dao.CampaignDaos;
 import org.ohmage.dao.CampaignSurveyResponseDaos;
-=======
-import org.ohmage.dao.CampaignDaos;
-import org.ohmage.dao.DataAccessException;
->>>>>>> fc4fadaf
 import org.ohmage.dao.UserCampaignDaos;
 import org.ohmage.dao.UserDaos;
 import org.ohmage.domain.Campaign;
@@ -124,7 +119,6 @@
 	}
 	
 	/**
-<<<<<<< HEAD
 	 * Populates the User in the Request with campaign information and the
 	 * User's associated roles for each campaign.
 	 * 
@@ -558,8 +552,6 @@
 	}
 
 	/**
-=======
->>>>>>> fc4fadaf
 	 * Checks that the requesting user can view survey responses for some user.
 	 * There may not actually be any responses to read or the responses may
 	 * need to be made public first. This only guarantees that, if the user has
@@ -579,11 +571,7 @@
 	 * If the campaign doesn't exist, this will set the request as failed 
 	 * indicating that the user doesn't have sufficient permissions to view
 	 * other users' survey responses. Therefore, it is highly recommended that
-<<<<<<< HEAD
 	 * the campaign's existence be validated before this is run.
-=======
-	 * the campaign's existance be validated before this is run.
->>>>>>> fc4fadaf
 	 * 
 	 * @param request The Request that is performing this service.
 	 * 
@@ -592,83 +580,49 @@
 	 * @param requesterUsername The requesting user's username.
 	 * 
 	 * @param userUsername The username of the user about which the requester 
-<<<<<<< HEAD
 	 *					   is attempting to read data. If null is passed, it
 	 *					   will check to see if the requesting user can view
 	 *					   survey responses about any user in the campaign.
-=======
 	 *					   is attempting to read data.
->>>>>>> fc4fadaf
 	 *
 	 * @throws ServiceException Thrown if none of the rules are true or there 
 	 * 							is an error.
 	 */
-<<<<<<< HEAD
 	public static void requesterCanViewUsersSurveyResponses(Request request, String campaignId, String requesterUsername, String userUsername) throws ServiceException {
 		try {
 			List<String> requesterRoles = UserCampaignDaos.getUserCampaignRoles(requesterUsername, campaignId);
-
-=======
-	public static void requesterCanViewUsersSharedSurveyResponses(Request request, String campaignId, String requesterUsername, String userUsername) throws ServiceException {
-		try {
-			List<String> requesterRoles = UserCampaignDaos.getUserCampaignRoles(requesterUsername, campaignId);
-			
->>>>>>> fc4fadaf
+			
 			// If the requester's role list contains supervisor, return.
 			if(requesterRoles.contains(CampaignRoleCache.ROLE_SUPERVISOR)) {
 				return;
 			}
-<<<<<<< HEAD
-
-=======
-			
->>>>>>> fc4fadaf
+			
 			// If the requester's role list contains author, return.
 			if(requesterRoles.contains(CampaignRoleCache.ROLE_AUTHOR)) {
 				return;
 			}
-<<<<<<< HEAD
-
-			// If the requester's role list contains analyst,
-			if(requesterRoles.contains(CampaignRoleCache.ROLE_ANALYST)) {
-				String privacyState = CampaignDaos.getCampaignPrivacyState(campaignId);
-
-=======
 			
 			// If the requester's role list contains analyst,
 			if(requesterRoles.contains(CampaignRoleCache.ROLE_ANALYST)) {
 				String privacyState = CampaignDaos.getCampaignPrivacyState(campaignId);
 				
->>>>>>> fc4fadaf
 				if((privacyState != null) && 
 				   (CampaignPrivacyStateCache.PRIVACY_STATE_SHARED.equals(privacyState))) {
 					return;
 				}
 			}
-<<<<<<< HEAD
-
+				
 			// If the requester is the same as the user in question.
 			if(requesterUsername.equals(userUsername)) {
 				String runningState = CampaignDaos.getCampaignRunningState(campaignId);
-
-=======
-			
-			// If the requester is the same as the user in question.
-			if(requesterUsername.equals(userUsername)) {
-				String runningState = CampaignDaos.getCampaignRunningState(campaignId);
-				
->>>>>>> fc4fadaf
+					
 				// If the campaign is running, return.
 				if((runningState != null) && 
 				   (CampaignRunningStateCache.RUNNING_STATE_RUNNING.equals(runningState))) {
 					return;
 				}
 			}
-<<<<<<< HEAD
-
-=======
-			
->>>>>>> fc4fadaf
+				
 			request.setFailed(ErrorCodes.CAMPAIGN_INSUFFICIENT_PERMISSIONS, "The user does not have sufficient permissions to read information about other users.");
 			throw new ServiceException("The user does not have sufficient permissions to read information about other users.");
 		}
@@ -677,7 +631,6 @@
 			throw new ServiceException(e);
 		}
 	}
-<<<<<<< HEAD
 	
 	/**
 	 * Generates a List of unique identifiers for campaigns based on the
@@ -1021,7 +974,4 @@
 			throw new ServiceException(e);
 		}
 	}
-}
-=======
-}
->>>>>>> fc4fadaf
+}