package org.ohmage.service;

import java.awt.image.BufferedImage;
import java.util.Collection;
import java.util.Collections;
import java.util.Date;
import java.util.HashSet;
import java.util.LinkedList;
import java.util.List;
import java.util.Map;
import java.util.Set;
import java.util.UUID;

import org.ohmage.annotator.Annotator.ErrorCode;
import org.ohmage.domain.campaign.Campaign;
import org.ohmage.domain.campaign.Response;
import org.ohmage.domain.campaign.SurveyResponse;
import org.ohmage.domain.campaign.response.PhotoPromptResponse;
import org.ohmage.exception.DataAccessException;
import org.ohmage.exception.ServiceException;
import org.ohmage.query.IImageQueries;
import org.ohmage.query.ISurveyResponseImageQueries;
import org.ohmage.query.ISurveyResponseQueries;
import org.ohmage.query.ISurveyUploadQuery;

/**
 * This class is responsible for creating, reading, updating, and deleting 
 * survey responses only. While it may read information from other classes, the
 * only values the functions in this class should take and return should 
 * pertain to survey responses. Likewise, it should only change the state of
 * survey responses.
 * 
 * @author John Jenkins
 * @author Joshua Selsky
 */
public final class SurveyResponseServices {
	private static SurveyResponseServices instance;
	
	private IImageQueries imageQueries;
	private ISurveyUploadQuery surveyUploadQuery;
	private ISurveyResponseQueries surveyResponseQueries;
	private ISurveyResponseImageQueries surveyResponseImageQueries;
	
	/**
	 * Default constructor. Privately instantiated via dependency injection
	 * (reflection).
	 * 
	 * @throws IllegalStateException if an instance of this class already
	 * exists
	 * 
	 * @throws IllegalArgumentException if iImageQueries or iSurveyUploadQuery
	 * or iSurveyResponseQueries or iSurveyResponseImageQueries is null
	 */
	private SurveyResponseServices(IImageQueries iImageQueries, 
			                       ISurveyUploadQuery iSurveyUploadQuery,
			                       ISurveyResponseQueries iSurveyResponseQueries,
			                       ISurveyResponseImageQueries iSurveyResponseImageQueries) {
		if(instance != null) {
			throw new IllegalStateException("An instance of this class already exists.");
		}
		if(iImageQueries == null) {
			throw new IllegalArgumentException("An instance of IImageQueries is required.");
		}
		if(iSurveyUploadQuery == null) {
			throw new IllegalArgumentException("An instance of ISurveyUploadQuery is required.");
		}
		if(iSurveyResponseQueries == null) {
			throw new IllegalArgumentException("An instance of ISurveyResponseQueries is required.");
		}
		if(iSurveyResponseImageQueries == null) {
			throw new IllegalArgumentException("An instance of ISurveyResponseImageQueries is required.");
		}
		
		imageQueries = iImageQueries;
		surveyUploadQuery = iSurveyUploadQuery;
		surveyResponseQueries = iSurveyResponseQueries;
		surveyResponseImageQueries = iSurveyResponseImageQueries;
		
		instance = this;
	}
	
	/**
	 * @return  Returns the singleton instance of this class.
	 */
	public static SurveyResponseServices instance() {
		return instance;
	}
	
	/**
	 * Creates new survey responses in the database.
	 * 
	 * @param user The username of the user that created this survey response.
	 * 
	 * @param client The client value.
	 * 
	 * @param campaignUrn The unique identifier for the campaign to which the
	 * 					  survey belongs that the user used to create these
	 * 					  survey responses.
	 * 
	 * @param surveyUploadList The list of survey responses to add to the
	 * 						   database.
	 * 
	 * @param bufferedImageMap The map of image unique identifiers to 
	 * 						   BufferedImage objects to use when creating the
	 * 						   database entry.
	 * 
	 * @return A list of the indices of the survey responses that were 
	 * 		   duplicates.
	 * 
	 * @throws ServiceException Thrown if there is an error.
	 */
	public List<Integer> createSurveyResponses(final String user, 
			final String client, final String campaignUrn,
            final List<SurveyResponse> surveyUploadList,
            final Map<String, BufferedImage> bufferedImageMap) 
            throws ServiceException {
		
		try {
			return surveyUploadQuery.insertSurveys(user, client, campaignUrn, surveyUploadList, bufferedImageMap);
		}
		catch(DataAccessException e) {
			throw new ServiceException(e);
		}
	}
	
	/**
	 * Verifies that, for all photo prompt responses, a corresponding image
	 * exists in the list of images.
	 * 
	 * @param surveyResponses The survey responses.
	 * 
	 * @param images A map of image IDs to image contents.
	 * 
	 * @throws ServiceException Thrown if a prompt response exists but its
	 * 							corresponding contents don't.
	 */
	public void verifyImagesExistForPhotoPromptResponses(
			final Collection<SurveyResponse> surveyResponses,
			final Map<String, BufferedImage> images) 
			throws ServiceException {
		
		for(SurveyResponse surveyResponse : surveyResponses) {
			for(Response promptResponse : surveyResponse.getResponses().values()) {
				if(promptResponse instanceof PhotoPromptResponse) {
					Object responseValue = promptResponse.getResponseValue();
					if((responseValue instanceof UUID) && 
							(! images.containsKey(responseValue.toString()))) {
						throw new ServiceException(
								ErrorCode.SURVEY_INVALID_RESPONSES, 
								"An image key was found that was not present in the survey payload.");
					}
				}
			}
		}
	}
	
	/**
	 * Generates a list of SurveyResponseInformation objects where each object
	 * represents an individual survey response and the list is the result of
	 * the optional parameters below. The campaign ID is required because the
	 * largest scale on which survey responses can be queried is by campaign.
	 * <br />
	 * <br />
	 * The remaining parameters are all optional as they further reduce the 
	 * list. For instance, if all optional parameters were null, the list would
	 * be all of the survey responses in the campaign. If the username were set
	 * to a specific user, the result would be all of the survey responses made
	 * by that user. If the username were set to a specific user and the start
	 * date were set to some date, the result would be all of the survey 
	 * responses made by that user on and after that date.<br />
	 * <br />
	 * If two parameters compete, like the start date is after the end date or
	 * the survey ID and prompt ID are present but that prompt is not part of
	 * that survey, no error will be thrown but the results will be empty.
	 *  
	 * @param campaignId The campaign's unique identifier. Required.
	 * 
	 * @param usernames A user's username to which the results must only 
	 * 				   pertain. Optional.
	 * 
	 * @param client A client value to limit the results to only those uploaded
	 * 				 by this client. Optional.
	 * 
	 * @param startDate A date which limits the responses to those generated 
	 * 					on or after. Optional.
	 * 
	 * @param endDate An date which limits the responses to those generated on
	 * 				  or before. Optional.
	 * 
	 * @param privacyState A survey response privacy state that limits the 
	 * 					   results to only those with this privacy state.
	 * 					   Optional.
	 * 
	 * @param surveyIds A collection of survey response IDs to which the 
	 * 					results must belong to any of them. Optional.
	 * 
	 * @param promptIds A collection of prompt response IDs to which the 
	 * 					results must belong ot any of them.
	 * 
	 * @param promptType A prompt type that limits all responses to those of
	 * 					 exactly this prompt type. Optional.
	 * 
	 * @return Returns a, possibly empty but never null, list of survey 
	 * 		   responses that match the given criteria.
	 * 
	 * @throws ServiceException Thrown if there is an error.
	 */
	public List<SurveyResponse> readSurveyResponseInformation(
			final Campaign campaign, final String username, 
			final String client, 
			final Date startDate, final Date endDate, 
			final SurveyResponse.PrivacyState privacyState, 
			final Collection<String> surveyIds, 
			final Collection<String> promptIds, 
			final String promptType) throws ServiceException {
		
		String campaignId = campaign.getId();
		
		try {
			// Populate the list with all of the survey response IDs.
			List<Long> surveyResponseIds = null;
			
			// Trim from the list all survey responses not made by a specified
			// user.
			if(username != null) {
				surveyResponseIds = surveyResponseQueries.retrieveSurveyResponseIdsFromUser(campaignId, username);
			}
			
			// Trim from the list all survey responses not made by a specified
			// client
			if(client != null) {
				if(surveyResponseIds == null) {
					surveyResponseIds = surveyResponseQueries.retrieveSurveyResponseIdsWithClient(campaignId, client);
				}
				else {
					surveyResponseIds.retainAll(surveyResponseQueries.retrieveSurveyResponseIdsWithClient(campaignId, client));
				}
			}
			
			// Trim from the list all survey responses made before some date.
			if(startDate != null) {
				if(surveyResponseIds == null) {
					surveyResponseIds = surveyResponseQueries.retrieveSurveyResponseIdsAfterDate(campaignId, startDate);
				}
				else {
					surveyResponseIds.retainAll(surveyResponseQueries.retrieveSurveyResponseIdsAfterDate(campaignId, startDate));
				}
			}
			
			// Trim from the list all survey responses made after some date.
			if(endDate != null) {
				if(surveyResponseIds == null) {
					surveyResponseIds = surveyResponseQueries.retrieveSurveyResponseIdsBeforeDate(campaignId, endDate);
				}
				else {
					surveyResponseIds.retainAll(surveyResponseQueries.retrieveSurveyResponseIdsBeforeDate(campaignId, endDate));
				}
			}
			
			// Trim from the list all survey responses without a specified 
			// privacy state.
			if(privacyState != null) {
				if(surveyResponseIds == null) {
					surveyResponseIds = surveyResponseQueries.retrieveSurveyResponseIdsWithPrivacyState(campaignId, privacyState);
				}
				else {
					surveyResponseIds.retainAll(surveyResponseQueries.retrieveSurveyResponseIdsWithPrivacyState(campaignId, privacyState));
				}
			}
			
			// Trim from the list all survey responses without certain survey
			// IDs.
			if(surveyIds != null) {
				Set<Long> surveyIdIds = new HashSet<Long>();
				for(String surveyId : surveyIds) {
					surveyIdIds.addAll(surveyResponseQueries.retrieveSurveyResponseIdsWithSurveyId(campaignId, surveyId));
				}
				
				if(surveyResponseIds == null) {
					surveyResponseIds = new LinkedList<Long>(surveyIdIds);
				}
				else {
					surveyResponseIds.retainAll(surveyIdIds);
				}
			}
			
			// Trim from the list all survey responses without certain prompt
			// IDs.
			if(promptIds != null) {
				Set<Long> promptIdIds = new HashSet<Long>();
				for(String promptId : promptIds) {
					promptIdIds.addAll(surveyResponseQueries.retrieveSurveyResponseIdsWithPromptId(campaignId, promptId));
				}
				
				if(surveyResponseIds == null) {
					surveyResponseIds = new LinkedList<Long>(promptIdIds);
				}
				else {
					surveyResponseIds.retainAll(promptIdIds);
				}
			}
			
			// Trim from the list all survey responses without a certain prompt
			// type.
			if(promptType != null) {
				if(surveyResponseIds == null) {
					surveyResponseIds = surveyResponseQueries.retrieveSurveyResponseIdsWithPromptType(campaignId, promptType);
				}
				else {
					surveyResponseIds.retainAll(surveyResponseQueries.retrieveSurveyResponseIdsWithPromptType(campaignId, promptType));
				}
			}
			
			if(surveyResponseIds == null) {
<<<<<<< HEAD
				List<Long> allIds = 
					SurveyResponseQueries.retrieveSurveyResponseIdsFromCampaign(campaignId);
				
				if(allIds.size() == 0) {
					return Collections.emptyList();
				}
				else {
					return SurveyResponseQueries.retrieveSurveyResponseFromIds(campaign, allIds);
				}
=======
				return surveyResponseQueries.retrieveSurveyResponseFromIds(campaign, surveyResponseQueries.retrieveSurveyResponseIdsFromCampaign(campaignId));
>>>>>>> 502c8502
			}
			else if(surveyResponseIds.size() == 0) {
				return Collections.emptyList();
			}
			else {
				return surveyResponseQueries.retrieveSurveyResponseFromIds(campaign, surveyResponseIds);
			}
		}
		catch(DataAccessException e) {
			throw new ServiceException(e);
		}
	}
	
	/**
	 * Updates the privacy state on a survey.
	 * 
	 * @param surveyResponseId  The key for the survey to update.
	 * @param privacyState  The new privacy state value.
	 * @throws ServiceException  If an error occurs.
	 */
	public void updateSurveyResponsePrivacyState(
			final Long surveyResponseId, 
			final SurveyResponse.PrivacyState privacyState) 
			throws ServiceException {
		
		try {
			surveyResponseQueries.updateSurveyResponsePrivacyState(surveyResponseId, privacyState);
		} 
		catch(DataAccessException e) {
			throw new ServiceException(e);
		}
	}
	
	/**
	 * Deletes all of the images associated with a survey response then deletes
	 * the survey response itself.
	 * 
	 * @param surveyResponseId The survey response's unique identifier.
	 * 
	 * @throws ServiceException Thrown if there is an error.
	 */
	public void deleteSurveyResponse(final Long surveyResponseId) 
			throws ServiceException {
		
		try {
			List<String> imageIds = surveyResponseImageQueries.getImageIdsFromSurveyResponse(surveyResponseId);

			// TODO:
			// Here we are deleting the images then deleting the survey 
			// response. If this fails, the entire service is aborted, but the
			// individual services that deleted the images are not rolled back.
			// This leads to an appropriate division of labor in the code; 
			// otherwise, the deleteSurveyResponse() function would need to 
			// modify the url_based_resource table and file system. If an image
			// deletion fails, the survey response will exist, but the images 
			// from the survey response that were deleted will be deleted. Not 
			// all of them will be deleted, however; the one that caused the
			// exception will remain. While this may seem like an error, I felt
			// that it would be worse to have the user stuck in a situation 
			// where no images were being deleted than one where only part of a
			// survey response was deleted. If the user is trying to delete an
			// image, this will give them the chance to delete it even if 
			// another image and/or the survey response are causing a problem.
			for(String imageId : imageIds) {
				imageQueries.deleteImage(imageId);
			}
			
			surveyResponseQueries.deleteSurveyResponse(surveyResponseId);
		}
		catch(DataAccessException e) {
			throw new ServiceException(e);
		}
	}
}<|MERGE_RESOLUTION|>--- conflicted
+++ resolved
@@ -312,19 +312,15 @@
 			}
 			
 			if(surveyResponseIds == null) {
-<<<<<<< HEAD
 				List<Long> allIds = 
-					SurveyResponseQueries.retrieveSurveyResponseIdsFromCampaign(campaignId);
+					surveyResponseQueries.retrieveSurveyResponseIdsFromCampaign(campaignId);
 				
 				if(allIds.size() == 0) {
 					return Collections.emptyList();
 				}
 				else {
-					return SurveyResponseQueries.retrieveSurveyResponseFromIds(campaign, allIds);
-				}
-=======
-				return surveyResponseQueries.retrieveSurveyResponseFromIds(campaign, surveyResponseQueries.retrieveSurveyResponseIdsFromCampaign(campaignId));
->>>>>>> 502c8502
+					return surveyResponseQueries.retrieveSurveyResponseFromIds(campaign, allIds);
+				}
 			}
 			else if(surveyResponseIds.size() == 0) {
 				return Collections.emptyList();
