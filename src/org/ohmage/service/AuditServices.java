--- conflicted
+++ resolved
@@ -145,21 +145,12 @@
 	 * 
 	 * @throws ServiceException Thrown if there is an error.
 	 */
-<<<<<<< HEAD
-	public static List<Audit> getAuditInformation(
+	public List<Audit> getAuditInformation(
 			final RequestType requestType, final URI uri, final String client, 
 			final String deviceId, final ResponseType responseType, 
 			final ErrorCode errorCode, 
 			final Date startDate, final Date endDate) 
 			throws ServiceException {
-=======
-	public List<Audit> getAuditInformation(
-			final RequestType requestType, final String uri, 
-			final String client, final String deviceId, 
-			final ResponseType responseType, final String errorCode, 
-			final Date startDate, final Date endDate) throws ServiceException {
->>>>>>> 502c8502
-		
 		try {
 			List<Long> auditIds = null;
 			
