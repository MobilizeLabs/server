package org.ohmage.service;

import java.util.Collection;
import java.util.HashMap;
import java.util.Map;
import java.util.Set;

import jbcrypt.BCrypt;

import org.ohmage.annotator.ErrorCodes;
<<<<<<< HEAD
import org.ohmage.dao.UserCampaignDaos;
import org.ohmage.dao.UserClassDaos;
import org.ohmage.dao.UserDaos;
import org.ohmage.domain.Clazz;
=======
>>>>>>> 417d6be6
import org.ohmage.domain.UserInformation;
import org.ohmage.domain.UserPersonal;
import org.ohmage.domain.campaign.Campaign;
import org.ohmage.exception.DataAccessException;
import org.ohmage.exception.ServiceException;
import org.ohmage.query.UserCampaignQueries;
import org.ohmage.query.UserClassQueries;
import org.ohmage.query.UserQueries;
import org.ohmage.request.Request;

/**
 * This class contains the services for users.
 * 
 * @author John Jenkins
 */
public final class UserServices {
	/**
	 * Default constructor. Made private so that it cannot be instantiated.
	 */
	private UserServices() {}
	
	/**
	 * Creates a new user.
	 * 
	 * @param request The Request that is performing this service.
	 * 
	 * @param username The username for the new user.
	 * 
	 * @param password The password for the new user.
	 * 
	 * @param admin Whether or not the user should initially be an admin.
	 * 
	 * @param enabled Whether or not the user should initially be enabled.
	 * 
	 * @param newAccount Whether or not the new user must change their password
	 * 					 before using any other APIs.
	 * 
	 * @param campaignCreationPrivilege Whether or not the new user is allowed
	 * 									to create campaigns.
	 * 
	 * @throws ServiceException Thrown if there is an error.
	 */
	public static void createUser(Request request, String username, String password, 
			Boolean admin, Boolean enabled, Boolean newAccount, Boolean campaignCreationPrivilege) throws ServiceException {
		try {
			String hashedPassword = BCrypt.hashpw(password, BCrypt.gensalt(13));
			
			UserQueries.createUser(username, hashedPassword, admin, enabled, newAccount, campaignCreationPrivilege);
		}
		catch(DataAccessException e) {
			request.setFailed();
			throw new ServiceException(e);
		}
	}
	
	/**
	 * Checks that a user's existence matches that of 'shouldExist'.
	 * 
	 * @param request The request that is performing this check.
	 * 
	 * @param username The username of the user in question.
	 * 
	 * @param shouldExist Whether or not the user should exist.
	 * 
	 * @throws ServiceException Thrown if there was an error, if the user 
	 * 							exists but shouldn't, or if the user doesn't
	 * 							exist but should.
	 */
	public static void checkUserExistance(Request request, String username, boolean shouldExist) throws ServiceException {
		try {
			if(UserQueries.userExists(username)) {
				if(! shouldExist) {
					request.setFailed(ErrorCodes.USER_INVALID_USERNAME, "The following user already exists: " + username);
					throw new ServiceException("The following user already exists: " + username);
				}
			}
			else {
				if(shouldExist) {
					request.setFailed(ErrorCodes.USER_INVALID_USERNAME, "The following user does not exist: " + username);
					throw new ServiceException("The following user does not exist: " + username);
				}
			}
		}
		catch(DataAccessException e) {
			request.setFailed();
			throw new ServiceException(e);
		}
	}
	
	/**
	 * Checks that a Collection of users' existence matches that of 
	 * 'shouldExist'.
	 * 
	 * @param request The Request that is performing this check.
	 * 
	 * @param usernames A Collection of usernames to check that each exists.
	 * 
	 * @param shouldExist Whether or not all of the users should exist or not.
	 * 
	 * @throws ServiceException Thrown if there was an error, if one of the 
	 * 							users should have existed and didn't, or if one 
	 * 							of the users shouldn't exist but does.
	 */
	public static void verifyUsersExist(Request request, Collection<String> usernames, boolean shouldExist) throws ServiceException {
		for(String username : usernames) {
			checkUserExistance(request, username, shouldExist);
		}
	}
	
	/**
	 * Checks if the user is an admin.
	 * 
	 * @param request The request that is checking if the user is an admin.
	 * 
	 * @param username The username of the user whose admin status is being
	 * 				   checked.
	 * 
	 * @return Returns true if the user is an admin; false if not or there is
	 * 		   an error.
	 * 
	 * @throws ServiceException Thrown if there was an error or if the user is
	 * 							not an admin.
	 */
	public static void verifyUserIsAdmin(Request request, String username) throws ServiceException {
		try {
			if(! UserQueries.userIsAdmin(username)) {
				request.setFailed(ErrorCodes.USER_INSUFFICIENT_PERMISSIONS, "The user is not an admin.");
				throw new ServiceException("The user is not an admin.");
			}
		}
		catch(DataAccessException e) {
			request.setFailed();
			throw new ServiceException(e);
		}
	}
	
	/**
	 * Verifies that the user can create campaigns.
	 * 
	 * @param request The request that is performing this check.
	 * 
	 * @param username The username of the user whose campaign creation ability
	 * 				   is being checked.
	 * 
	 * @throws ServiceException Thrown if there is an error or if the user is
	 * 							not allowed to create campaigns.
	 */
	public static void verifyUserCanCreateCampaigns(Request request, String username) throws ServiceException {
		try {
			if(! UserQueries.userCanCreateCampaigns(username)) {
				request.setFailed(ErrorCodes.CAMPAIGN_INSUFFICIENT_PERMISSIONS, "The user does not have permission to create new campaigns.");
				throw new ServiceException("The user does not have permission to create new campaigns.");
			}
		}
		catch(DataAccessException e) {
			request.setFailed();
			throw new ServiceException(e);
		}
	}
	
	/**
	 * Verifies that a given user is allowed to read the personal information
	 * about a group of users.
	 * 
	 * @param request The Request that is performing this service.
	 * 
	 * @param username The username of the reader.
	 * 
	 * @param usernames The usernames of the readees.
	 * 
	 * @throws ServiceException There was an error or the user is not allowed 
	 * 							to read the personal information of one or more
	 * 							of the users.
	 */
	public static void verifyUserCanReadUsersPersonalInfo(
			final Request request, final String username, 
			final Collection<String> usernames) throws ServiceException {
		
		if((usernames == null) || (usernames.size() == 0) ||
				((usernames.size() == 1) && 
				 usernames.iterator().next().equals(username))) {
			return;
		}
		
		try {
			Set<String> supervisorCampaigns = 
				UserCampaignServices.getCampaignsForUser(request, username, 
						null, null, null, null, null, null, 
						Campaign.Role.SUPERVISOR);
			
			Set<String> privilegedClasses = 
				UserClassServices.getClassesForUser(
						request, 
						username, 
						Clazz.Role.PRIVILEGED);
			
			for(String currUsername : usernames) {
				if(UserCampaignServices.getCampaignsForUser(request, 
						currUsername, supervisorCampaigns, privilegedClasses, 
						null, null, null, null, null).size() == 0) {
					
					request.setFailed(ErrorCodes.USER_INSUFFICIENT_PERMISSIONS, 
							"The user is not allowed to view personal information about a user in the list: " + currUsername);
				}
			}
		}
		catch(DataAccessException e) {
			request.setFailed();
			throw new ServiceException(e);
		}
	}

	/**
	 * Verifies that if the 'personalInfo' is not null nor empty, that either
	 * there already exists a personal information entry for some user or that
	 * there is sufficient information in the 'personalInfo' object to create a
	 * new entry.
	 * 
	 * @param request The Request that is performing this service.
	 * 
	 * @param username The username of the user whose personal information is
	 * 				   being queried.
	 * 
	 * @param personalInfo The personal information to use to populate the 
	 * 					   user's personal information entry in the database
	 * 					   should one not exist.
	 * 
	 * @throws ServiceException Thrown if the 'personalInfo' object is not null
	 * 							nor is it empty, there is not a personal
	 * 							information entry for this user in the 
	 * 							database, and there is some required field 
	 * 							missing in the 'personalInfo' object to create
	 * 							a new personal information entry in the
	 * 							database. Also, it is thrown if there is an 
	 * 							error. 
	 */
	public static void verifyUserHasOrCanCreatePersonalInfo(Request request, String username, UserPersonal personalInfo) throws ServiceException {
		if((personalInfo != null) && (! personalInfo.isEmpty())) {
			try {
				if(! UserQueries.userHasPersonalInfo(username)) {
					if(personalInfo.getFirstName() == null) {
						request.setFailed(ErrorCodes.USER_INVALID_FIRST_NAME_VALUE, "The user doesn't have personal information yet, and a first name is necessary to create one.");
						throw new ServiceException("The user doesn't have personal information yet, and a first name is necessary to create one.");
					}
					else if(personalInfo.getLastName() == null) {
						request.setFailed(ErrorCodes.USER_INVALID_LAST_NAME_VALUE, "The user doesn't have personal information yet, and a last name is necessary to create one.");
						throw new ServiceException("The user doesn't have personal information yet, and a last name is necessary to create one.");
					}
					else if(personalInfo.getOrganization() == null) {
						request.setFailed(ErrorCodes.USER_INVALID_ORGANIZATION_VALUE, "The user doesn't have personal information yet, and a organization is necessary to create one.");
						throw new ServiceException("The user doesn't have personal information yet, and an organization is necessary to create one.");
					}
					else if(personalInfo.getPersonalId() == null) {
						request.setFailed(ErrorCodes.USER_INVALID_PERSONAL_ID_VALUE, "The user doesn't have personal information yet, and a personal ID is necessary to create one.");
						throw new ServiceException("The user doesn't have personal information yet, and a personal ID is necessary to create one.");
					}
				}
			}
			catch(DataAccessException e) {
				request.setFailed();
				throw new ServiceException(e);
			}
		}
	}
	
	/**
	 * Gathers the personal information about a user.
	 * 
	 * @param request The Request that is performing this service.
	 * 
	 * @param username The username of the user whose information is being
	 * 				   requested.
	 * 
	 * @return Returns a UserInformation object that contains the necessary
	 * 		   information about a user.
	 * 
	 * @throws ServiceException Thrown if there is an error.
	 */
	public static UserInformation gatherUserInformation(Request request, String username) throws ServiceException {
		try {
			// Get campaign creation privilege.
			UserInformation userInformation = new UserInformation(UserQueries.userCanCreateCampaigns(username));
			
			// Get the campaigns and their names for the requester.
			Map<String, String> campaigns = UserCampaignQueries.getCampaignIdsAndNameForUser(username);
			userInformation.addCampaigns(campaigns);
			
			// Get the requester's campaign roles for each of the campaigns.
			for(String campaignId : campaigns.keySet()) {
				userInformation.addCampaignRoles(UserCampaignQueries.getUserCampaignRoles(username, campaignId));
			}
			
			// Get the classes and their names for the requester.
			Map<String, String> classes = UserClassQueries.getClassIdsAndNameForUser(username);
			userInformation.addClasses(classes);
			
			// Get the requester's class roles for each of the classes.
			for(String classId : classes.keySet()) {
				userInformation.addClassRole(UserClassQueries.getUserClassRole(classId, username));
			}
			
			return userInformation;
		}
		catch(DataAccessException e) {
			request.setFailed();
			throw new ServiceException(e);
		}
	}
	
	/**
	 * Retrieves the personal information for all of the users in the list.
	 * 
	 * @param request The Request that is performing this service.
	 * 
	 * @param usernames The usernames.
	 * 
	 * @return A map of usernames to personal information or null if no 
	 * 		   personal information is available.
	 * 
	 * @throws ServiceException There was an error.
	 */
	public static Map<String, UserPersonal> gatherPersonalInformation(
			final Request request, final Collection<String> usernames) 
			throws ServiceException {
		
		try {
			Map<String, UserPersonal> result = 
				new HashMap<String, UserPersonal>(usernames.size());
			
			for(String username : usernames) {
				result.put(username, UserDaos.getPersonalInfoForUser(username));
			}
			
			return result;
		}
		catch(DataAccessException e) {
			request.setFailed();
			throw new ServiceException(e);
		}
	}
	
	/**
	 * Updates a user's account information.
	 * 
	 * @param request The Request that is performing this service.
	 * 
	 * @param username The username of the user whose information is to be
	 * 				   updated.
	 * 
	 * @param admin Whether or not the user should be an admin. A null value
	 * 			    indicates that this field should not be updated.
	 * 
	 * @param enabled Whether or not the user's account should be enabled. A
	 * 				  null value indicates that this field should not be
	 * 				  updated.
	 * 
	 * @param newAccount Whether or not the user should be required to change
	 * 					 their password. A null value indicates that this field
	 * 					 should not be updated.
	 * 
	 * @param campaignCreationPrivilege Whether or not the user should be 
	 * 									allowed to create campaigns. A null
	 * 									Value indicates that this field should
	 * 									not be updated.
	 * 
	 * @param personalInfo Personal information about a user. If this is null,
	 * 					   none of the user's personal information will be
	 * 					   updated. If it is not null, all non-null values 
	 * 					   inside this object will be used to update the user's
	 * 					   personal information database record; all null 
	 * 					   values will be ignored.
	 * 
	 * @throws ServiceException Thrown if there is an error.
	 */
	public static void updateUser(Request request, String username, Boolean admin, Boolean enabled, Boolean newAccount, Boolean campaignCreationPrivilege, UserPersonal personalInfo) throws ServiceException {
		try {
			UserQueries.updateUser(username, admin, enabled, newAccount, campaignCreationPrivilege, personalInfo);
		}
		catch(DataAccessException e) {
			request.setFailed();
			throw new ServiceException(e);
		}
	}
	
	/**
	 * Updates the user's password.
	 * 
	 * @param request The Request that is performing this service.
	 * 
	 * @param username The username of the user whose password is being 
	 * 				   updated.
	 * 
	 * @param plaintextPassword The plaintext password for the user.
	 * 
	 * @throws ServiceException Thrown if there is an error.
	 */
	public static void updatePassword(Request request, String username, String plaintextPassword) throws ServiceException {
		try {
			String hashedPassword = BCrypt.hashpw(plaintextPassword, BCrypt.gensalt(13));
			
			UserQueries.updateUserPassword(username, hashedPassword);
		}
		catch(DataAccessException e) {
			request.setFailed();
			throw new ServiceException(e);
		}
	}
	
	/**
	 * Deletes all of the users from the Collection.
	 * 
	 * @param request The Request that is performing this service.
	 * 
	 * @param usernames A Collection of usernames of the users to delete.
	 * 
	 * @throws ServiceException Thrown if there is an error.
	 */
	public static void deleteUser(Request request, Collection<String> usernames) throws ServiceException {
		try {
			UserQueries.deleteUsers(usernames);
		}
		catch(DataAccessException e) {
			request.setFailed();
			throw new ServiceException(e);
		}
	}
}<|MERGE_RESOLUTION|>--- conflicted
+++ resolved
@@ -8,13 +8,7 @@
 import jbcrypt.BCrypt;
 
 import org.ohmage.annotator.ErrorCodes;
-<<<<<<< HEAD
-import org.ohmage.dao.UserCampaignDaos;
-import org.ohmage.dao.UserClassDaos;
-import org.ohmage.dao.UserDaos;
 import org.ohmage.domain.Clazz;
-=======
->>>>>>> 417d6be6
 import org.ohmage.domain.UserInformation;
 import org.ohmage.domain.UserPersonal;
 import org.ohmage.domain.campaign.Campaign;
@@ -345,7 +339,7 @@
 				new HashMap<String, UserPersonal>(usernames.size());
 			
 			for(String username : usernames) {
-				result.put(username, UserDaos.getPersonalInfoForUser(username));
+				result.put(username, UserQueries.getPersonalInfoForUser(username));
 			}
 			
 			return result;
