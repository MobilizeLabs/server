package org.ohmage.service;

import java.io.IOException;
import java.io.StringReader;
import java.util.Collection;
import java.util.List;
import java.util.Map;
import java.util.Set;

import nu.xom.Builder;
import nu.xom.Document;
import nu.xom.Element;
import nu.xom.Nodes;
import nu.xom.ParsingException;
import nu.xom.ValidityException;
import nu.xom.XMLException;
import nu.xom.XPathException;

import org.ohmage.annotator.ErrorCodes;
import org.ohmage.cache.CampaignPrivacyStateCache;
import org.ohmage.cache.CampaignRoleCache;
import org.ohmage.cache.CampaignRunningStateCache;
import org.ohmage.dao.CampaignDaos;
import org.ohmage.domain.User;
import org.ohmage.domain.configuration.Configuration;
import org.ohmage.exception.DataAccessException;
import org.ohmage.exception.ServiceException;
import org.ohmage.request.Request;

/**
 * This class contains the services that pertain to campaigns.
 * 
 * @author John Jenkins
 * @author Joshua Selsky
 */
public class CampaignServices {
	private static final String PATH_CAMPAIGN_URN = "/campaign/campaignUrn";
	private static final String PATH_CAMPAIGN_NAME = "/campaign/campaignName";
	private static final String PATH_ICON_URL = "/campaign/iconUrl";
	private static final String PATH_AUTHORED_BY = "/campaign/authoredBy";
	
	/**
	 * Default constructor. Private to prevent instantiation.
	 */
	private CampaignServices() {}
	
	/**
	 * Class for handling campaign ID and name combinations.
	 * 
	 * @author John Jenkins
	 */
	public static final class CampaignMetadata {
		private final String id;
		private final String name;
		private final String iconUrl;
		private final String authoredBy;
		
		/**
		 * Creates a new ID-name association.
		 * 
		 * @param campaignId The campaign's unique identifier.
		 * 
		 * @param campaignName The campaign's name.
		 * 
		 * @param iconUrl The campaign's icon's URL. Optional.
		 * 
		 * @param authoredBy The name of the organization/person that authored
		 * 					 this campaign.
		 */
		public CampaignMetadata(String campaignId, String campaignName, String iconUrl, String authoredBy) {
			id = campaignId;
			name = campaignName;
			this.iconUrl = iconUrl;
			this.authoredBy = authoredBy;
		}
		
		/**
		 * Returns the campaign's unique identifier.
		 * 
		 * @return The campaign's unique identifier.
		 */
		public String getCampaignId() {
			return id;
		}
		
		/**
		 * Returns the campaign's name.
		 * 
		 * @return The campaign's name.
		 */
		public String getCampaignName() {
			return name;
		}
		
		/**
		 * Returns the campaign's icon's URL if it exists.
		 * 
		 * @return The campaign's icon's URL or null if it doesn't exist.
		 */
		public String getIconUrl() {
			return iconUrl;
		}
		
		/**
		 * Returns the name of the organization or person that authored this 
		 * campaign.
		 * 
		 * @return The campaign's author or null if it doesn't exist.
		 */
		public String getAuthoredBy() {
			return authoredBy;
		}
	}
	
	/**
	 * Creates a new campaign.
	 * 
	 * @param request The request that is creating the campaign.
	 * 
	 * @param campaignId The new campaign's unique identifier.
	 * 
	 * @param name The new campaign's name.
	 * 
	 * @param xml The new campaign's XML.
	 * 
	 * @param description The new campaign's description.
	 * 
	 * @param runningState The new campaign's initial running state.
	 * 
	 * @param privacyState The new campaign's initial privacy state.
	 * 
	 * @param classIds A List of class identifiers for classes that are going
	 * 				   to be initially associated with the campaign.
	 * 
	 * @param creatorUsername The username of the user that will be set as the
	 * 						  author.
	 * 
	 * @throws ServiceException Thrown if there is an error.
	 */
	public static void createCampaign(Request request, String campaignId, String name, String xml, String description, 
<<<<<<< HEAD
			String iconUrl, 
			CampaignRunningStateCache.RunningState runningState, 
			CampaignPrivacyStateCache.PrivacyState privacyState, 
			List<String> classIds, String creatorUsername) throws ServiceException {
=======
			String iconUrl, String authoredBy, String runningState, String privacyState, List<String> classIds, String creatorUsername) throws ServiceException {
>>>>>>> 735ea1b9
		try {
			CampaignDaos.createCampaign(campaignId, name, xml, description, iconUrl, authoredBy, runningState, privacyState, classIds, creatorUsername);
		}
		catch(DataAccessException e) {
			request.setFailed();
			throw new ServiceException(e);
		}
	}
	
	/**
	 * Checks if a campaign already exists or not based on the 'shouldExist'
	 * flag.
	 * 
	 * @param request The request that is performing this check.
	 * 
	 * @param campaignId The unique identifier of a campaign whose existence is
	 * 					 being checked.
	 * 
	 * @param shouldExist Whether or not the campaign should already exist.
	 * 
	 * @throws ServiceException Thrown if there is an error, if the campaign
	 * 							exists and it shouldn't, or if the campaign
	 * 							doesn't exist and it should.
	 */
	public static void checkCampaignExistence(Request request, String campaignId, boolean shouldExist) throws ServiceException {
		try {
			if(CampaignDaos.getCampaignExists(campaignId)) {
				if(! shouldExist) {
					request.setFailed(ErrorCodes.CAMPAIGN_INVALID_XML, "A campaign with the same ID already exists: " + campaignId);
					throw new ServiceException("The campaign already exists.");
				}
			}
			else {
				if(shouldExist) {
					request.setFailed(ErrorCodes.CAMPAIGN_INVALID_ID, "The campaign does not exist: " + campaignId);
					throw new ServiceException("The campaign does not exist.");
				}
			}
		}
		catch(DataAccessException e) {
			request.setFailed();
			throw new ServiceException(e);
		}
	}
	
	/**
	 * Checks if the existence of every campaign in a List of campaign IDs
	 * matches the parameterized 'shouldExist'.
	 * 
	 * @param request The request that is performing this service.
	 * 
	 * @param campaignIds A List of campaign IDs to check.
	 * 
	 * @param shouldExist Whether or not every campaign in the List should 
	 * 					  exist or not.
	 * 
	 * @throws ServiceException Thrown if any of the campaigns exist and they
	 * 							shouldn't or if any of the campaigns don't 
	 * 							exist and they should.
	 */
	public static void checkCampaignsExistence(Request request, Collection<String> campaignIds, boolean shouldExist) throws ServiceException {
		for(String campaignId : campaignIds) {
			checkCampaignExistence(request, campaignId, shouldExist);
		}
	}
	
	/**
	 * Retrieves the XML for a campaign.
	 * 
	 * @param request The Request that is performing this service.
	 * 
	 * @param campaignId The campaign's unique identifier.
	 * 
	 * @return Returns the XML for the campaign. If the campaign doens't exist,
	 * 		   null is returned.
	 * 
	 * @throws ServiceException Thrown if there is an error.
	 */
	public static String getCampaignXml(Request request, String campaignId) throws ServiceException {
		try {
			return CampaignDaos.getXml(campaignId);
		}
		catch(DataAccessException e) {
			request.setFailed();
			throw new ServiceException(e);
		}
	}
	
	/**
	 * Retrieves the name of a campaign.
	 * 
	 * @param request The Request performing this service.
	 * 
	 * @param campaignId The unique identifier for the campaign.
	 * 
	 * @return Returns the name of the campaign. If the campaign doesn't exist
	 * 		   null is returned.
	 * 
	 * @throws ServiceException Thrown if there is an error.
	 */
	public static String getCampaignName(Request request, String campaignId) throws ServiceException {
		try {
			return CampaignDaos.getName(campaignId);
		}
		catch(DataAccessException e) {
			request.setFailed();
			throw new ServiceException(e);
		}
	}

	/**
	 * Ensures that the prompt ID exists in the campaign XML of the campaign.
	 * 
	 * @param request The Request that is performing this service.
	 * 
	 * @param campaignId The unique identifier for the campaign whose XML is 
	 * 					 being checked.
	 * 
	 * @param promptId A prompt ID that is unique to the campaign's XML and is
	 * 				   being checked for existance.
	 * 
	 * @throws ServiceException Throws a 
	 * 							{@value org.ohmage.annotator.ErrorCodes#CAMPAIGN_NOT_FOUND}
	 * 							if the campaign doesn't exist or a
	 * 							{@value org.ohmage.annotator.ErrorCodes##CAMPAIGN_UNKNOWN_PROMPT_ID}
	 * 							if the prompt ID doesn't exist in the 
	 * 							campaign's XML. Also, thrown if there is an 
	 * 							error.
	 */
	public static void ensurePromptExistsInCampaign(Request request, String campaignId, String promptId) throws ServiceException {
		// Get the XML.
		String xml;
		try {
			xml = CampaignDaos.getXml(campaignId);
		}
		catch(DataAccessException e) {
			request.setFailed();
			throw new ServiceException(e);
		}
		if(xml == null) {
			request.setFailed(ErrorCodes.CAMPAIGN_INVALID_ID, "There is no such campaign with the campaign ID: " + campaignId);
			throw new ServiceException("There is no such campaign with the campaign ID: " + campaignId);
		}
		
		// Now use XOM to retrieve a Document and a root node for further processing. XOM is used because it has a 
		// very simple XPath API	
		Builder builder = new Builder();
		Document document;
		try {
			document = builder.build(new StringReader(xml));
		} catch (IOException e) {
			// The XML should already have been validated, so this should
			// never happen.
			request.setFailed();
			throw new ServiceException("Unable to read XML.", e);
		} catch (ValidityException e) {
			// The XML should already have been validated, so this should
			// never happen.
			request.setFailed();
			throw new ServiceException("Invalid XML.", e);
		} catch (ParsingException e) {
			// The XML should already have been validated, so this should
			// never happen.
			request.setFailed();
			throw new ServiceException("XML cannot be parsed.", e);
		}
		
		// Find all the prompt IDs with the parameterized promptId.
		Element root = document.getRootElement();
		Nodes nodes = root.query("/campaign/surveys/survey/contentList/prompt[id='" + promptId + "']");
		if(nodes.size() == 0) {
			request.setFailed(ErrorCodes.SURVEY_INVALID_PROMPT_ID, "The following prompt ID is not part of the campaign's XML: " + promptId);
			throw new ServiceException("The following prompt ID is not part of the campaign's XML: " + promptId);
		}
	}
	
	/**
	 * Gets the campaign's URN, name, and icon URL, if it exists, from the 
	 * campaign XML.<br />
	 * <br />
	 * Note: The campaign should have been validated before this point.
	 * 
	 * @param request The request that desires the campaign's URN.
	 * 
	 * @param xml The XML definition of this campaign.
	 * 
	 * @return A CampaignMetadata object with the campaign's URN and name.
	 * 
	 * @throws ServiceException Thrown if there is an error parsing the XML. 
	 * 							This should never happen as the XML should have
	 * 							been validated before this call is made.
	 */
	public static CampaignMetadata getCampaignMetadataFromXml(Request request, String xml) throws ServiceException {
		// Generate a builder that will build the XML Document.
		Builder builder;
		try {
			builder = new Builder();
		}
		catch(XMLException e) {
			request.setFailed();
			throw new ServiceException("No satisfactory XML parser is installed on the system!", e);
		}
		
		// Build the XML Document that we will parse for the campaign name.
		Document xmlDocument;
		try {
			xmlDocument = builder.build(new StringReader(xml));
		} catch (IOException e) {
			// The XML should already have been validated, so this should
			// never happen.
			request.setFailed();
			throw new ServiceException("The XML String being passed into this function was unreadable.", e);
		} catch (ValidityException e) {
			// The XML should already have been validated, so this should
			// never happen.
			request.setFailed();
			throw new ServiceException("Validation failed, but XML validation shouldn't have been enabled here as it should have already been done.", e);
		} catch (ParsingException e) {
			// The XML should already have been validated, so this should
			// never happen.
			request.setFailed();
			throw new ServiceException("The XML is not well-formed, but it should have been validated before reaching this point.", e);
		}
		
		// Get the campaign's URN.
		String campaignUrn;
		try {
			campaignUrn = xmlDocument.getRootElement().query(PATH_CAMPAIGN_URN).get(0).getValue(); 
		}
		catch(XPathException e) {
			request.setFailed();
			throw new ServiceException("The PATH to get the campaign urn is invalid.", e);
		}
		catch(IndexOutOfBoundsException e) {
			request.setFailed();
			throw new ServiceException("There is no campaign URN field in the XML, but it should have already been validated.", e);
		}
		
		// Get the campaign's name.
		String campaignName;
		try {
			campaignName = xmlDocument.getRootElement().query(PATH_CAMPAIGN_NAME).get(0).getValue();
		}
		catch(XPathException e) {
			request.setFailed();
			throw new ServiceException("The PATH to get the campaign name is invalid.", e);
		}
		catch(IndexOutOfBoundsException e) {
			request.setFailed();
			throw new ServiceException("There is no campaign name field in the XML, but it should have already been validated.", e);
		}
		
		// Get the campaign's icon URL if it exists.
		String iconUrl = null;
		try {
			iconUrl = xmlDocument.getRootElement().query(PATH_ICON_URL).get(0).getValue();
		}
		catch(XPathException e) {
			request.setFailed();
			throw new ServiceException("The PATH to get the campaign icon URL is invalid.", e);
		}
		catch(IndexOutOfBoundsException e) {
			// There is no campaign icon URL which is acceptable.
		}
		
		// Get the campaign's author if it exists.
		String authoredBy = null;
		try {
			authoredBy = xmlDocument.getRootElement().query(PATH_AUTHORED_BY).get(0).getValue();
		}
		catch(XPathException e) {
			request.setFailed();
			throw new ServiceException("The PATH to get the campaig's author is invalid.", e);
		}
		catch(IndexOutOfBoundsException e) {
			// There is no campaign icon URL which is acceptable.
		}
		
		return new CampaignMetadata(campaignUrn, campaignName, iconUrl, authoredBy);
	}
	
	/**
	 * Verifies that the user belongs to a campaign specified by the campaign id and that the campaign referenced by the id 
	 * has a value that matches the allowed running state.
	 * 
	 * @param request The request that will be failed if the validation does not pass.
	 * @param user The user containing campaign and running state metadata to validate against.
	 * @param campaignId The campaign id in question.
	 * @param allowedRunningState The allowed running state for the above campaign.
	 * @throws ServiceException
	 */
	public static void verifyAllowedRunningState(Request request, User user, String campaignId, CampaignRunningStateCache.RunningState allowedRunningState)
		throws ServiceException {
		
		if(user.getCampaignsAndRoles() == null) { // logical error
			request.setFailed();
			throw new ServiceException("The User in the Request has not been populated with his or her associated campaigns and roles", true);
		}
		
		if(! user.getCampaignsAndRoles().containsKey(campaignId)) { // at this point (service-layer) this is also a logical error
			request.setFailed(ErrorCodes.CAMPAIGN_INVALID_ID, "User does not belong to campaign.");
			throw new ServiceException("The User in the Request does not belong to the campaign " + campaignId);
		}
		
		if(! user.getCampaignsAndRoles().get(campaignId).getCampaign().getRunningState().equals(allowedRunningState)) {
			request.setFailed(ErrorCodes.CAMPAIGN_INVALID_RUNNING_STATE, "Campaign does not have the allowed running state: " + allowedRunningState);
			throw new ServiceException("Campaign does not have the allowed running state: " + allowedRunningState);
		}
	}
	
	/**
	 * Verifies that the campaign ID and name in some XML file are the same as
	 * the ones we have on record.
	 * 
	 * @param request The Request that is performing this service.
	 * 
	 * @param campaignId The unique identifier for the campaign whose XML is 
	 * 					 being changed.
	 * 
	 * @param newXml The new XML that may replace the old XML for some 
	 * 				 campaign.
	 * 
	 * @throws ServiceException Thrown if the ID or name are different than
	 *		   what we currently have on record or if there is an error.
	 */
	public static void verifyTheNewXmlIdAndNameAreTheSameAsTheCurrentIdAndName(Request request, String campaignId, String newXml) throws ServiceException {
		try {
			// Retrieve the ID and name from the current XML.
			CampaignMetadata newCampaignIdAndName = getCampaignMetadataFromXml(request, newXml);
			
			// We check the XML's ID against the given ID and the XML's name
			// against what the DAO reports as the name. We do not check 
			// against the actual saved XML as that would be less efficient. 
			// The only time these would not be the same is when there was an
			// integrity issue in the database.
			if(! newCampaignIdAndName.getCampaignId().equals(campaignId)) {
				request.setFailed(ErrorCodes.CAMPAIGN_XML_HEADER_CHANGED, "The campaign's ID in the new XML must be the same as the original XML.");
				throw new ServiceException("The campaign's ID in the new XML must be the same as the original XML.");
			}
			
			if(! newCampaignIdAndName.getCampaignName().equals(CampaignDaos.getName(campaignId))) {
				request.setFailed(ErrorCodes.CAMPAIGN_XML_HEADER_CHANGED, "The campaign's name in the new XML must be the same as the original XML.");
				throw new ServiceException("The campaign's name in the new XML must be the same as the original XML.");
			}
			
		}
		catch(DataAccessException e) {
			request.setFailed();
			throw new ServiceException(e);
		}
	}
	
	/**
	 * Verifies that the user belongs to a campaign specified by the campaign
	 * id and that the campaign referenced by the id has a timestamp value 
	 * that matches the campaign creation timestamp.
	 * 
	 * @param request The request that will be failed if the validation does
	 * not pass.
	 * @param user The user containing campaign and campaign creation timestmap
	 * metadata to validate against.
	 * @param campaignId The campaign id in question.
	 * @param allowedRunningState The campaign creation timestamp provided to the
	 * API call.
	 * @throws ServiceException If the user does not contain a CampaignAndRoles
	 * object, or if the user does not belong to the campaign, or the campaign
	 * creation timestamp does not match what is currently stored for the 
	 * campaign. 
	 */
	public static void verifyCampaignCreationTimestamp(Request request, User user, String campaignId, String campaignCreationTimestamp)
		throws ServiceException {
		
		if(user.getCampaignsAndRoles() == null) { // logical error
			request.setFailed();
			throw new ServiceException("The User in the Request has not been populated with his or her associated campaigns and roles", true);
		}
		
		if(! user.getCampaignsAndRoles().containsKey(campaignId)) { // at this point (service-layer) this is also a logical error
			request.setFailed(ErrorCodes.CAMPAIGN_INVALID_ID, "User does not belong to campaign.");
			throw new ServiceException("The User in the Request does not belong to the campaign " + campaignId);
		}
		
		// equals() is used here because any timestamp that is not equal to the timestamp stored in the db is invalid
		// e.g., if the timestamp provided to this method was newer than the timestamp stored with the campaign, it 
		// would mean a logical error on the part of some client
		if(! user.getCampaignsAndRoles().get(campaignId).getCampaign().getCampaignCreationTimestamp().equals(campaignCreationTimestamp)) {
			request.setFailed(ErrorCodes.CAMPAIGN_OUT_OF_DATE, "Campaign does not have the timestamp: " + campaignCreationTimestamp);
			throw new ServiceException("Campaign does not have the timestamp: " + campaignCreationTimestamp);
		}
	}
	
	/**
	 * Updates a campaign. The 'request' and 'campaignId' are required; 
	 * however, the remaining parameters may be null indicating that they 
	 * should not be updated.
	 * 
	 * @param request The Request that is performing this service.
	 *  
	 * @param campaignId The campaign's unique identifier.
	 * 
	 * @param xml The new XML for the campaign or null if the XML should not be
	 * 			  updated.
	 * 
	 * @param description The new description for the campaign or null if the
	 * 					  description should not be updated.
	 * 
	 * @param runningState The new running state for the campaign or null if 
	 * 					   the running state should not be updated.
	 * 
	 * @param privacyState The new privacy state for the campaign or null if 
	 * 					   the privacy state should not be updated.
	 * 
	 * @param usersAndRolesToAdd A map of usernames to a list of roles that the
	 * 							 users should be granted in the campaign or 
	 * 							 null if no users should be granted any new 
	 * 							 roles.
	 * 
	 * @param usersAndRolesToRemove A map of usernames to a list of roles that
	 * 								should be revoked from the user in the
	 * 								campaign or null if no users should have 
	 * 								any of their roles revoked.
	 * 
	 * @throws ServiceException Thrown if there is an error.
	 */
	public static void updateCampaign(Request request, 
			String campaignId, String xml, String description, 
			CampaignRunningStateCache.RunningState runningState, 
			CampaignPrivacyStateCache.PrivacyState privacyState, 
			Collection<String> classIds, 
			Map<String, Set<CampaignRoleCache.Role>> usersAndRolesToAdd, 
			Map<String, Set<CampaignRoleCache.Role>> usersAndRolesToRemove) throws ServiceException {
		try {
			CampaignDaos.updateCampaign(campaignId, xml, description, runningState, privacyState, classIds, usersAndRolesToAdd, usersAndRolesToRemove);
		}
		catch(DataAccessException e) {
			request.setFailed();
			throw new ServiceException(e);
		}
	}
	
	/**
	 * Finds the configuration for the campaign identified by the campaign id.
	 * 
	 * @param campaignId The campaign id to use for lookup.
	 * @return a Configuration instance created from the XML for the campaign.
	 * @throws ServiceException If an error occurred in the data layer.
	 */
	public static Configuration findCampaignConfiguration(Request request, String campaignId) throws ServiceException {
		try {
			
			return CampaignDaos.findCampaignConfiguration(campaignId);
		}
		catch(DataAccessException e) {
				request.setFailed();
				throw new ServiceException(e);
		}
	}
		
	/**
	 * Deletes a campaign.
	 * 
	 * @param request The Request that is performing this service.
	 * 
	 * @param campaignId The unique identifier for the campaign.
	 * 
	 * @throws ServiceException Thrown if there is an error.
	 */
	public static void deleteCampaign(Request request, String campaignId) throws ServiceException {
		try {
			CampaignDaos.deleteCampaign(campaignId);
		}
		catch(DataAccessException e) {
			request.setFailed();
			throw new ServiceException(e);
		}
	}
}<|MERGE_RESOLUTION|>--- conflicted
+++ resolved
@@ -138,14 +138,10 @@
 	 * @throws ServiceException Thrown if there is an error.
 	 */
 	public static void createCampaign(Request request, String campaignId, String name, String xml, String description, 
-<<<<<<< HEAD
-			String iconUrl, 
+			String iconUrl, String authoredBy, 
 			CampaignRunningStateCache.RunningState runningState, 
 			CampaignPrivacyStateCache.PrivacyState privacyState, 
 			List<String> classIds, String creatorUsername) throws ServiceException {
-=======
-			String iconUrl, String authoredBy, String runningState, String privacyState, List<String> classIds, String creatorUsername) throws ServiceException {
->>>>>>> 735ea1b9
 		try {
 			CampaignDaos.createCampaign(campaignId, name, xml, description, iconUrl, authoredBy, runningState, privacyState, classIds, creatorUsername);
 		}
