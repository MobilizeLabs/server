package org.ohmage.service;

import java.io.IOException;
import java.io.StringReader;
import java.util.Collection;
import java.util.List;
import java.util.Map;
import java.util.Set;

import nu.xom.Builder;
import nu.xom.Document;
import nu.xom.ParsingException;
import nu.xom.ValidityException;
import nu.xom.XMLException;
import nu.xom.XPathException;

import org.ohmage.annotator.ErrorCodes;
import org.ohmage.dao.CampaignDaos;
import org.ohmage.domain.User;
import org.ohmage.domain.configuration.Configuration;
import org.ohmage.exception.DataAccessException;
import org.ohmage.exception.ServiceException;
import org.ohmage.request.Request;

/**
 * This class contains the services that pertain to campaigns.
 * 
 * @author John Jenkins
 * @author Joshua Selsky
 */
public class CampaignServices {
	private static final String PATH_CAMPAIGN_URN = "/campaign/campaignUrn";
	private static final String PATH_CAMPAIGN_NAME = "/campaign/campaignName";
	
	/**
	 * Default constructor. Private to prevent instantiation.
	 */
	private CampaignServices() {}
	
	/**
	 * Class for handling campaign ID and name combinations.
	 * 
	 * @author John Jenkins
	 */
	public static final class CampaignIdAndName {
		private final String id;
		private final String name;
		
		/**
		 * Creates a new ID-name association.
		 * 
		 * @param campaignId The campaign's unique identifier.
		 * 
		 * @param campaignName The campaign's name.
		 */
		public CampaignIdAndName(String campaignId, String campaignName) {
			id = campaignId;
			name = campaignName;
		}
		
		/**
		 * Returns the campaign's unique identifier.
		 * 
		 * @return The campaign's unique identifier.
		 */
		public String getCampaignId() {
			return id;
		}
		
		/**
		 * Returns the campaign's name.
		 * 
		 * @return The campaign's name.
		 */
		public String getCampaignName() {
			return name;
		}
	}
	
	/**
	 * Creates a new campaign.
	 * 
	 * @param request The request that is creating the campaign.
	 * 
	 * @param campaignId The new campaign's unique identifier.
	 * 
	 * @param name The new campaign's name.
	 * 
	 * @param xml The new campaign's XML.
	 * 
	 * @param description The new campaign's description.
	 * 
	 * @param runningState The new campaign's initial running state.
	 * 
	 * @param privacyState The new campaign's initial privacy state.
	 * 
	 * @param classIds A List of class identifiers for classes that are going
	 * 				   to be initially associated with the campaign.
	 * 
	 * @param creatorUsername The username of the user that will be set as the
	 * 						  author.
	 * 
	 * @throws ServiceException Thrown if there is an error.
	 */
	public static void createCampaign(Request request, String campaignId, String name, String xml, String description, 
			String runningState, String privacyState, List<String> classIds, String creatorUsername) throws ServiceException {
		try {
			CampaignDaos.createCampaign(campaignId, name, xml, description, runningState, privacyState, classIds, creatorUsername);
		}
		catch(DataAccessException e) {
			request.setFailed();
			throw new ServiceException(e);
		}
	}
	
	/**
	 * Checks if a campaign already exists or not based on the 'shouldExist'
	 * flag.
	 * 
	 * @param request The request that is performing this check.
	 * 
	 * @param campaignId The unique identifier of a campaign whose existence is
	 * 					 being checked.
	 * 
	 * @param shouldExist Whether or not the campaign should already exist.
	 * 
	 * @throws ServiceException Thrown if there is an error, if the campaign
	 * 							exists and it shouldn't, or if the campaign
	 * 							doesn't exist and it should.
	 */
	public static void checkCampaignExistence(Request request, String campaignId, boolean shouldExist) throws ServiceException {
		try {
			if(CampaignDaos.getCampaignExists(campaignId)) {
				if(! shouldExist) {
					request.setFailed(ErrorCodes.CAMPAIGN_INVALID_XML, "The campaign already exists: " + campaignId);
					throw new ServiceException("The campaign already exists.");
				}
			}
			else {
				if(shouldExist) {
					request.setFailed(ErrorCodes.CAMPAIGN_INVALID_ID, "The campaign does not exist: " + campaignId);
					throw new ServiceException("The campaign does not exist.");
				}
			}
		}
		catch(DataAccessException e) {
			request.setFailed();
			throw new ServiceException(e);
		}
	}
	
	/**
	 * Checks if the existence of every campaign in a List of campaign IDs
	 * matches the parameterized 'shouldExist'.
	 * 
	 * @param request The request that is performing this service.
	 * 
	 * @param campaignIds A List of campaign IDs to check.
	 * 
	 * @param shouldExist Whether or not every campaign in the List should 
	 * 					  exist or not.
	 * 
	 * @throws ServiceException Thrown if any of the campaigns exist and they
	 * 							shouldn't or if any of the campaigns don't 
	 * 							exist and they should.
	 */
	public static void checkCampaignsExistence(Request request, Collection<String> campaignIds, boolean shouldExist) throws ServiceException {
		for(String campaignId : campaignIds) {
			checkCampaignExistence(request, campaignId, shouldExist);
		}
	}
	
	/**
	 * Retrieves the XML for a campaign.
	 * 
	 * @param request The Request that is performing this service.
	 * 
	 * @param campaignId The campaign's unique identifier.
	 * 
	 * @return Returns the XML for the campaign. If the campaign doens't exist,
	 * 		   null is returned.
	 * 
	 * @throws ServiceException Thrown if there is an error.
	 */
	public static String getCampaignXml(Request request, String campaignId) throws ServiceException {
		try {
			return CampaignDaos.getXml(campaignId);
		}
		catch(DataAccessException e) {
			request.setFailed();
			throw new ServiceException(e);
		}
	}
	
	/**
	 * Retrieves the name of a campaign.
	 * 
	 * @param request The Request performing this service.
	 * 
	 * @param campaignId The unique identifier for the campaign.
	 * 
	 * @return Returns the name of the campaign. If the campaign doesn't exist
	 * 		   null is returned.
	 * 
	 * @throws ServiceException Thrown if there is an error.
	 */
	public static String getCampaignName(Request request, String campaignId) throws ServiceException {
		try {
			return CampaignDaos.getName(campaignId);
		}
		catch(DataAccessException e) {
			request.setFailed();
			throw new ServiceException(e);
		}
	}
	
	/**
	 * Gets the campaign's URN and name from the campaign XML.<br />
	 * <br />
	 * Note: The campaign should have been validated before this point.
	 * 
	 * @param request The request that desires the campaign's URN.
	 * 
	 * @param xml The XML definition of this campaign.
	 * 
	 * @return A CampaignIdAndName object with the campaign's URN and name.
	 * 
	 * @throws ServiceException Thrown if there is an error parsing the XML. 
	 * 							This should never happen as the XML should have
	 * 							been validated before this call is made.
	 */
	public static CampaignIdAndName getCampaignUrnAndNameFromXml(Request request, String xml) throws ServiceException {
		// Generate a builder that will build the XML Document.
		Builder builder;
		try {
			builder = new Builder();
		}
		catch(XMLException e) {
			request.setFailed();
			throw new ServiceException("No satisfactory XML parser is installed on the system!", e);
		}
		
		// Build the XML Document that we will parse for the campaign name.
		Document xmlDocument;
		try {
			xmlDocument = builder.build(new StringReader(xml));
		} catch (IOException e) {
			// The XML should already have been validated, so this should
			// never happen.
			request.setFailed();
			throw new ServiceException("The XML String being passed into this function was unreadable.", e);
		} catch (ValidityException e) {
			// The XML should already have been validated, so this should
			// never happen.
			request.setFailed();
			throw new ServiceException("Validation failed, but XML validation shouldn't have been enabled here as it should have already been done.", e);
		} catch (ParsingException e) {
			// The XML should already have been validated, so this should
			// never happen.
			request.setFailed();
			throw new ServiceException("The XML is not well-formed, but it should have been validated before reaching this point.", e);
		}
		
		// Get the campaign's URN.
		String campaignUrn;
		try {
			campaignUrn = xmlDocument.getRootElement().query(PATH_CAMPAIGN_URN).get(0).getValue(); 
		}
		catch(XPathException e) {
			request.setFailed();
			throw new ServiceException("The PATH to get the campaign urn is invalid.", e);
		}
		catch(IndexOutOfBoundsException e) {
			request.setFailed();
			throw new ServiceException("There is no campaign URN field in the XML, but it should have already been validated.", e);
		}
		
		// Get the campaign's name.
		String campaignName;
		try {
			campaignName = xmlDocument.getRootElement().query(PATH_CAMPAIGN_NAME).get(0).getValue();
		}
		catch(XPathException e) {
			request.setFailed();
			throw new ServiceException("The PATH to get the campaign name is invalid.", e);
		}
		catch(IndexOutOfBoundsException e) {
			request.setFailed();
			throw new ServiceException("There is no campaign name field in the XML, but it should have already been validated.", e);
		}
		
		return new CampaignIdAndName(campaignUrn, campaignName);
	}
	
	/**
<<<<<<< HEAD
	 * Verifies that the user belongs to a campaign specified by the campaign id and that the campaign referenced by the id 
	 * has a value that matches the allowed running state.
	 * 
	 * @param request The request that will be failed if the validation does not pass.
	 * @param user The user containing campaign and running state metadata to validate against.
	 * @param campaignId The campaign id in question.
	 * @param allowedRunningState The allowed running state for the above campaign.
	 * @throws ServiceException
	 */
	public static void verifyAllowedRunningState(Request request, User user, String campaignId, String allowedRunningState)
		throws ServiceException {
		
		if(user.getCampaignsAndRoles() == null) { // logical error
			request.setFailed();
			throw new ServiceException("The User in the Request has not been populated with his or her associated campaigns and roles", true);
		}
		
		if(! user.getCampaignsAndRoles().containsKey(campaignId)) { // at this point (service-layer) this is also a logical error
			request.setFailed(ErrorCodes.CAMPAIGN_INVALID_ID, "User does not belong to campaign.");
			throw new ServiceException("The User in the Request does not belong to the campaign " + campaignId);
		}
		
		if(! user.getCampaignsAndRoles().get(campaignId).getCampaign().getRunningState().equals(allowedRunningState)) {
			request.setFailed(ErrorCodes.CAMPAIGN_INVALID_RUNNING_STATE, "Campaign does not have the allowed running state: " + allowedRunningState);
			throw new ServiceException("Campaign does not have the allowed running state: " + allowedRunningState);
		}
	}
	
	/**
	 * Verifies that the user belongs to a campaign specified by the campaign
	 * id and that the campaign referenced by the id has a timestamp value 
	 * that matches the campaign creation timestamp.
	 * 
	 * @param request The request that will be failed if the validation does
	 * not pass.
	 * @param user The user containing campaign and campaign creation timestmap
	 * metadata to validate against.
	 * @param campaignId The campaign id in question.
	 * @param allowedRunningState The campaign creation timestamp provided to the
	 * API call.
	 * @throws ServiceException If the user does not contain a CampaignAndRoles
	 * object, or if the user does not belong to the campaign, or the campaign
	 * creation timestamp does not match what is currently stored for the 
	 * campaign. 
	 */
	public static void verifyCampaignCreationTimestamp(Request request, User user, String campaignId, String campaignCreationTimestamp)
		throws ServiceException {
		
		if(user.getCampaignsAndRoles() == null) { // logical error
			request.setFailed();
			throw new ServiceException("The User in the Request has not been populated with his or her associated campaigns and roles", true);
		}
		
		if(! user.getCampaignsAndRoles().containsKey(campaignId)) { // at this point (service-layer) this is also a logical error
			request.setFailed(ErrorCodes.CAMPAIGN_INVALID_ID, "User does not belong to campaign.");
			throw new ServiceException("The User in the Request does not belong to the campaign " + campaignId);
		}
		
		// equals() is used here because any timestamp that is not equal to the timestamp stored in the db is invalid
		// e.g., if the timestamp provided to this method was newer than the timestamp stored with the campaign, it 
		// would mean a logical error on the part of some client
		if(! user.getCampaignsAndRoles().get(campaignId).getCampaign().getCampaignCreationTimestamp().equals(campaignCreationTimestamp)) {
			request.setFailed(ErrorCodes.CAMPAIGN_OUT_OF_DATE, "Campaign does not have the timestamp: " + campaignCreationTimestamp);
			throw new ServiceException("Campaign does not have the timestamp: " + campaignCreationTimestamp);
		}
	}
	
	/**
	 * Finds the configuration for the campaign identified by the campaign id.
	 * 
	 * @param campaignId The campaign id to use for lookup.
	 * @return a Configuration instance created from the XML for the campaign.
	 * @throws ServiceException If an error occurred in the data layer.
	 */
	public static Configuration findCampaignConfiguration(Request request, String campaignId) throws ServiceException {
		try {
			
			return CampaignDaos.findCampaignConfiguration(campaignId);
			
		} catch (DataAccessException e) {
=======
	 * Verifies that the campaign ID and name in some XML file are the same as
	 * the ones we have on record.
	 * 
	 * @param request The Request that is performing this service.
	 * 
	 * @param campaignId The unique identifier for the campaign whose XML is 
	 * 					 being changed.
	 * 
	 * @param newXml The new XML that may replace the old XML for some 
	 * 				 campaign.
	 * 
	 * @throws ServiceException Thrown if the ID or name are different than
	 *		   what we currently have on record or if there is an error.
	 */
	public static void verifyTheNewXmlIdAndNameAreTheSameAsTheCurrentIdAndName(Request request, String campaignId, String newXml) throws ServiceException {
		try {
			// Retrieve the ID and name from the current XML.
			CampaignIdAndName newCampaignIdAndName = getCampaignUrnAndNameFromXml(request, newXml);
			
			// We check the XML's ID against the given ID and the XML's name
			// against what the DAO reports as the name. We do not check 
			// against the actual saved XML as that would be less efficient. 
			// The only time these would not be the same is when there was an
			// integrity issue in the database.
			if(! newCampaignIdAndName.getCampaignId().equals(campaignId)) {
				request.setFailed(ErrorCodes.CAMPAIGN_XML_HEADER_CHANGED, "The campaign's ID in the new XML must be the same as the original XML.");
				throw new ServiceException("The campaign's ID in the new XML must be the same as the original XML.");
			}
			
			if(! newCampaignIdAndName.getCampaignName().equals(CampaignDaos.getName(campaignId))) {
				request.setFailed(ErrorCodes.CAMPAIGN_XML_HEADER_CHANGED, "The campaign's name in the new XML must be the same as the original XML.");
				throw new ServiceException("The campaign's name in the new XML must be the same as the original XML.");
			}
			
		}
		catch(DataAccessException e) {
			request.setFailed();
			throw new ServiceException(e);
		}
	}
	
	/**
	 * Updates a campaign. The 'request' and 'campaignId' are required; 
	 * however, the remaining parameters may be null indicating that they 
	 * should not be updated.
	 * 
	 * @param request The Request that is performing this service.
	 *  
	 * @param campaignId The campaign's unique identifier.
	 * 
	 * @param xml The new XML for the campaign or null if the XML should not be
	 * 			  updated.
	 * 
	 * @param description The new description for the campaign or null if the
	 * 					  description should not be updated.
	 * 
	 * @param runningState The new running state for the campaign or null if 
	 * 					   the running state should not be updated.
	 * 
	 * @param privacyState The new privacy state for the campaign or null if 
	 * 					   the privacy state should not be updated.
	 * 
	 * @param usersAndRolesToAdd A map of usernames to a list of roles that the
	 * 							 users should be granted in the campaign or 
	 * 							 null if no users should be granted any new 
	 * 							 roles.
	 * 
	 * @param usersAndRolesToRemove A map of usernames to a list of roles that
	 * 								should be revoked from the user in the
	 * 								campaign or null if no users should have 
	 * 								any of their roles revoked.
	 * 
	 * @throws ServiceException Thrown if there is an error.
	 */
	public static void updateCampaign(Request request, String campaignId, String xml, String description, String runningState, String privacyState, 
			Collection<String> classIds, Map<String, Set<String>> usersAndRolesToAdd, Map<String, Set<String>> usersAndRolesToRemove) throws ServiceException {
		try {
			CampaignDaos.updateCampaign(campaignId, xml, description, runningState, privacyState, classIds, usersAndRolesToAdd, usersAndRolesToRemove);
		}
		catch(DataAccessException e) {
			request.setFailed();
			throw new ServiceException(e);
		}
	}
	
	/**
	 * Deletes a campaign.
	 * 
	 * @param request The Request that is performing this service.
	 * 
	 * @param campaignId The unique identifier for the campaign.
	 * 
	 * @throws ServiceException Thrown if there is an error.
	 */
	public static void deleteCampaign(Request request, String campaignId) throws ServiceException {
		try {
			CampaignDaos.deleteCampaign(campaignId);
		}
		catch(DataAccessException e) {
>>>>>>> 34f1a675
			request.setFailed();
			throw new ServiceException(e);
		}
	}
}<|MERGE_RESOLUTION|>--- conflicted
+++ resolved
@@ -293,7 +293,6 @@
 	}
 	
 	/**
-<<<<<<< HEAD
 	 * Verifies that the user belongs to a campaign specified by the campaign id and that the campaign referenced by the id 
 	 * has a value that matches the allowed running state.
 	 * 
@@ -323,58 +322,6 @@
 	}
 	
 	/**
-	 * Verifies that the user belongs to a campaign specified by the campaign
-	 * id and that the campaign referenced by the id has a timestamp value 
-	 * that matches the campaign creation timestamp.
-	 * 
-	 * @param request The request that will be failed if the validation does
-	 * not pass.
-	 * @param user The user containing campaign and campaign creation timestmap
-	 * metadata to validate against.
-	 * @param campaignId The campaign id in question.
-	 * @param allowedRunningState The campaign creation timestamp provided to the
-	 * API call.
-	 * @throws ServiceException If the user does not contain a CampaignAndRoles
-	 * object, or if the user does not belong to the campaign, or the campaign
-	 * creation timestamp does not match what is currently stored for the 
-	 * campaign. 
-	 */
-	public static void verifyCampaignCreationTimestamp(Request request, User user, String campaignId, String campaignCreationTimestamp)
-		throws ServiceException {
-		
-		if(user.getCampaignsAndRoles() == null) { // logical error
-			request.setFailed();
-			throw new ServiceException("The User in the Request has not been populated with his or her associated campaigns and roles", true);
-		}
-		
-		if(! user.getCampaignsAndRoles().containsKey(campaignId)) { // at this point (service-layer) this is also a logical error
-			request.setFailed(ErrorCodes.CAMPAIGN_INVALID_ID, "User does not belong to campaign.");
-			throw new ServiceException("The User in the Request does not belong to the campaign " + campaignId);
-		}
-		
-		// equals() is used here because any timestamp that is not equal to the timestamp stored in the db is invalid
-		// e.g., if the timestamp provided to this method was newer than the timestamp stored with the campaign, it 
-		// would mean a logical error on the part of some client
-		if(! user.getCampaignsAndRoles().get(campaignId).getCampaign().getCampaignCreationTimestamp().equals(campaignCreationTimestamp)) {
-			request.setFailed(ErrorCodes.CAMPAIGN_OUT_OF_DATE, "Campaign does not have the timestamp: " + campaignCreationTimestamp);
-			throw new ServiceException("Campaign does not have the timestamp: " + campaignCreationTimestamp);
-		}
-	}
-	
-	/**
-	 * Finds the configuration for the campaign identified by the campaign id.
-	 * 
-	 * @param campaignId The campaign id to use for lookup.
-	 * @return a Configuration instance created from the XML for the campaign.
-	 * @throws ServiceException If an error occurred in the data layer.
-	 */
-	public static Configuration findCampaignConfiguration(Request request, String campaignId) throws ServiceException {
-		try {
-			
-			return CampaignDaos.findCampaignConfiguration(campaignId);
-			
-		} catch (DataAccessException e) {
-=======
 	 * Verifies that the campaign ID and name in some XML file are the same as
 	 * the ones we have on record.
 	 * 
@@ -417,6 +364,45 @@
 	}
 	
 	/**
+	 * Verifies that the user belongs to a campaign specified by the campaign
+	 * id and that the campaign referenced by the id has a timestamp value 
+	 * that matches the campaign creation timestamp.
+	 * 
+	 * @param request The request that will be failed if the validation does
+	 * not pass.
+	 * @param user The user containing campaign and campaign creation timestmap
+	 * metadata to validate against.
+	 * @param campaignId The campaign id in question.
+	 * @param allowedRunningState The campaign creation timestamp provided to the
+	 * API call.
+	 * @throws ServiceException If the user does not contain a CampaignAndRoles
+	 * object, or if the user does not belong to the campaign, or the campaign
+	 * creation timestamp does not match what is currently stored for the 
+	 * campaign. 
+	 */
+	public static void verifyCampaignCreationTimestamp(Request request, User user, String campaignId, String campaignCreationTimestamp)
+		throws ServiceException {
+		
+		if(user.getCampaignsAndRoles() == null) { // logical error
+			request.setFailed();
+			throw new ServiceException("The User in the Request has not been populated with his or her associated campaigns and roles", true);
+		}
+		
+		if(! user.getCampaignsAndRoles().containsKey(campaignId)) { // at this point (service-layer) this is also a logical error
+			request.setFailed(ErrorCodes.CAMPAIGN_INVALID_ID, "User does not belong to campaign.");
+			throw new ServiceException("The User in the Request does not belong to the campaign " + campaignId);
+		}
+		
+		// equals() is used here because any timestamp that is not equal to the timestamp stored in the db is invalid
+		// e.g., if the timestamp provided to this method was newer than the timestamp stored with the campaign, it 
+		// would mean a logical error on the part of some client
+		if(! user.getCampaignsAndRoles().get(campaignId).getCampaign().getCampaignCreationTimestamp().equals(campaignCreationTimestamp)) {
+			request.setFailed(ErrorCodes.CAMPAIGN_OUT_OF_DATE, "Campaign does not have the timestamp: " + campaignCreationTimestamp);
+			throw new ServiceException("Campaign does not have the timestamp: " + campaignCreationTimestamp);
+		}
+	}
+	
+	/**
 	 * Updates a campaign. The 'request' and 'campaignId' are required; 
 	 * however, the remaining parameters may be null indicating that they 
 	 * should not be updated.
@@ -461,6 +447,24 @@
 	}
 	
 	/**
+	 * Finds the configuration for the campaign identified by the campaign id.
+	 * 
+	 * @param campaignId The campaign id to use for lookup.
+	 * @return a Configuration instance created from the XML for the campaign.
+	 * @throws ServiceException If an error occurred in the data layer.
+	 */
+	public static Configuration findCampaignConfiguration(Request request, String campaignId) throws ServiceException {
+		try {
+			
+			return CampaignDaos.findCampaignConfiguration(campaignId);
+		}
+		catch(DataAccessException e) {
+				request.setFailed();
+				throw new ServiceException(e);
+		}
+	}
+		
+	/**
 	 * Deletes a campaign.
 	 * 
 	 * @param request The Request that is performing this service.
@@ -474,7 +478,6 @@
 			CampaignDaos.deleteCampaign(campaignId);
 		}
 		catch(DataAccessException e) {
->>>>>>> 34f1a675
 			request.setFailed();
 			throw new ServiceException(e);
 		}
