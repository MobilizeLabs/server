package org.ohmage.dao;

import java.sql.ResultSet;
import java.sql.SQLException;
<<<<<<< HEAD
=======
import java.util.HashMap;
>>>>>>> cd1039b7
import java.util.List;
import java.util.Map;

import javax.sql.DataSource;

<<<<<<< HEAD
import org.ohmage.domain.User;
import org.ohmage.domain.UserRoleCampaignInfo;
import org.ohmage.exception.DataAccessException;
import org.ohmage.util.StringUtils;
import org.springframework.jdbc.core.RowMapper;
=======
import org.springframework.jdbc.core.RowMapper;
import org.springframework.jdbc.core.SingleColumnRowMapper;
>>>>>>> cd1039b7

/**
 * This class contains all of the functionality for reading and writing 
 * information specific to user-campaign relationships.
 * 
 * @author John Jenkins
 * @author Joshua Selsky
 */
public class UserCampaignDaos extends Dao {
	// Retrieves whether or not a user has any role in a campaign.
	private static final String SQL_EXISTS_USER_CAMPAIGN =
		"SELECT EXISTS(" +
			"SELECT c.urn " +
			"FROM user u, campaign c, user_role_campaign urc " +
			"WHERE c.urn = ? " +
			"AND u.username = ? " +
			"AND c.id = urc.campaign_id " +
			"AND u.id = urc.user_id" +
		")";
	
	// Retrieves the users in a campaign.
	private static final String SQL_GET_USERS_IN_CAMPAIGN = 
		"SELECT u.username " +
		"FROM user u, campaign c, user_role_campaign urc " +
		"WHERE c.urn = ? " +
		"AND urc.campaign_id = c.id " +
		"AND urc.user_id = u.id";
	
	// Retrieves the roles for a user in a campaign.
	private static final String SQL_GET_USER_CAMPAIGN_ROLES =
		"SELECT ur.role " +
		"FROM user u, campaign c, user_role ur, user_role_campaign urc " +
		"WHERE u.username = ? " +
		"AND u.id = urc.user_id " +
		"AND c.urn = ? " +
		"AND c.id = urc.campaign_id " +
		"AND urc.user_role_id = ur.id";
	
<<<<<<< HEAD
	// Retrieves the roles and all campaign information (minus the XML) for all of the campaigns a user belongs to.
	private static final String SQL_GET_ALL_USER_CAMPAIGN_ROLES_AND_INFO = 
		"SELECT campaign.urn, campaign.name, campaign.description, campaign_privacy_state.privacy_state, "
         + " campaign_running_state.running_state, campaign.creation_timestamp, user_role.role"
		 + " FROM campaign, user, user_role_campaign, user_role, campaign_privacy_state, campaign_running_state"
		 + " WHERE user.username = ?"
		 +   " AND user.id = user_role_campaign.user_id"
		 +   " AND campaign.id = user_role_campaign.campaign_id"
		 +   " AND user_role.id = user_role_campaign.user_role_id"
		 +	 " AND campaign_privacy_state.id = campaign.privacy_state_id"
         +	 " AND campaign_running_state.id = campaign.running_state_id";
=======
	// Retrieves the ID and name for all of the campaign to which the user is
	// associated.
	private static final String SQL_GET_CAMPAIGN_ID_AND_NAMES_FOR_USER = 
		"SELECT c.urn, c.name " +
		"FROM user u, campaign c, user_role_campaign urc " +
		"WHERE u.username = ? " +
		"AND u.id = urc.user_id " +
		"AND c.id = urc.campaign_id";
>>>>>>> cd1039b7
	
	private static UserCampaignDaos instance;
	
	/**
	 * Creates this DAO.
	 * 
	 * @param dataSource A DataSource object to use when querying the database.
	 */
	private UserCampaignDaos(DataSource dataSource) {
		super(dataSource);
		
		instance = this;
	}
	
	/**
	 * Retrieves whether or not a user belongs to a campaign in any capacity.
	 * 
	 * @param username The username of the user in question.
	 * 
	 * @param campaignId The campaign ID of the campaign in question.
	 * 
	 * @return Whether or not the user exists in a campaign.
	 */
	public static boolean userBelongsToCampaign(String username, String campaignId) throws DataAccessException {
		try {
			return instance.jdbcTemplate.queryForObject(SQL_EXISTS_USER_CAMPAIGN, new Object[] { campaignId, username }, Boolean.class);
		}
		catch(org.springframework.dao.DataAccessException e) {
			throw new DataAccessException("Error executing SQL '" + SQL_EXISTS_USER_CAMPAIGN + "' with parameters: " +
					campaignId + ", " + username, e);
		}
	}
	
	/**
	 * Retrieves all of the users from a campaign.
	 * 
	 * @param campaignId The unique identifier for the campaign.
	 * 
	 * @return A List of usernames for the users in the campaign.
	 */
	public static List<String> getUsersInCampaign(String campaignId) {
		try {
			return instance.jdbcTemplate.query(SQL_GET_USERS_IN_CAMPAIGN, new Object[] { campaignId }, new SingleColumnRowMapper<String>());
		}
		catch(org.springframework.dao.DataAccessException e) {
			throw new DataAccessException("Error executing SQL '" + SQL_GET_USERS_IN_CAMPAIGN + "' with parameter: " +
					campaignId, e);
		}
	}
	
	/**
	 * Returns a List of roles for this user in this campaign.
	 * 
	 * @param username The username of the user that whose roles are desired.
	 * 
	 * @param campaignId The campaign ID for the campaign that the user's roles
	 * 					 are being requested.
	 * 
	 * @return A possibly empty List of roles for this user in this campaign.
	 */
	public static List<String> getUserCampaignRoles(String username, String campaignId) throws DataAccessException {
		try {
			return instance.jdbcTemplate.queryForList(
					SQL_GET_USER_CAMPAIGN_ROLES, 
					new Object[] { username, campaignId }, 
					String.class);
		}
		catch(org.springframework.dao.DataAccessException e) {
			throw new DataAccessException("Error executing SQL '" + SQL_GET_USER_CAMPAIGN_ROLES + "' with parameters: " + 
					username + ", " + campaignId, e);
		}
	}
	
	/**
<<<<<<< HEAD
	 * Retrieves all campaign info (minus the XML) and user roles for each 
	 * campaign for the provided user.
	 * 
	 * @param user The user to retrieve campaign-role info for.
	 * @return A possibly empty list of user role campaign info for the provided user. 
	 */
	public static List<UserRoleCampaignInfo> getAllCampaignRolesAndCampaignInfoForUser(User user) throws DataAccessException {
		try {
			return instance.jdbcTemplate.query(
					SQL_GET_ALL_USER_CAMPAIGN_ROLES_AND_INFO,
					new Object[] { user.getUsername() },
					new RowMapper <UserRoleCampaignInfo> () {
						public UserRoleCampaignInfo mapRow(ResultSet rs, int rowNum) throws SQLException {
							UserRoleCampaignInfo result = new UserRoleCampaignInfo(
								rs.getString(1),
								rs.getString(2),
								rs.getString(3),
								rs.getString(4),
								rs.getString(5),
								StringUtils.stripMillisFromJdbcTimestampString(rs.getString(6)),
								rs.getString(7)
							);
							return result;
						}
					});
		}
		catch(org.springframework.dao.DataAccessException e) {
			throw new DataAccessException("Error executing SQL '" + SQL_GET_ALL_USER_CAMPAIGN_ROLES_AND_INFO 
					+ "' with parameters: " + user.getUsername(), e);
=======
	 * Retrieves all of the campaign IDs and their respective names to which a
	 * user is associated.
	 * 
	 * @param username The username of the user.
	 * 
	 * @return A Map of campaign IDs to campaign names for all of the campaigns
	 * 		   to which the user is associated.
	 */
	public static Map<String, String> getCampaignIdsAndNameForUser(String username) {
		try {
			final Map<String, String> result = new HashMap<String, String>();
			
			instance.jdbcTemplate.query(
					SQL_GET_CAMPAIGN_ID_AND_NAMES_FOR_USER, 
					new Object[] { username }, 
					new RowMapper<Object> () {
						@Override
						public Object mapRow(ResultSet rs, int rowNum) throws SQLException {
							result.put(rs.getString("urn"), rs.getString("name"));
							return null;
						}
					}
				);
			
			return result;
		}
		catch(org.springframework.dao.DataAccessException e) {
			throw new DataAccessException("Error executing SQL '" + SQL_GET_CAMPAIGN_ID_AND_NAMES_FOR_USER + "' with parameter: " + username, e);
>>>>>>> cd1039b7
		}
	}
}<|MERGE_RESOLUTION|>--- conflicted
+++ resolved
@@ -2,25 +2,19 @@
 
 import java.sql.ResultSet;
 import java.sql.SQLException;
-<<<<<<< HEAD
-=======
 import java.util.HashMap;
->>>>>>> cd1039b7
 import java.util.List;
 import java.util.Map;
 
 import javax.sql.DataSource;
 
-<<<<<<< HEAD
 import org.ohmage.domain.User;
 import org.ohmage.domain.UserRoleCampaignInfo;
 import org.ohmage.exception.DataAccessException;
 import org.ohmage.util.StringUtils;
 import org.springframework.jdbc.core.RowMapper;
-=======
-import org.springframework.jdbc.core.RowMapper;
 import org.springframework.jdbc.core.SingleColumnRowMapper;
->>>>>>> cd1039b7
+
 
 /**
  * This class contains all of the functionality for reading and writing 
@@ -59,7 +53,6 @@
 		"AND c.id = urc.campaign_id " +
 		"AND urc.user_role_id = ur.id";
 	
-<<<<<<< HEAD
 	// Retrieves the roles and all campaign information (minus the XML) for all of the campaigns a user belongs to.
 	private static final String SQL_GET_ALL_USER_CAMPAIGN_ROLES_AND_INFO = 
 		"SELECT campaign.urn, campaign.name, campaign.description, campaign_privacy_state.privacy_state, "
@@ -71,7 +64,7 @@
 		 +   " AND user_role.id = user_role_campaign.user_role_id"
 		 +	 " AND campaign_privacy_state.id = campaign.privacy_state_id"
          +	 " AND campaign_running_state.id = campaign.running_state_id";
-=======
+
 	// Retrieves the ID and name for all of the campaign to which the user is
 	// associated.
 	private static final String SQL_GET_CAMPAIGN_ID_AND_NAMES_FOR_USER = 
@@ -80,7 +73,6 @@
 		"WHERE u.username = ? " +
 		"AND u.id = urc.user_id " +
 		"AND c.id = urc.campaign_id";
->>>>>>> cd1039b7
 	
 	private static UserCampaignDaos instance;
 	
@@ -121,7 +113,7 @@
 	 * 
 	 * @return A List of usernames for the users in the campaign.
 	 */
-	public static List<String> getUsersInCampaign(String campaignId) {
+	public static List<String> getUsersInCampaign(String campaignId) throws DataAccessException {
 		try {
 			return instance.jdbcTemplate.query(SQL_GET_USERS_IN_CAMPAIGN, new Object[] { campaignId }, new SingleColumnRowMapper<String>());
 		}
@@ -155,7 +147,6 @@
 	}
 	
 	/**
-<<<<<<< HEAD
 	 * Retrieves all campaign info (minus the XML) and user roles for each 
 	 * campaign for the provided user.
 	 * 
@@ -185,7 +176,10 @@
 		catch(org.springframework.dao.DataAccessException e) {
 			throw new DataAccessException("Error executing SQL '" + SQL_GET_ALL_USER_CAMPAIGN_ROLES_AND_INFO 
 					+ "' with parameters: " + user.getUsername(), e);
-=======
+		}
+	}
+	
+	/**
 	 * Retrieves all of the campaign IDs and their respective names to which a
 	 * user is associated.
 	 * 
@@ -194,7 +188,7 @@
 	 * @return A Map of campaign IDs to campaign names for all of the campaigns
 	 * 		   to which the user is associated.
 	 */
-	public static Map<String, String> getCampaignIdsAndNameForUser(String username) {
+	public static Map<String, String> getCampaignIdsAndNameForUser(String username) throws DataAccessException {
 		try {
 			final Map<String, String> result = new HashMap<String, String>();
 			
@@ -214,7 +208,6 @@
 		}
 		catch(org.springframework.dao.DataAccessException e) {
 			throw new DataAccessException("Error executing SQL '" + SQL_GET_CAMPAIGN_ID_AND_NAMES_FOR_USER + "' with parameter: " + username, e);
->>>>>>> cd1039b7
 		}
 	}
 }