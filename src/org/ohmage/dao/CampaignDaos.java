package org.ohmage.dao;


import java.net.MalformedURLException;
import java.net.URL;
import java.sql.ResultSet;
import java.sql.SQLException;
import java.sql.Timestamp;
import java.util.ArrayList;
import java.util.Calendar;
import java.util.Collection;
import java.util.HashMap;
import java.util.List;
import java.util.Map;
import java.util.Set;

import javax.sql.DataSource;

import org.ohmage.domain.Clazz;
import org.ohmage.domain.campaign.Campaign;
import org.ohmage.domain.campaign.Survey;
import org.ohmage.exception.DataAccessException;
import org.springframework.dao.IncorrectResultSizeDataAccessException;
import org.springframework.jdbc.core.RowMapper;
import org.springframework.jdbc.core.SingleColumnRowMapper;
import org.springframework.jdbc.datasource.DataSourceTransactionManager;
import org.springframework.transaction.PlatformTransactionManager;
import org.springframework.transaction.TransactionException;
import org.springframework.transaction.TransactionStatus;
import org.springframework.transaction.support.DefaultTransactionDefinition;

/**
 * This class contains all of the functionality for creating, reading, 
 * updating, and deleting campaigns. While it may read information pertaining 
 * to other entities, the information it takes and provides should pertain to 
 * campaigns only with the exception of linking other entities to campaigns  
 * such as campaign creation which needs to be able to associate users in a 
 * in a class with this campaign in a single transaction.
 * 
 * @author John Jenkins
 * @author Joshua Selsky
 */
public final class CampaignDaos extends Dao {
	// Returns a boolean value of whether or not the campaign exists.
	private static final String SQL_EXISTS_CAMPAIGN = 
		"SELECT EXISTS(" +
			"SELECT urn " +
			"FROM campaign " +
			"WHERE urn = ?" +
		")";

	// Returns the name of a campaign.
	private static final String SQL_GET_NAME =
		"SELECT name " +
		"FROM campaign " +
		"WHERE urn = ?";
	
	// Returns the description of a campaign.
	private static final String SQL_GET_DESCRIPTION = 
		"SELECT description " +
		"FROM campaign " +
		"WHERE urn = ?";

	// Returns the XML for a campaign.
	private static final String SQL_GET_XML = 
		"SELECT xml " +
		"FROM campaign " +
		"WHERE urn = ?";
	
	// Returns the icon URL for a campaign.
	private static final String SQL_GET_ICON_URL = 
		"SELECT icon_url " +
		"FROM campaign " +
		"WHERE urn = ?";

	// Returns the running state String of a campaign.
	private static final String SQL_GET_RUNNING_STATE =
		"SELECT crs.running_state " +
		"FROM campaign c, campaign_running_state crs " +
		"WHERE c.urn = ? " +
		"AND c.running_state_id = crs.id";

	// Returns the privacy state String of a campaign.
	private static final String SQL_GET_PRIVACY_STATE = 
		"SELECT cps.privacy_state " +
		"FROM campaign c, campaign_privacy_state cps " +
		"WHERE c.urn = ?" +
		"AND c.privacy_state_id = cps.id";

	// Returns the campaign's creation timestamp.
	private static final String SQL_GET_CREATION_TIMESTAMP =
		"SELECT creation_timestamp " +
		"FROM campaign " +
		"WHERE urn = ?";
	
	// Returns the information pertaining directly to a campaign.
	private static final String SQL_GET_CAMPAIGN_INFORMATION =
		"SELECT c.name, c.description, c.icon_url, c.authored_by, c.xml, crs.running_state, cps.privacy_state, c.creation_timestamp " +
		"FROM campaign c, campaign_running_state crs, campaign_privacy_state cps " +
		"WHERE c.urn = ? " +
		"AND c.running_state_id = crs.id " +
		"AND c.privacy_state_id = cps.id";
	
	// Returns all of the IDs for all of the campaigns whose creation timestamp
	// was on or after some date.
	private static final String SQL_GET_CAMPAIGNS_ON_OR_AFTER_DATE = 
		"SELECT urn " +
		"FROM campaign " +
		"WHERE creation_timestamp >= ?";
	
	// Returns all of the IDs for all of the campaigns whose creation timestamp
	// was on or before some date.
	private static final String SQL_GET_CAMPAIGNS_ON_OR_BEFORE_DATE =
		"SELECT urn " +
		"FROM campaign " +
		"WHERE creation_timestamp <= ?";
	
	// Returns all of the IDs for all of the campaigns whose privacy state is
	// some value.
	private static final String SQL_GET_CAMPAIGNS_WITH_PRIVACY_STATE = 
		"SELECT urn " +
		"FROM campaign " +
		"WHERE privacy_state_id = (" +
			"SELECT id " +
			"FROM campaign_privacy_state " +
			"WHERE privacy_state = ?" +
		")";
	
	// Returns all of the IDs for all of the campaigns whose running state is
	// some value.
	private static final String SQL_GET_CAMPAIGNS_WITH_RUNNING_STATE = 
		"SELECT urn " +
		"FROM campaign " +
		"WHERE running_state_id = (" +
			"SELECT id " +
			"FROM campaign_running_state " +
			"WHERE running_state = ?" +
		")";
	
	// Retrieves the campaign roles for a user based on the default roles for
	// a campaign-class association.
	public static final String SQL_GET_USER_DEFAULT_ROLES =
		"SELECT ur.role " +
		"FROM user u, campaign ca, class cl, campaign_class cc, user_role ur, user_class uc, campaign_class_default_role ccdr " +
		"WHERE u.username = ? " +
		"AND ca.urn = ? " +
		"AND cl.urn = ? " +
		"AND ca.id = cc.campaign_id " +
		"AND cl.id = cc.class_id " +
		"AND cc.id = ccdr.campaign_class_id " +
		"AND u.id = uc.user_id " +
		"AND cl.id = uc.class_id " +
		"AND uc.user_class_role_id = ccdr.user_class_role_id " +
		"AND ccdr.user_role_id = ur.id";

	// Inserts a new campaign.
	private static final String SQL_INSERT_CAMPAIGN = 
		"INSERT INTO campaign(urn, name, xml, description, icon_url, authored_by, creation_timestamp, running_state_id, privacy_state_id) " +
		"VALUES (?, ?, ?, ?, ?, ?, now(), (" +
				"SELECT id " +
				"FROM campaign_running_state " +
				"WHERE running_state = ?" +
			"), (" +
				"SELECT id " +
				"FROM campaign_privacy_state " +
				"WHERE privacy_state = ?" +
			")" +
		")";
	
	// Inserts a campagin-class association.
	private static final String SQL_INSERT_CAMPAIGN_CLASS =
		"INSERT INTO campaign_class(campaign_id, class_id) " +
		"VALUES (" +
			"(" +
				"SELECT id " +
				"FROM campaign " +
				"WHERE urn = ?" +
			"), (" +
				"SELECT id " +
				"FROM class " +
				"WHERE urn = ?" +
			")" +
		")";
	
	// Inserts an entry into the campaign_class_default_role table.
	private static final String SQL_INSERT_CAMPAIGN_CLASS_DEFAULT_ROLE = 
		"INSERT INTO campaign_class_default_role(campaign_class_id, user_class_role_id, user_role_id) " +
		"VALUES (" +
			"(" +
				"SELECT cc.id " +
				"FROM class cl, campaign ca, campaign_class cc " +
				"WHERE ca.urn = ? " +
				"AND ca.id = cc.campaign_id " +
				"AND cl.urn = ? " +
				"AND cl.id = cc.class_id" +
			"), (" +
				"SELECT id " +
				"FROM user_class_role " +
				"WHERE role = ?" +
			"), (" +
				"SELECT id " +
				"FROM user_role " +
				"WHERE role = ?" +
			")" +
		")";
	
	// Associates a user with a campaign and a given campaign role.
	private static final String SQL_INSERT_USER_ROLE_CAMPAIGN =
		"INSERT INTO user_role_campaign(user_id, campaign_id, user_role_id) " +
		"VALUES (" +
			"(" +
				"SELECT id " +
				"FROM user " +
				"WHERE username = ?" +
			"), (" +
				"SELECT id " +
				"FROM campaign " +
				"WHERE urn = ?" +
			"), (" +
				"SELECT id " +
				"FROM user_role " +
				"WHERE role = ?" +
			")" +
		")";
	
	// Updates the campaign's XML.
	private static final String SQL_UPDATE_XML =
		"UPDATE campaign " +
		"SET xml = ? " +
		"WHERE urn = ?";
	
	// Updates a campaign's description.
	private static final String SQL_UPDATE_DESCRIPTION = 
		"UPDATE campaign " +
		"SET description = ? " +
		"WHERE urn = ?";
	
	// Updates a campaign's privacy state.
	private static final String SQL_UPDATE_PRIVACY_STATE =
		"UPDATE campaign " +
		"SET privacy_state_id = (" +
			"SELECT id " +
			"FROM campaign_privacy_state " +
			"WHERE privacy_state = ?" +
		") " +
		"WHERE urn = ?";
	
	// Updates a campaign's running state.
	private static final String SQL_UPDATE_RUNNING_STATE =
		"UPDATE campaign " +
		"SET running_state_id = (" +
			"SELECT id " +
			"FROM campaign_running_state " +
			"WHERE running_state = ?" +
		") " +
		"WHERE urn = ?";
		
	// Deletes a campaign.
	private static final String SQL_DELETE_CAMPAIGN = 
		"DELETE FROM campaign " +
		"WHERE urn = ?";
	
	// Deletes a campaign, class association.
	private static final String SQL_DELETE_CAMPAIGN_CLASS =
		"DELETE FROM campaign_class " +
		"WHERE campaign_id = (" +
			"SELECT id " +
			"FROM campaign " +
			"WHERE urn = ?" +
		") " +
		"AND class_id = (" +
			"SELECT id " +
			"FROM class " +
			"WHERE urn = ?" +
		")";
	
	// Removes a role from a user in a campaign.
	private static final String SQL_DELETE_USER_ROLE_CAMPAIGN =
		"DELETE FROM user_role_campaign " +
		"WHERE user_id = (" +
			"SELECT id " +
			"FROM user " +
			"WHERE username = ?" +
		") " +
		"AND campaign_id = (" +
			"SELECT id " +
			"FROM campaign " +
			"WHERE urn = ?" +
		") " +
		"AND user_role_id = (" +
			"SELECT id " +
			"FROM user_role " +
			"WHERE role = ?" +
		")";
	
	
	// The single instance of this class as the constructor should only ever be
	// called once by Spring.
	private static CampaignDaos instance;

	/**
	 * Creates this DAO.
	 * 
	 * @param dataSource A DataSource object to use when querying the database.
	 */
	private CampaignDaos(DataSource dataSource) {
		super(dataSource);
		
		instance = this;
	}
	
	/**
	 * Creates a new campaign.
	 * 
	 * @param campaignId The new campaign's unique identifier.
	 * 
	 * @param name The new campaign's name.
	 * 
	 * @param xml The XML defining the new campaign.
	 * 
	 * @param description An optional description for the campaign.
	 * 
	 * @param runningState The initial running state for the campaign.
	 * 
	 * @param privacyState The initial privacy state for the campaign.
	 * 
	 * @param classIds A List of classes with which this campaign should be 
	 * 				   associated.
	 * 
	 * @param creatorUsername The username of the creator of this campaign.
	 */
	public static void createCampaign(String campaignId, String name, String xml, String description, 
			String iconUrl, String authoredBy, 
			Campaign.RunningState runningState, 
			Campaign.PrivacyState privacyState, 
			List<String> classIds, String creatorUsername)
		throws DataAccessException {
		
		// Create the transaction.
		DefaultTransactionDefinition def = new DefaultTransactionDefinition();
		def.setName("Creating a new campaign.");
		
		try {
			// Begin the transaction.
			PlatformTransactionManager transactionManager = new DataSourceTransactionManager(instance.getDataSource());
			TransactionStatus status = transactionManager.getTransaction(def);
			
			// Create the campaign.
			try {
				instance.getJdbcTemplate().update(
						SQL_INSERT_CAMPAIGN, 
						new Object[] { campaignId, name, xml, description, iconUrl, authoredBy, runningState.toString(), privacyState.toString() });
			}
			catch(org.springframework.dao.DataAccessException e) {
				transactionManager.rollback(status);
				throw new DataAccessException("Error executing SQL '" + SQL_INSERT_CAMPAIGN + "' with parameters: " +
						campaignId + ", " + name + ", " + xml + ", " + description + ", " + iconUrl + ", " + authoredBy + ", " + runningState + ", " + privacyState, e);
			}
			
			// Add each of the classes to the campaign.
			for(String classId : classIds) {
				associateCampaignAndClass(transactionManager, status, campaignId, classId);
			}
			
			// Add the requesting user as the author. This may have already 
			// happened above.
			try {
<<<<<<< HEAD
				instance.getJdbcTemplate().update(SQL_INSERT_USER_ROLE_CAMPAIGN, creatorUsername, campaignId, Campaign.Role.AUTHOR);
=======
				instance.getJdbcTemplate().update(SQL_INSERT_USER_ROLE_CAMPAIGN, creatorUsername, campaignId, CampaignRoleCache.Role.AUTHOR.toString());
>>>>>>> 59f3bb59
			}
			catch(org.springframework.dao.DataIntegrityViolationException e) {
				// The user was already an author of this campaign implying 
				// that it's one of the default campaign roles based on a class
				// role that the 'creatorUsername' has.
				e.printStackTrace();
			}
			catch(org.springframework.dao.DataAccessException e) {
				transactionManager.rollback(status);
				throw new DataAccessException("Error executing SQL '" + SQL_INSERT_USER_ROLE_CAMPAIGN + "' with parameters: " + 
						creatorUsername + ", " + campaignId + ", " + Campaign.Role.AUTHOR, e);
			}
			
			// Commit the transaction.
			try {
				transactionManager.commit(status);
			}
			catch(TransactionException e) {
				transactionManager.rollback(status);
				throw new DataAccessException("Error while committing the transaction.", e);
			}
		}
		catch(TransactionException e) {
			throw new DataAccessException("Error while attempting to rollback the transaction.", e);
		}
	}
	
	/**
	 * Returns whether or not a campaign with the unique campaign identifier
	 * 'campaignId' exists.
	 * 
	 * @param campaignId The unique identifier for the campaign whose existence
	 * 					 is in question.
	 * 
	 * @return Returns true if the campaign exists; false, otherwise.
	 */
	public static Boolean getCampaignExists(String campaignId) throws DataAccessException {
		try {
			return instance.getJdbcTemplate().queryForObject(
					SQL_EXISTS_CAMPAIGN, 
					new Object[] { campaignId }, 
					Boolean.class
					);
		}
		catch(org.springframework.dao.DataAccessException e) {
			throw new DataAccessException("Error executing SQL '" + SQL_EXISTS_CAMPAIGN + "' with parameter: " + campaignId, e);
		}
	}
	
	/**
	 * Retrieves a campaign's name.
	 * 
	 * @param campaignId The unique identifier for the campaign.
	 * 
	 * @return If the campaign exists, its name is returned. Otherwise, null is
	 * 		   returned.
	 */
	public static String getName(String campaignId) throws DataAccessException {
		try {
			return instance.getJdbcTemplate().queryForObject(SQL_GET_NAME, new Object[] { campaignId }, String.class);
		}
		catch(org.springframework.dao.IncorrectResultSizeDataAccessException e) {
			if(e.getActualSize() > 1) {
				throw new DataAccessException("Multiple campaigns have the same unique identifier.", e);
			}

			return null;
		}
		catch(org.springframework.dao.DataAccessException e) {
			throw new DataAccessException("Error executing SQL '" + SQL_GET_NAME + "' with parameter: " + campaignId, e);
		}
	}
	
	/**
	 * Finds the configuration for the provided campaign id.
	 * 
	 * @param campaignId The unique identifier for the campaign..
	 * @throws DataAccessException If an error occurs running the SQL.
	 */
	public static Campaign findCampaignConfiguration(final String campaignId) throws DataAccessException {
		try {
			return instance.getJdbcTemplate().queryForObject(
					SQL_GET_CAMPAIGN_INFORMATION, 
					new Object[] { campaignId }, 
					new RowMapper<Campaign>() {
						@Override
						public Campaign mapRow(ResultSet rs, int rowNum) 
								throws SQLException {
							
						return new Campaign(
								rs.getString("description"),
								Campaign.RunningState.getValue(
										rs.getString("running_state")),
								Campaign.PrivacyState.getValue(
										rs.getString("privacy_state")),
								rs.getTimestamp("creation_timestamp"),
								rs.getString("xml")
							);
						}
					}
				);
		}
		catch(IncorrectResultSizeDataAccessException e) {
			throw new DataAccessException("Found an incorrect number of results executing SQL '" + SQL_GET_CAMPAIGN_INFORMATION + "' with parameter: " + campaignId, e);
		}
		catch(org.springframework.dao.DataAccessException e) {
			throw new DataAccessException("General error executing SQL '" + SQL_GET_CAMPAIGN_INFORMATION + "' with parameter: " + campaignId, e);
		}
	}
    
	/**
	 * Retrieves a campaign's description.
	 * 
	 * @param campaignId The unique identifier for the campaign.
	 * 
	 * @return If the campaign exists, its description is returned. Otherwise, 
	 * 		   null is returned.
	 */
	public static String getDescription(String campaignId) throws DataAccessException {
		try {
			return instance.getJdbcTemplate().queryForObject(SQL_GET_DESCRIPTION, new Object[] { campaignId }, String.class);
		}
		catch(org.springframework.dao.IncorrectResultSizeDataAccessException e) {
			if(e.getActualSize() > 1) {
				throw new DataAccessException("Multiple campaigns have the same unique identifier.", e);
			}

			return null;
		}
		catch(org.springframework.dao.DataAccessException e) {
			throw new DataAccessException("Error executing SQL '" + SQL_GET_DESCRIPTION + "' with parameter: " + campaignId, e);
		}
	}

	/**
	 * Retrieves the campaign's privacy state.
	 * 
	 * @param campaignId A campaign's unique identifier.
	 * 
	 * @return If the campaign exists, its PrivacyState enum is returned;
	 * 		   otherwise, null is returned.
	 */
	public static Campaign.PrivacyState getCampaignPrivacyState(String campaignId) throws DataAccessException {
		try {
			return Campaign.PrivacyState.getValue(instance.getJdbcTemplate().queryForObject(SQL_GET_PRIVACY_STATE, new Object[] { campaignId }, String.class));
		}
		catch(org.springframework.dao.IncorrectResultSizeDataAccessException e) {
			if(e.getActualSize() > 1) {
				throw new DataAccessException("Multiple campaigns have the same unique identifier.", e);
			}

			return null;
		}
		catch(org.springframework.dao.DataAccessException e) {
			throw new DataAccessException("Error executing SQL '" + SQL_GET_PRIVACY_STATE + "' with parameter: " + campaignId, e);
		}
	}

	/**
	 * Retrieves the campaign's running state.
	 * 
	 * @param campaignId A campaign's unique identifier.
	 * 
	 * @return If the campaign exists, its running state String is returned;
	 * 		   otherwise, null is returned.
	 */
	public static Campaign.RunningState getCampaignRunningState(String campaignId) throws DataAccessException {
		try {
			return Campaign.RunningState.getValue(instance.getJdbcTemplate().queryForObject(SQL_GET_RUNNING_STATE, new Object[] { campaignId }, String.class));
		}
		catch(org.springframework.dao.IncorrectResultSizeDataAccessException e) {
			if(e.getActualSize() > 1) {
				throw new DataAccessException("Multiple campaigns have the same unique identifier.", e);
			}

			return null;
		}
		catch(org.springframework.dao.DataAccessException e) {
			throw new DataAccessException("Error executing SQL '" + SQL_GET_PRIVACY_STATE + "' with parameter: " + campaignId, e);
		}
	}
	
	/**
	 * Retrieves a campaign's XML.
	 * 
	 * @param campaignId The unique identifier for the campaign.
	 * 
	 * @return If the campaign exists, its XML is returned. Otherwise, null is
	 * 		   returned.
	 */
	public static String getXml(String campaignId) throws DataAccessException {
		try {
			return instance.getJdbcTemplate().queryForObject(SQL_GET_XML, new Object[] { campaignId }, String.class);
		}
		catch(org.springframework.dao.IncorrectResultSizeDataAccessException e) {
			if(e.getActualSize() > 1) {
				throw new DataAccessException("Multiple campaigns have the same unique identifier.", e);
			}

			return null;
		}
		catch(org.springframework.dao.DataAccessException e) {
			throw new DataAccessException("Error executing SQL '" + SQL_GET_XML + "' with parameter: " + campaignId, e);
		}
	}
	
	/**
	 * Retrieves a campaign's icon's URL.
	 * 
	 * @param campaignId The unique identifier for the campaign.
	 * 
	 * @return If the campaign exists, its icon URL is returned. Otherwise, 
	 * 		   null is returned.
	 */
	public static String getIconUrl(String campaignId) throws DataAccessException {
		try {
			return instance.getJdbcTemplate().queryForObject(SQL_GET_ICON_URL, new Object[] { campaignId }, String.class);
		}
		catch(org.springframework.dao.IncorrectResultSizeDataAccessException e) {
			if(e.getActualSize() > 1) {
				throw new DataAccessException("Multiple campaigns have the same unique identifier.", e);
			}

			return null;
		}
		catch(org.springframework.dao.DataAccessException e) {
			throw new DataAccessException("Error executing SQL '" + SQL_GET_ICON_URL + "' with parameter: " + campaignId, e);
		}
	}
	
	/**
	 * Retrieves a campaign's creation timestamp.
	 * 
	 * @param campaignId The unique identifier for the campaign.
	 * 
	 * @return If the campaign exists, its timestamp is returned; otherwise, 
	 * 		   null is returned.
	 */
	public static Timestamp getCreationTimestamp(String campaignId) throws DataAccessException {
		try {
			return instance.getJdbcTemplate().queryForObject(SQL_GET_CREATION_TIMESTAMP, new Object[] { campaignId }, Timestamp.class);
		}
		catch(org.springframework.dao.IncorrectResultSizeDataAccessException e) {
			if(e.getActualSize() > 1) {
				throw new DataAccessException("Multiple campaigns have the same unique identifier.", e);
			}

			return null;
		}
		catch(org.springframework.dao.DataAccessException e) {
			throw new DataAccessException("Error executing SQL '" + SQL_GET_CREATION_TIMESTAMP + "' with parameter: " + campaignId, e);
		}
	}
	
	/**
	 * Creates a new CampaignInformation object based on the information about
	 * some campaign.
	 *  
	 * @param campaignId The campaign's unique identifier.
	 * 
	 * @return A CampaignInformation object with the required information about
	 * 		   a campaign or null if no such campaign exists.
	 * 
	 * @throws DataAccessException Thrown if there is an error.
	 */
	public static Campaign getCampaignInformation(final String campaignId) throws DataAccessException {
		try {
			return instance.getJdbcTemplate().queryForObject(
					SQL_GET_CAMPAIGN_INFORMATION,
					new Object[] { campaignId },
					new RowMapper<Campaign>() {
						@Override
						public Campaign mapRow(ResultSet rs, int rowNum) throws SQLException {
							URL iconUrl = null;
							String iconString = rs.getString("icon_url");
							if(iconString != null) {
								try {
									iconUrl = new URL(iconString);
								}
								catch(MalformedURLException e) {
									// This parameter is still experimental, so
									// we will leave this alone for now.
								}
							}
							
							return new Campaign(
									campaignId,
									rs.getString("name"),
									rs.getString("description"),
									null,
									iconUrl,
									rs.getString("authored_by"),
									Campaign.RunningState.valueOf(rs.getString("running_state").toUpperCase()),
									Campaign.PrivacyState.valueOf(rs.getString("privacy_state").toUpperCase()),
									rs.getTimestamp("creation_timestamp"),
									new HashMap<String, Survey>(0),
									rs.getString("xml"));
						}
					});
		}
		catch(org.springframework.dao.IncorrectResultSizeDataAccessException e) {
			if(e.getActualSize() > 1) {
				throw new DataAccessException("Mutiple campaigns have the same ID: " + campaignId, e);
			}
			
			return null;
		}
		catch(org.springframework.dao.DataAccessException e) {
			throw new DataAccessException(
					"Error executing SQL '" + SQL_GET_CAMPAIGN_INFORMATION +
					"' with parameter: " +
						campaignId,
					e);
		}
	}
	
	/**
	 * Retrieves the IDs for all campaigns whose creation timestamp was on or
	 * after some date.
	 * 
	 * @param date The date as a Calendar.
	 * 
	 * @return A List of campaign IDs. This will never be null.
	 */
	public static List<String> getCampaignsOnOrAfterDate(Calendar date) throws DataAccessException {
		Timestamp dateAsTimestamp = new Timestamp(date.getTimeInMillis());
		try {
			return instance.getJdbcTemplate().query(
					SQL_GET_CAMPAIGNS_ON_OR_AFTER_DATE,
					new Object[] { dateAsTimestamp },
					new SingleColumnRowMapper<String>());
		}
		catch(org.springframework.dao.DataAccessException e) {
			throw new DataAccessException("Error executing SQL '" + SQL_GET_CAMPAIGNS_ON_OR_AFTER_DATE + "' with parameter: " + dateAsTimestamp, e);
		}
	}
	
	/**
	 * Retrieves the IDs for all campaigns whose creation timestamp was on or
	 * before some date.
	 * 
	 * @param date The date as a Calendar.
	 * 
	 * @return A List of campaign IDs. This will never be null.
	 */
	public static List<String> getCampaignsOnOrBeforeDate(Calendar date) throws DataAccessException {
		Timestamp dateAsTimestamp = new Timestamp(date.getTimeInMillis());
		try {
			return instance.getJdbcTemplate().query(
					SQL_GET_CAMPAIGNS_ON_OR_BEFORE_DATE,
					new Object[] { dateAsTimestamp },
					new SingleColumnRowMapper<String>());
		}
		catch(org.springframework.dao.DataAccessException e) {
			throw new DataAccessException("Error executing SQL '" + SQL_GET_CAMPAIGNS_ON_OR_BEFORE_DATE + "' with parameter: " + dateAsTimestamp, e);
		}
	}
	
	/**
	 * Returns a list of campaign IDs for all of the campaigns with a specified
	 * privacy state.
	 * 
	 * @param privacyState The privacy state in question.
	 * 
	 * @return Returns a list of campaign IDs whose is privacy state is 
	 * 		   'privacyState'.
	 */
	public static List<String> getCampaignsWithPrivacyState(Campaign.PrivacyState privacyState) throws DataAccessException {
		try {
			return instance.getJdbcTemplate().query(
					SQL_GET_CAMPAIGNS_WITH_PRIVACY_STATE,
					new Object[] { privacyState.toString() },
					new SingleColumnRowMapper<String>());
		}
		catch(org.springframework.dao.DataAccessException e) {
			throw new DataAccessException("Error executing SQL '" + SQL_GET_CAMPAIGNS_WITH_PRIVACY_STATE + "' with parameter: " + privacyState, e);
		}
	}
	
	/**
	 * Returns a list of campaign IDs for all of the campaigns with a specified
	 * running state.
	 * 
	 * @param runningState The running state in question.
	 * 
	 * @return Returns a list of campaign IDs whose is running state is 
	 * 		   'runningState'.
	 */
	public static List<String> getCampaignsWithRunningState(Campaign.RunningState runningState) throws DataAccessException {
		try {
			return instance.getJdbcTemplate().query(
					SQL_GET_CAMPAIGNS_WITH_RUNNING_STATE,
					new Object[] { runningState.toString() },
					new SingleColumnRowMapper<String>());
		}
		catch(org.springframework.dao.DataAccessException e) {
			throw new DataAccessException("Error executing SQL '" + SQL_GET_CAMPAIGNS_WITH_RUNNING_STATE + "' with parameter: " + runningState, e);
		}
	}
	
	/**
	 * Updates a campaign. The 'request' and 'campaignId' are required; 
	 * however, the remaining parameters may be null indicating that they 
	 * should not be updated.
	 * 
	 * @param request The Request that is performing this service.
	 *  
	 * @param campaignId The campaign's unique identifier.
	 * 
	 * @param xml The new XML for the campaign or null if the XML should not be
	 * 			  updated.
	 * 
	 * @param description The new description for the campaign or null if the
	 * 					  description should not be updated.
	 * 
	 * @param runningState The new running state for the campaign or null if 
	 * 					   the running state should not be updated.
	 * 
	 * @param privacyState The new privacy state for the campaign or null if 
	 * 					   the privacy state should not be updated.
	 * 
	 * @param classIds FIXME: A collection of class IDs where any classes in
	 * 				   the list will have their users added to the class based
	 * 				   on the default class-campaign default roles. Any classes
	 * 				   that are not in the list will be disassociated and all
	 * 				   of their users will be disassociated unless they are
	 * 				   associated in another class.
	 * 
	 * @param usersAndRolesToAdd A map of usernames to a list of roles that the
	 * 							 users should be granted in the campaign or 
	 * 							 null if no users should be granted any new 
	 * 							 roles.
	 * 
	 * @param usersAndRolesToRemove A map of usernames to a list of roles that
	 * 								should be revoked from the user in the
	 * 								campaign or null if no users should have 
	 * 								any of their roles revoked.
	 */
	public static void updateCampaign(String campaignId, String xml, String description, 
			Campaign.RunningState runningState, 
			Campaign.PrivacyState privacyState, 
			Collection<String> classIds, 
			Map<String, Set<Campaign.Role>> usersAndRolesToAdd, 
			Map<String, Set<Campaign.Role>> usersAndRolesToRemove)
		throws DataAccessException {
		
		// Create the transaction.
		DefaultTransactionDefinition def = new DefaultTransactionDefinition();
		def.setName("Updating a campaign.");
		
		try {
			// Begin the transaction.
			PlatformTransactionManager transactionManager = new DataSourceTransactionManager(instance.getDataSource());
			TransactionStatus status = transactionManager.getTransaction(def);
			
			// Update the XML if it is present.
			if(xml != null) {
				try {
					instance.getJdbcTemplate().update(SQL_UPDATE_XML, new Object[] { xml, campaignId });
				}
				catch(org.springframework.dao.DataAccessException e) {
					transactionManager.rollback(status);
					throw new DataAccessException("Error executing SQL '" + SQL_UPDATE_XML + "' with parameters: " + xml + ", " + campaignId, e);
				}
			}
			
			// Update the description if it is present.
			if(description != null) {
				try {
					instance.getJdbcTemplate().update(SQL_UPDATE_DESCRIPTION, new Object[] { description, campaignId });
				}
				catch(org.springframework.dao.DataAccessException e) {
					transactionManager.rollback(status);
					throw new DataAccessException("Error executing SQL '" + SQL_UPDATE_DESCRIPTION + "' with parameters: " + description + ", " + campaignId, e);
				}
			}
			
			// Update the running state if it is present.
			if(runningState != null) {
				try {
					instance.getJdbcTemplate().update(SQL_UPDATE_RUNNING_STATE, new Object[] { runningState.toString(), campaignId });
				}
				catch(org.springframework.dao.DataAccessException e) {
					transactionManager.rollback(status);
					throw new DataAccessException("Error executing SQL '" + SQL_UPDATE_RUNNING_STATE + "' with parameters: " + runningState + ", " + campaignId, e);
				}
			}
			
			// Update the privacy state if it is present.
			if(privacyState != null) {
				try {
					instance.getJdbcTemplate().update(SQL_UPDATE_PRIVACY_STATE, new Object[] { privacyState.toString(), campaignId });
				}
				catch(org.springframework.dao.DataAccessException e) {
					transactionManager.rollback(status);
					throw new DataAccessException("Error executing SQL '" + SQL_UPDATE_PRIVACY_STATE + "' with parameters: " + privacyState + ", " + campaignId, e);
				}
			}
			
			// Add the specific users with specific roles.
			if(usersAndRolesToAdd != null) {
				for(String username : usersAndRolesToAdd.keySet()) {
					for(Campaign.Role role : usersAndRolesToAdd.get(username)) {
						try {
							instance.getJdbcTemplate().update(SQL_INSERT_USER_ROLE_CAMPAIGN, new Object[] { username, campaignId, role.toString() });
						}
						catch(org.springframework.dao.DuplicateKeyException e) {
							// This means that the user already had the role in
							// the campaign. We can ignore this.
						}
						catch(org.springframework.dao.DataAccessException e) {
							transactionManager.rollback(status);
							throw new DataAccessException("Error executing SQL '" + SQL_INSERT_USER_ROLE_CAMPAIGN + 
									"' with parameters: " + username + ", " + campaignId + ", " + role, e);
						}
					}
				}
			}
			
			// Remove the specific users and their roles.
			if(usersAndRolesToRemove != null) {
				for(String username : usersAndRolesToRemove.keySet()) {
					for(Campaign.Role role : usersAndRolesToRemove.get(username)) {
						try {
							instance.getJdbcTemplate().update(SQL_DELETE_USER_ROLE_CAMPAIGN, new Object[] { username, campaignId, role.toString() });
						}
						catch(org.springframework.dao.DataAccessException e) {
							transactionManager.rollback(status);
							throw new DataAccessException("Error executing SQL '" + SQL_DELETE_USER_ROLE_CAMPAIGN + 
									"' with parameters: " + username + ", " + campaignId + ", " + role, e);
						}
					}
				}
			}
			
			// Update the classes
			if(classIds != null) {
				// Retrieve all of the classes that are currently associated with the campaign.
				List<String> classesToRemove;
				try {
					classesToRemove = CampaignClassDaos.getClassesAssociatedWithCampaign(campaignId);
				}
				catch(DataAccessException e) {
					transactionManager.rollback(status);
					throw e;
				}
				
				// Create the list of classes to add by taking the list of 
				// classes from the user and removing all those that were 
				// already associated with campaign.
				List<String> classesToAdd = new ArrayList<String>(classIds);
				classesToAdd.removeAll(classesToRemove);

				// Create the list of classes to remove by taking those that 
				// were already associated with the campaign and remove all 
				// that should still be associated with the campaign.
				classesToRemove.removeAll(classIds);
					
				// For all of the classes that are associated with the campaign but are not in the classIds list,
				for(String classId : classesToRemove) {
					// For each of the users in the class, if they are only 
					// associated with the campaign through this class then 
					// remove them.
					List<String> usernames;
					try {
						usernames = UserClassDaos.getUsersInClass(classId);
					}
					catch(DataAccessException e) {
						transactionManager.rollback(status);
						throw e;
					}
					
					for(String username : usernames) {
						// If the user is not associated with the campaign 
						// through any other class, they are removed from the
						// campaign.
						int numClasses;
						try {
							numClasses = UserCampaignClassDaos.getNumberOfClassesThroughWhichUserIsAssociatedWithCampaign(username, campaignId); 
						}
						catch(DataAccessException e) {
							transactionManager.rollback(status);
							throw e;
						}
						if(numClasses == 1) {
							// Retrieve the default roles that the user was 
							// given when they joined the class.
							List<Campaign.Role> roles;
							try {
								roles = instance.getJdbcTemplate().query(
										SQL_GET_USER_DEFAULT_ROLES, 
										new Object[] { username, campaignId, classId }, 
										new RowMapper<Campaign.Role> () {
											@Override
											public Campaign.Role mapRow(ResultSet rs, int rowNum) throws SQLException {
												return Campaign.Role.getValue("role");
											}
										});
							}
							catch(org.springframework.dao.DataAccessException e) {
								transactionManager.rollback(status);
								throw new DataAccessException("Error executing SQL '" + SQL_GET_USER_DEFAULT_ROLES + "' with parameters: " + 
										username + ", " + campaignId + ", " + classId, e);
							}
							
							for(Campaign.Role role : roles) {
								try {
									instance.getJdbcTemplate().update(
											SQL_DELETE_USER_ROLE_CAMPAIGN, 
											new Object[] { username, campaignId, role.toString() });
								}
								catch(org.springframework.dao.DataAccessException e) {
									transactionManager.rollback(status);
									throw new DataAccessException("Error executing SQL '" + SQL_DELETE_USER_ROLE_CAMPAIGN + "' with parameters: " + 
											username + ", " + campaignId + ", " + role, e);
								}
							}
						}
					}

					// Remove the campaign, class association.
					try {
						instance.getJdbcTemplate().update(SQL_DELETE_CAMPAIGN_CLASS, new Object[] { campaignId, classId });
					}
					catch(org.springframework.dao.DataAccessException e) {
						transactionManager.rollback(status);
						throw new DataAccessException("Error executing SQL '" + SQL_DELETE_CAMPAIGN_CLASS + 
								"' with parameters: " + campaignId + ", " + classId, e);
					}
				}
				
				// For all of the classes that are in the classIds list but not
				// associated with the campaign,
				for(String classId : classesToAdd) {
					associateCampaignAndClass(transactionManager, status, campaignId, classId);
				}
			}
			
			// Commit the transaction.
			try {
				transactionManager.commit(status);
			}
			catch(TransactionException e) {
				transactionManager.rollback(status);
				throw new DataAccessException("Error while committing the transaction.", e);
			}
		}
		catch(TransactionException e) {
			throw new DataAccessException("Error while attempting to rollback the transaction.", e);
		}
	}
	
	/**
	 * Deletes a campaign.
	 * 
	 * @param campaignId The unique identifier of the campaign to be deleted.
	 */
	public static void deleteCampaign(String campaignId) throws DataAccessException {
		// Create the transaction.
		DefaultTransactionDefinition def = new DefaultTransactionDefinition();
		def.setName("Deleting a campaign.");
		
		try {
			// Begin the transaction.
			PlatformTransactionManager transactionManager = new DataSourceTransactionManager(instance.getDataSource());
			TransactionStatus status = transactionManager.getTransaction(def);
			
			try {
				instance.getJdbcTemplate().update(SQL_DELETE_CAMPAIGN, campaignId);
			}
			catch(org.springframework.dao.DataAccessException e) {
				transactionManager.rollback(status);
				throw new DataAccessException("Error executing SQL '" + SQL_DELETE_CAMPAIGN + "' with parameter: " + campaignId, e);
			}
			
			// Commit the transaction.
			try {
				transactionManager.commit(status);
			}
			catch(TransactionException e) {
				transactionManager.rollback(status);
				throw new DataAccessException("Error while committing the transaction.", e);
			}
		}
		catch(TransactionException e) {
			throw new DataAccessException("Error while attempting to rollback the transaction.", e);
		}
	}
	
	/**
	 * Creates the association between a class and a campaign in the database.
	 * It then creates a set of default roles for all users of the classes and
	 * adds all of the users in the class to the campaign with the default 
	 * roles.
	 * 
	 * @param transactionManager The PlatformTransactionManager that is 
	 * 							 managing the transaction from which this was
	 * 							 called.
	 * 
	 * @param status The current status of the transaction.
	 * 
	 * @param campaignId The unique identifier for the campaign.
	 * 
	 * @param classId The unique identifier for the class.
	 */
	private static void associateCampaignAndClass(PlatformTransactionManager transactionManager, TransactionStatus status, String campaignId, String classId) 
		throws DataAccessException {
		
		// Associate this class to the campaign.
		try {
			instance.getJdbcTemplate().update(SQL_INSERT_CAMPAIGN_CLASS, new Object[] { campaignId, classId });
		}
		catch(org.springframework.dao.DuplicateKeyException e) {
			// If the campaign was already associated with the class, ignore
			// this call.
			return;
		}
		catch(org.springframework.dao.DataAccessException e) {
			transactionManager.rollback(status);
			throw new DataAccessException("Error executing SQL '" + SQL_INSERT_CAMPAIGN_CLASS + "' with parameters: " + 
					campaignId + ", " + classId, e);
		}
		
		// Insert the default campaign_class_default_role
		// relationships for privileged users.
		// TODO: This should be a parameter in the API.
		try {
			instance.getJdbcTemplate().update(
					SQL_INSERT_CAMPAIGN_CLASS_DEFAULT_ROLE, 
					new Object[] { 
							campaignId, 
							classId, 
							Clazz.Role.PRIVILEGED.toString(), 
							Campaign.Role.SUPERVISOR.toString() }
				);
		}
		catch(org.springframework.dao.DataAccessException e) {
			transactionManager.rollback(status);
			throw new DataAccessException("Error executing SQL '" + SQL_INSERT_CAMPAIGN_CLASS_DEFAULT_ROLE + "' with parameters: " + 
					campaignId + ", " + classId + ", " + Clazz.Role.PRIVILEGED + ", " + Campaign.Role.SUPERVISOR, e);
		}
		try {
			instance.getJdbcTemplate().update(
					SQL_INSERT_CAMPAIGN_CLASS_DEFAULT_ROLE, 
					new Object[] { 
							campaignId, 
							classId, 
							Clazz.Role.PRIVILEGED.toString(), 
							Campaign.Role.PARTICIPANT.toString() }
					);
		}
		catch(org.springframework.dao.DataAccessException e) {
			transactionManager.rollback(status);
			throw new DataAccessException("Error executing SQL '" + SQL_INSERT_CAMPAIGN_CLASS_DEFAULT_ROLE + "' with parameters: " + 
					campaignId + ", " + classId + ", " + Clazz.Role.PRIVILEGED + ", " + Campaign.Role.PARTICIPANT, e);
		}
		
		// Insert the default campaign_class_default_role
		// relationships for restricted users.
		// TODO: This should be a parameter in the API.
		try {
			instance.getJdbcTemplate().update(
					SQL_INSERT_CAMPAIGN_CLASS_DEFAULT_ROLE, 
					new Object[] { 
							campaignId, 
							classId, 
							Clazz.Role.RESTRICTED.toString(), 
							Campaign.Role.ANALYST.toString() }
					);
		}
		catch(org.springframework.dao.DataAccessException e) {
			transactionManager.rollback(status);
			throw new DataAccessException("Error executing SQL '" + SQL_INSERT_CAMPAIGN_CLASS_DEFAULT_ROLE + "' with parameters: " + 
					campaignId + ", " + classId + ", " + Clazz.Role.RESTRICTED + ", " + Campaign.Role.ANALYST, e);
		}
		try {
			instance.getJdbcTemplate().update(
					SQL_INSERT_CAMPAIGN_CLASS_DEFAULT_ROLE, 
					new Object[] { 
							campaignId,
							classId,
							Clazz.Role.RESTRICTED.toString(), 
							Campaign.Role.PARTICIPANT.toString() }
					);
		}
		catch(org.springframework.dao.DataAccessException e) {
			transactionManager.rollback(status);
			throw new DataAccessException("Error executing SQL '" + SQL_INSERT_CAMPAIGN_CLASS_DEFAULT_ROLE + "' with parameters: " + 
					campaignId + ", " + classId + ", " + Clazz.Role.RESTRICTED + ", " + Campaign.Role.PARTICIPANT, e);
		}
		
		// Get the list of users in the class.
		List<String> usernames;
		try {
			usernames = UserClassDaos.getUsersInClass(classId);
		}
		catch(DataAccessException e) {
			transactionManager.rollback(status);
			throw e;
		}
		
		// For each of the users in the class, assign them their default roles
		// in the campaign.
		for(String username : usernames) {
			List<Campaign.Role> roles;
			try {
				roles = instance.getJdbcTemplate().query(
						SQL_GET_USER_DEFAULT_ROLES, 
						new Object[] { username, campaignId, classId }, 
						new RowMapper<Campaign.Role>() {
							@Override
							public Campaign.Role mapRow(ResultSet rs, int rowNum) throws SQLException {
								return Campaign.Role.getValue(rs.getString("role"));
							}
						});
			}
			catch(org.springframework.dao.DataAccessException e) {
				transactionManager.rollback(status);
				throw new DataAccessException("Error executing SQL '" + SQL_GET_USER_DEFAULT_ROLES + "' with parameters: " + 
						username + ", " + campaignId + ", " + classId, e);
			}
			
			for(Campaign.Role role : roles) {
				try {
					instance.getJdbcTemplate().update(
							SQL_INSERT_USER_ROLE_CAMPAIGN, 
							new Object[] { username, campaignId, role.toString() });
				}
				catch(org.springframework.dao.DuplicateKeyException e) {
					// If the user already has the role in the campaign then
					// ignore it.
				}
				catch(org.springframework.dao.DataAccessException e) {
					transactionManager.rollback(status);
					throw new DataAccessException("Error executing SQL '" + SQL_INSERT_USER_ROLE_CAMPAIGN + "' with parameters: " + 
							username + ", " + campaignId + ", " + role, e);
				}
			}
		}
	}
}<|MERGE_RESOLUTION|>--- conflicted
+++ resolved
@@ -365,11 +365,7 @@
 			// Add the requesting user as the author. This may have already 
 			// happened above.
 			try {
-<<<<<<< HEAD
-				instance.getJdbcTemplate().update(SQL_INSERT_USER_ROLE_CAMPAIGN, creatorUsername, campaignId, Campaign.Role.AUTHOR);
-=======
-				instance.getJdbcTemplate().update(SQL_INSERT_USER_ROLE_CAMPAIGN, creatorUsername, campaignId, CampaignRoleCache.Role.AUTHOR.toString());
->>>>>>> 59f3bb59
+				instance.getJdbcTemplate().update(SQL_INSERT_USER_ROLE_CAMPAIGN, creatorUsername, campaignId, Campaign.Role.AUTHOR.toString());
 			}
 			catch(org.springframework.dao.DataIntegrityViolationException e) {
 				// The user was already an author of this campaign implying 
