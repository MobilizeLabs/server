--- conflicted
+++ resolved
@@ -1,14 +1,12 @@
 package org.ohmage.dao;
 
-<<<<<<< HEAD
+
 import java.sql.ResultSet;
 import java.sql.SQLException;
-=======
 import java.sql.Timestamp;
 import java.util.ArrayList;
 import java.util.Calendar;
 import java.util.Collection;
->>>>>>> 34f1a675
 import java.util.List;
 import java.util.Map;
 import java.util.Set;
@@ -17,15 +15,12 @@
 
 import org.ohmage.cache.CampaignRoleCache;
 import org.ohmage.cache.ClassRoleCache;
-<<<<<<< HEAD
 import org.ohmage.domain.configuration.Configuration;
 import org.ohmage.domain.configuration.SurveyMapFromXmlBuilder;
 import org.ohmage.exception.DataAccessException;
 import org.springframework.dao.IncorrectResultSizeDataAccessException;
 import org.springframework.jdbc.core.RowMapper;
-=======
 import org.springframework.jdbc.core.SingleColumnRowMapper;
->>>>>>> 34f1a675
 import org.springframework.jdbc.datasource.DataSourceTransactionManager;
 import org.springframework.transaction.PlatformTransactionManager;
 import org.springframework.transaction.TransactionException;
@@ -415,7 +410,6 @@
 	}
 	
 	/**
-<<<<<<< HEAD
 	 * Finds the running state for the provided campaign id.
 	 * 
 	 * @param campaignId The unique identifier for the campaign running
@@ -433,6 +427,30 @@
 		} 
 		catch(org.springframework.dao.DataAccessException e) {
 			throw new DataAccessException("Error executing SQL '" + SQL_SELECT_CAMPAIGN_RUNNING_STATE + "' with parameter: " + campaignId, e);
+		}
+	}
+	
+	/**
+	 * Retrieves a campaign's name.
+	 * 
+	 * @param campaignId The unique identifier for the campaign.
+	 * 
+	 * @return If the campaign exists, its name is returned. Otherwise, null is
+	 * 		   returned.
+	 */
+	public static String getName(String campaignId) throws DataAccessException {
+		try {
+			return instance.jdbcTemplate.queryForObject(SQL_GET_NAME, new Object[] { campaignId }, String.class);
+		}
+		catch(org.springframework.dao.IncorrectResultSizeDataAccessException e) {
+			if(e.getActualSize() > 1) {
+				throw new DataAccessException("Multiple campaigns have the same unique identifier.", e);
+			}
+
+			return null;
+		}
+		catch(org.springframework.dao.DataAccessException e) {
+			throw new DataAccessException("Error executing SQL '" + SQL_GET_NAME + "' with parameter: " + campaignId, e);
 		}
 	}
 	
@@ -464,17 +482,20 @@
 		}
 		catch(org.springframework.dao.DataAccessException e) {
 			throw new DataAccessException("General error executing SQL '" + SQL_SELECT_CAMPAIGN_CONFIGURATION + "' with parameter: " + campaignId, e);
-=======
-	 * Retrieves a campaign's name.
+		}
+	}
+    
+	/**
+	 * Retrieves a campaign's description.
 	 * 
 	 * @param campaignId The unique identifier for the campaign.
 	 * 
-	 * @return If the campaign exists, its name is returned. Otherwise, null is
-	 * 		   returned.
-	 */
-	public static String getName(String campaignId) {
-		try {
-			return instance.jdbcTemplate.queryForObject(SQL_GET_NAME, new Object[] { campaignId }, String.class);
+	 * @return If the campaign exists, its description is returned. Otherwise, 
+	 * 		   null is returned.
+	 */
+	public static String getDescription(String campaignId) throws DataAccessException {
+		try {
+			return instance.jdbcTemplate.queryForObject(SQL_GET_DESCRIPTION, new Object[] { campaignId }, String.class);
 		}
 		catch(org.springframework.dao.IncorrectResultSizeDataAccessException e) {
 			if(e.getActualSize() > 1) {
@@ -484,21 +505,21 @@
 			return null;
 		}
 		catch(org.springframework.dao.DataAccessException e) {
-			throw new DataAccessException("Error executing SQL '" + SQL_GET_NAME + "' with parameter: " + campaignId, e);
-		}
-	}
-	
-	/**
-	 * Retrieves a campaign's description.
-	 * 
-	 * @param campaignId The unique identifier for the campaign.
-	 * 
-	 * @return If the campaign exists, its description is returned. Otherwise, 
-	 * 		   null is returned.
-	 */
-	public static String getDescription(String campaignId) {
-		try {
-			return instance.jdbcTemplate.queryForObject(SQL_GET_DESCRIPTION, new Object[] { campaignId }, String.class);
+			throw new DataAccessException("Error executing SQL '" + SQL_GET_DESCRIPTION + "' with parameter: " + campaignId, e);
+		}
+	}
+
+	/**
+	 * Retrieves the campaign's privacy state.
+	 * 
+	 * @param campaignId A campaign's unique identifier.
+	 * 
+	 * @return If the campaign exists, its privacy state String is returned;
+	 * 		   otherwise, null is returned.
+	 */
+	public static String getCampaignPrivacyState(String campaignId) throws DataAccessException {
+		try {
+			return instance.jdbcTemplate.queryForObject(SQL_GET_PRIVACY_STATE, new Object[] { campaignId }, String.class);
 		}
 		catch(org.springframework.dao.IncorrectResultSizeDataAccessException e) {
 			if(e.getActualSize() > 1) {
@@ -508,22 +529,21 @@
 			return null;
 		}
 		catch(org.springframework.dao.DataAccessException e) {
-			throw new DataAccessException("Error executing SQL '" + SQL_GET_DESCRIPTION + "' with parameter: " + campaignId, e);
->>>>>>> 34f1a675
-		}
-	}
-
-	/**
-	 * Retrieves the campaign's privacy state.
+			throw new DataAccessException("Error executing SQL '" + SQL_GET_PRIVACY_STATE + "' with parameter: " + campaignId, e);
+		}
+	}
+
+	/**
+	 * Retrieves the campaign's running state.
 	 * 
 	 * @param campaignId A campaign's unique identifier.
 	 * 
-	 * @return If the campaign exists, its privacy state String is returned;
+	 * @return If the campaign exists, its running state String is returned;
 	 * 		   otherwise, null is returned.
 	 */
-	public static String getCampaignPrivacyState(String campaignId) throws DataAccessException {
-		try {
-			return instance.jdbcTemplate.queryForObject(SQL_GET_PRIVACY_STATE, new Object[] { campaignId }, String.class);
+	public static String getCampaignRunningState(String campaignId) throws DataAccessException {
+		try {
+			return instance.jdbcTemplate.queryForObject(SQL_GET_RUNNING_STATE, new Object[] { campaignId }, String.class);
 		}
 		catch(org.springframework.dao.IncorrectResultSizeDataAccessException e) {
 			if(e.getActualSize() > 1) {
@@ -536,18 +556,18 @@
 			throw new DataAccessException("Error executing SQL '" + SQL_GET_PRIVACY_STATE + "' with parameter: " + campaignId, e);
 		}
 	}
-
-	/**
-	 * Retrieves the campaign's running state.
-	 * 
-	 * @param campaignId A campaign's unique identifier.
-	 * 
-	 * @return If the campaign exists, its running state String is returned;
-	 * 		   otherwise, null is returned.
-	 */
-	public static String getCampaignRunningState(String campaignId) throws DataAccessException {
-		try {
-			return instance.jdbcTemplate.queryForObject(SQL_GET_RUNNING_STATE, new Object[] { campaignId }, String.class);
+	
+	/**
+	 * Retrieves a campaign's XML.
+	 * 
+	 * @param campaignId The unique identifier for the campaign.
+	 * 
+	 * @return If the campaign exists, its XML is returned. Otherwise, null is
+	 * 		   returned.
+	 */
+	public static String getXml(String campaignId) throws DataAccessException {
+		try {
+			return instance.jdbcTemplate.queryForObject(SQL_GET_XML, new Object[] { campaignId }, String.class);
 		}
 		catch(org.springframework.dao.IncorrectResultSizeDataAccessException e) {
 			if(e.getActualSize() > 1) {
@@ -557,21 +577,21 @@
 			return null;
 		}
 		catch(org.springframework.dao.DataAccessException e) {
-			throw new DataAccessException("Error executing SQL '" + SQL_GET_PRIVACY_STATE + "' with parameter: " + campaignId, e);
-		}
-	}
-	
-	/**
-	 * Retrieves a campaign's XML.
+			throw new DataAccessException("Error executing SQL '" + SQL_GET_XML + "' with parameter: " + campaignId, e);
+		}
+	}
+	
+	/**
+	 * Retrieves a campaign's creation timestamp.
 	 * 
 	 * @param campaignId The unique identifier for the campaign.
 	 * 
-	 * @return If the campaign exists, its XML is returned. Otherwise, null is
-	 * 		   returned.
-	 */
-	public static String getXml(String campaignId) {
-		try {
-			return instance.jdbcTemplate.queryForObject(SQL_GET_XML, new Object[] { campaignId }, String.class);
+	 * @return If the campaign exists, its timestamp is returned; otherwise, 
+	 * 		   null is returned.
+	 */
+	public static Timestamp getCreationTimestamp(String campaignId) throws DataAccessException {
+		try {
+			return instance.jdbcTemplate.queryForObject(SQL_GET_CREATION_TIMESTAMP, new Object[] { campaignId }, Timestamp.class);
 		}
 		catch(org.springframework.dao.IncorrectResultSizeDataAccessException e) {
 			if(e.getActualSize() > 1) {
@@ -581,30 +601,6 @@
 			return null;
 		}
 		catch(org.springframework.dao.DataAccessException e) {
-			throw new DataAccessException("Error executing SQL '" + SQL_GET_XML + "' with parameter: " + campaignId, e);
-		}
-	}
-	
-	/**
-	 * Retrieves a campaign's creation timestamp.
-	 * 
-	 * @param campaignId The unique identifier for the campaign.
-	 * 
-	 * @return If the campaign exists, its timestamp is returned; otherwise, 
-	 * 		   null is returned.
-	 */
-	public static Timestamp getCreationTimestamp(String campaignId) {
-		try {
-			return instance.jdbcTemplate.queryForObject(SQL_GET_CREATION_TIMESTAMP, new Object[] { campaignId }, Timestamp.class);
-		}
-		catch(org.springframework.dao.IncorrectResultSizeDataAccessException e) {
-			if(e.getActualSize() > 1) {
-				throw new DataAccessException("Multiple campaigns have the same unique identifier.", e);
-			}
-
-			return null;
-		}
-		catch(org.springframework.dao.DataAccessException e) {
 			throw new DataAccessException("Error executing SQL '" + SQL_GET_CREATION_TIMESTAMP + "' with parameter: " + campaignId, e);
 		}
 	}
@@ -617,7 +613,7 @@
 	 * 
 	 * @return A List of campaign IDs. This will never be null.
 	 */
-	public static List<String> getCampaignsOnOrAfterDate(Calendar date) {
+	public static List<String> getCampaignsOnOrAfterDate(Calendar date) throws DataAccessException {
 		Timestamp dateAsTimestamp = new Timestamp(date.getTimeInMillis());
 		try {
 			return instance.jdbcTemplate.query(
@@ -638,7 +634,7 @@
 	 * 
 	 * @return A List of campaign IDs. This will never be null.
 	 */
-	public static List<String> getCampaignsOnOrBeforeDate(Calendar date) {
+	public static List<String> getCampaignsOnOrBeforeDate(Calendar date) throws DataAccessException {
 		Timestamp dateAsTimestamp = new Timestamp(date.getTimeInMillis());
 		try {
 			return instance.jdbcTemplate.query(
@@ -660,7 +656,7 @@
 	 * @return Returns a list of campaign IDs whose is privacy state is 
 	 * 		   'privacyState'.
 	 */
-	public static List<String> getCampaignsWithPrivacyState(String privacyState) {
+	public static List<String> getCampaignsWithPrivacyState(String privacyState) throws DataAccessException {
 		try {
 			return instance.jdbcTemplate.query(
 					SQL_GET_CAMPAIGNS_WITH_PRIVACY_STATE,
@@ -681,7 +677,7 @@
 	 * @return Returns a list of campaign IDs whose is running state is 
 	 * 		   'runningState'.
 	 */
-	public static List<String> getCampaignsWithRunningState(String runningState) {
+	public static List<String> getCampaignsWithRunningState(String runningState) throws DataAccessException {
 		try {
 			return instance.jdbcTemplate.query(
 					SQL_GET_CAMPAIGNS_WITH_RUNNING_STATE,
@@ -732,7 +728,9 @@
 	 * 								any of their roles revoked.
 	 */
 	public static void updateCampaign(String campaignId, String xml, String description, String runningState, String privacyState, 
-			Collection<String> classIds, Map<String, Set<String>> usersAndRolesToAdd, Map<String, Set<String>> usersAndRolesToRemove) {
+			Collection<String> classIds, Map<String, Set<String>> usersAndRolesToAdd, Map<String, Set<String>> usersAndRolesToRemove)
+		throws DataAccessException {
+		
 		// Create the transaction.
 		DefaultTransactionDefinition def = new DefaultTransactionDefinition();
 		def.setName("Updating a campaign.");
@@ -943,7 +941,7 @@
 	 * 
 	 * @param campaignId The unique identifier of the campaign to be deleted.
 	 */
-	public static void deleteCampaign(String campaignId) {
+	public static void deleteCampaign(String campaignId) throws DataAccessException {
 		// Create the transaction.
 		DefaultTransactionDefinition def = new DefaultTransactionDefinition();
 		def.setName("Deleting a campaign.");
@@ -991,7 +989,9 @@
 	 * 
 	 * @param classId The unique identifier for the class.
 	 */
-	private static void associateCampaignAndClass(PlatformTransactionManager transactionManager, TransactionStatus status, String campaignId, String classId) {
+	private static void associateCampaignAndClass(PlatformTransactionManager transactionManager, TransactionStatus status, String campaignId, String classId) 
+		throws DataAccessException {
+		
 		// Associate this class to the campaign.
 		try {
 			instance.jdbcTemplate.update(SQL_INSERT_CAMPAIGN_CLASS, new Object[] { campaignId, classId });
