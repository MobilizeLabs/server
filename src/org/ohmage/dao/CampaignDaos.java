package org.ohmage.dao;


import java.sql.ResultSet;
import java.sql.SQLException;
import java.sql.Timestamp;
import java.util.ArrayList;
import java.util.Calendar;
import java.util.Collection;
import java.util.List;
import java.util.Map;
import java.util.Set;

import javax.sql.DataSource;

import org.ohmage.cache.CampaignRoleCache;
import org.ohmage.cache.ClassRoleCache;
import org.ohmage.domain.CampaignInformation;
import org.ohmage.domain.CampaignInformation.PrivacyState;
import org.ohmage.domain.CampaignInformation.RunningState;
import org.ohmage.domain.configuration.Configuration;
import org.ohmage.domain.configuration.SurveyMapFromXmlBuilder;
import org.ohmage.exception.DataAccessException;
import org.springframework.dao.IncorrectResultSizeDataAccessException;
import org.springframework.jdbc.core.RowMapper;
import org.springframework.jdbc.core.SingleColumnRowMapper;
import org.springframework.jdbc.datasource.DataSourceTransactionManager;
import org.springframework.transaction.PlatformTransactionManager;
import org.springframework.transaction.TransactionException;
import org.springframework.transaction.TransactionStatus;
import org.springframework.transaction.support.DefaultTransactionDefinition;

/**
 * This class contains all of the functionality for creating, reading, 
 * updating, and deleting campaigns. While it may read information pertaining 
 * to other entities, the information it takes and provides should pertain to 
 * campaigns only with the exception of linking other entities to campaigns  
 * such as campaign creation which needs to be able to associate users in a 
 * in a class with this campaign in a single transaction.
 * 
 * @author John Jenkins
 * @author Joshua Selsky
 */
public final class CampaignDaos extends Dao {
	// Returns a boolean value of whether or not the campaign exists.
	private static final String SQL_EXISTS_CAMPAIGN = 
		"SELECT EXISTS(" +
			"SELECT urn " +
			"FROM campaign " +
			"WHERE urn = ?" +
		")";
	
<<<<<<< HEAD
	// Returns the name of a campaign.
	private static final String SQL_GET_NAME =
		"SELECT name " +
		"FROM campaign " +
		"WHERE urn = ?";
	
	// Returns the description of a campaign.
	private static final String SQL_GET_DESCRIPTION = 
		"SELECT description " +
		"FROM campaign " +
		"WHERE urn = ?";

=======
	// Returns the XML for a campaign.
	private static final String SQL_GET_XML = 
		"SELECT xml " +
		"FROM campaign " +
		"WHERE urn = ?";
	
>>>>>>> fc4fadaf
	// Returns the running state String of a campaign.
	private static final String SQL_GET_RUNNING_STATE =
		"SELECT crs.running_state " +
		"FROM campaign c, campaign_running_state crs " +
		"WHERE c.urn = ? " +
		"AND c.running_state_id = crs.id";
<<<<<<< HEAD

=======
	
>>>>>>> fc4fadaf
	// Returns the privacy state String of a campaign.
	private static final String SQL_GET_PRIVACY_STATE = 
		"SELECT cps.privacy_state " +
		"FROM campaign c, campaign_privacy_state cps " +
		"WHERE c.urn = ?" +
		"AND c.privacy_state_id = cps.id";
	
<<<<<<< HEAD
	// Returns the campaign's creation timestamp.
	private static final String SQL_GET_CREATION_TIMESTAMP =
		"SELECT creation_timestamp " +
		"FROM campaign " +
		"WHERE urn = ?";
	
	// Returns the XML for a campaign.
	private static final String SQL_GET_XML = 
		"SELECT xml " +
		"FROM campaign " +
		"WHERE urn = ?";
	
	// Returns the information pertaining directly to a campaign.
	private static final String SQL_GET_CAMPAIGN_INFORMATION =
		"SELECT c.name, c.description, crs.running_state, cps.privacy_state, c.creation_timestamp " +
		"FROM campaign c, campaign_running_state crs, campaign_privacy_state cps " +
		"WHERE c.urn = ? " +
		"AND c.running_state_id = crs.id " +
		"AND c.privacy_state_id = cps.id";
	
	// Returns all of the IDs for all of the campaigns whose creation timestamp
	// was on or after some date.
	private static final String SQL_GET_CAMPAIGNS_ON_OR_AFTER_DATE = 
		"SELECT urn " +
		"FROM campaign " +
		"WHERE creation_timestamp >= ?";
	
	// Returns all of the IDs for all of the campaigns whose creation timestamp
	// was on or before some date.
	private static final String SQL_GET_CAMPAIGNS_ON_OR_BEFORE_DATE =
		"SELECT urn " +
		"FROM campaign " +
		"WHERE creation_timestamp <= ?";
	
	// Returns all of the IDs for all of the campaigns whose privacy state is
	// some value.
	private static final String SQL_GET_CAMPAIGNS_WITH_PRIVACY_STATE = 
		"SELECT urn " +
		"FROM campaign " +
		"WHERE privacy_state_id = (" +
			"SELECT Id " +
			"FROM campaign_privacy_state " +
			"WHERE privacy_state = ?" +
		")";
	
	// Returns all of the IDs for all of the campaigns whose running state is
	// some value.
	private static final String SQL_GET_CAMPAIGNS_WITH_RUNNING_STATE = 
		"SELECT urn " +
		"FROM campaign " +
		"WHERE running_state_id = (" +
			"SELECT Id " +
			"FROM campaign_running_state " +
			"WHERE running_state = ?" +
		")";
	
	// Retrieves the campaign roles for a user based on the default roles for
	// a campaign-class association.
	public static final String SQL_GET_USER_DEFAULT_ROLES =
		"SELECT ur.role " +
		"FROM user u, campaign ca, class cl, campaign_class cc, user_role ur, user_class uc, campaign_class_default_role ccdr " +
		"WHERE u.username = ? " +
		"AND ca.urn = ? " +
		"AND cl.urn = ? " +
		"AND ca.id = cc.campaign_id " +
		"AND cl.id = cc.class_id " +
		"AND cc.id = ccdr.campaign_class_id " +
		"AND u.id = uc.user_id " +
		"AND cl.id = uc.class_id " +
		"AND uc.user_class_role_id = ccdr.user_class_role_id " +
		"AND ccdr.user_role_id = ur.id";
	
=======
>>>>>>> fc4fadaf
	// Inserts a new campaign.
	private static final String SQL_INSERT_CAMPAIGN = 
		"INSERT INTO campaign(urn, name, xml, description, creation_timestamp, running_state_id, privacy_state_id) " +
		"VALUES (?, ?, ?, ?, now(), (" +
				"SELECT Id " +
				"FROM campaign_running_state " +
				"WHERE running_state = ?" +
			"), (" +
				"SELECT Id " +
				"FROM campaign_privacy_state " +
				"WHERE privacy_state = ?" +
			")" +
		")";
	
	// Inserts a campagin-class association.
	private static final String SQL_INSERT_CAMPAIGN_CLASS =
		"INSERT INTO campaign_class(campaign_id, class_id) " +
		"VALUES (" +
			"(" +
				"SELECT Id " +
				"FROM campaign " +
				"WHERE urn = ?" +
			"), (" +
				"SELECT Id " +
				"FROM class " +
				"WHERE urn = ?" +
			")" +
		")";
	
	// Inserts an entry into the campaign_class_default_role table.
	private static final String SQL_INSERT_CAMPAIGN_CLASS_DEFAULT_ROLE = 
		"INSERT INTO campaign_class_default_role(campaign_class_id, user_class_role_id, user_role_id) " +
		"VALUES (" +
			"(" +
				"SELECT cc.id " +
				"FROM class cl, campaign ca, campaign_class cc " +
				"WHERE ca.urn = ? " +
				"AND ca.id = cc.campaign_id " +
				"AND cl.urn = ? " +
				"AND cl.id = cc.class_id" +
			"), (" +
				"SELECT Id " +
				"FROM user_class_role " +
				"WHERE role = ?" +
			"), (" +
				"SELECT Id " +
				"FROM user_role " +
				"WHERE role = ?" +
			")" +
		")";
	
	// Associates a user with a campaign and a given campaign role.
	private static final String SQL_INSERT_USER_ROLE_CAMPAIGN =
		"INSERT INTO user_role_campaign(user_id, campaign_id, user_role_id) " +
		"VALUES (" +
			"(" +
				"SELECT Id " +
				"FROM user " +
				"WHERE username = ?" +
			"), (" +
				"SELECT Id " +
				"FROM campaign " +
				"WHERE urn = ?" +
			"), (" +
				"SELECT Id " +
				"FROM user_role " +
				"WHERE role = ?" +
			")" +
		")";
	
	// Updates the campaign's XML.
	private static final String SQL_UPDATE_XML =
		"UPDATE campaign " +
		"SET xml = ? " +
		"WHERE urn = ?";
	
	// Updates a campaign's description.
	private static final String SQL_UPDATE_DESCRIPTION = 
		"UPDATE campaign " +
		"SET description = ? " +
		"WHERE urn = ?";
	
	// Updates a campaign's privacy state.
	private static final String SQL_UPDATE_PRIVACY_STATE =
		"UPDATE campaign " +
		"SET privacy_state_id = (" +
			"SELECT Id " +
			"FROM campaign_privacy_state " +
			"WHERE privacy_state = ?" +
		") " +
		"WHERE urn = ?";
	
	// Updates a campaign's running state.
	private static final String SQL_UPDATE_RUNNING_STATE =
		"UPDATE campaign " +
		"SET running_state_id = (" +
			"SELECT Id " +
			"FROM campaign_running_state " +
			"WHERE running_state = ?" +
		") " +
		"WHERE urn = ?";
		
	// Deletes a campaign.
	private static final String SQL_DELETE_CAMPAIGN = 
		"DELETE FROM campaign " +
		"WHERE urn = ?";
	
	// Deletes a campaign, class association.
	private static final String SQL_DELETE_CAMPAIGN_CLASS =
		"DELETE FROM campaign_class " +
		"WHERE campaign_id = (" +
			"SELECT Id " +
			"FROM campaign " +
			"WHERE urn = ?" +
		") " +
		"AND class_id = (" +
			"SELECT Id " +
			"FROM class " +
			"WHERE urn = ?" +
		")";
	
	// Removes a role from a user in a campaign.
	private static final String SQL_DELETE_USER_ROLE_CAMPAIGN =
		"DELETE FROM user_role_campaign " +
		"WHERE user_id = (" +
			"SELECT Id " +
			"FROM user " +
			"WHERE username = ?" +
		") " +
		"AND campaign_id = (" +
			"SELECT Id " +
			"FROM campaign " +
			"WHERE urn = ?" +
		") " +
		"AND user_role_id = (" +
			"SELECT Id " +
			"FROM user_role " +
			"WHERE role = ?" +
		")";
	
	// Finds the running state for a particular campaign
	private static final String SQL_SELECT_CAMPAIGN_RUNNING_STATE = 
		"SELECT crs.running_state " +
		"FROM campaign c, campaign_running_state crs " +
		"WHERE c.urn = ? " +
		"AND c.running_state_id = crs.id";
	
	private static final String SQL_SELECT_CAMPAIGN_CONFIGURATION = 
		"SELECT c.name, c.description, c.xml, crs.running_state, cps.privacy_state, c.creation_timestamp" +
        " FROM campaign c, campaign_running_state crs, campaign_privacy_state cps" +
        " WHERE urn = ?" +
        " AND c.running_state_id = crs.id" +
        " AND c.privacy_state_id = cps.id";
	
	
	// The single instance of this class as the constructor should only ever be
	// called once by Spring.
	private static CampaignDaos instance;

	/**
	 * Creates this DAO.
	 * 
	 * @param dataSource A DataSource object to use when querying the database.
	 */
	private CampaignDaos(DataSource dataSource) {
		super(dataSource);
		
		instance = this;
	}
	
	/**
	 * Creates a new campaign.
	 * 
	 * @param campaignId The new campaign's unique identifier.
	 * 
	 * @param name The new campaign's name.
	 * 
	 * @param xml The XML defining the new campaign.
	 * 
	 * @param description An optional description for the campaign.
	 * 
	 * @param runningState The initial running state for the campaign.
	 * 
	 * @param privacyState The initial privacy state for the campaign.
	 * 
	 * @param classIds A List of classes with which this campaign should be 
	 * 				   associated.
	 * 
	 * @param creatorUsername The username of the creator of this campaign.
	 */
	public static void createCampaign(String campaignId, String name, String xml, String description, 
			String runningState, String privacyState, List<String> classIds, String creatorUsername) 
		throws DataAccessException {
		
		// Create the transaction.
		DefaultTransactionDefinition def = new DefaultTransactionDefinition();
		def.setName("Creating a new campaign.");
		
		try {
			// Begin the transaction.
			PlatformTransactionManager transactionManager = new DataSourceTransactionManager(instance.getDataSource());
			TransactionStatus status = transactionManager.getTransaction(def);
			
			// Create the campaign.
			try {
				instance.getJdbcTemplate().update(
						SQL_INSERT_CAMPAIGN, 
						new Object[] { campaignId, name, xml, description, runningState, privacyState });
			}
			catch(org.springframework.dao.DataAccessException e) {
				transactionManager.rollback(status);
				throw new DataAccessException("Error executing SQL '" + SQL_INSERT_CAMPAIGN + "' with parameters: " +
						campaignId + ", " + name + ", " + xml + ", " + description + ", " + runningState + ", " + privacyState, e);
			}
			
			// Add each of the classes to the campaign.
			for(String classId : classIds) {
				associateCampaignAndClass(transactionManager, status, campaignId, classId);
			}
			
			// Add the requesting user as the author. This may have already 
			// happened above.
			try {
				instance.getJdbcTemplate().update(SQL_INSERT_USER_ROLE_CAMPAIGN, creatorUsername, campaignId, CampaignRoleCache.ROLE_AUTHOR);
			}
			catch(org.springframework.dao.DataIntegrityViolationException e) {
				// The user was already an author of this campaign implying 
				// that it's one of the default campaign roles based on a class
				// role that the 'creatorUsername' has.
			}
			catch(org.springframework.dao.DataAccessException e) {
				transactionManager.rollback(status);
				throw new DataAccessException("Error executing SQL '" + SQL_INSERT_USER_ROLE_CAMPAIGN + "' with parameters: " + 
						creatorUsername + ", " + campaignId + ", " + CampaignRoleCache.ROLE_AUTHOR, e);
			}
			
			// Commit the transaction.
			try {
				transactionManager.commit(status);
			}
			catch(TransactionException e) {
				transactionManager.rollback(status);
				throw new DataAccessException("Error while committing the transaction.", e);
			}
		}
		catch(TransactionException e) {
			throw new DataAccessException("Error while attempting to rollback the transaction.", e);
		}
	}
	
	/**
	 * Returns whether or not a campaign with the unique campaign identifier
	 * 'campaignId' exists.
	 * 
	 * @param campaignId The unique identifier for the campaign whose existence
	 * 					 is in question.
	 * 
	 * @return Returns true if the campaign exists; false, otherwise.
	 */
	public static Boolean getCampaignExists(String campaignId) throws DataAccessException {
		try {
			return instance.getJdbcTemplate().queryForObject(
					SQL_EXISTS_CAMPAIGN, 
					new Object[] { campaignId }, 
					Boolean.class
					);
		}
		catch(org.springframework.dao.DataAccessException e) {
			throw new DataAccessException("Error executing SQL '" + SQL_EXISTS_CAMPAIGN + "' with parameter: " + campaignId, e);
		}
	}
	
	/**
	 * Finds the running state for the provided campaign id.
	 * 
	 * @param campaignId The unique identifier for the campaign running
	 *                   state in question.
	 * @return A String identifying the campaign's running state.
	 * @throws DataAccessException If an error occurs running the SQL.
	 */
	public static String getRunningStateForCampaignId(String campaignId) throws DataAccessException {
		try {
			return instance.getJdbcTemplate().queryForObject(
					SQL_SELECT_CAMPAIGN_RUNNING_STATE, 
					new Object[] { campaignId }, 
					String.class
			);
		} 
		catch(org.springframework.dao.DataAccessException e) {
			throw new DataAccessException("Error executing SQL '" + SQL_SELECT_CAMPAIGN_RUNNING_STATE + "' with parameter: " + campaignId, e);
		}
	}
	
	/**
	 * Retrieves a campaign's name.
	 * 
	 * @param campaignId The unique identifier for the campaign.
	 * 
	 * @return If the campaign exists, its name is returned. Otherwise, null is
	 * 		   returned.
	 */
	public static String getName(String campaignId) throws DataAccessException {
		try {
			return instance.getJdbcTemplate().queryForObject(SQL_GET_NAME, new Object[] { campaignId }, String.class);
		}
		catch(org.springframework.dao.IncorrectResultSizeDataAccessException e) {
			if(e.getActualSize() > 1) {
				throw new DataAccessException("Multiple campaigns have the same unique identifier.", e);
			}

			return null;
		}
		catch(org.springframework.dao.DataAccessException e) {
			throw new DataAccessException("Error executing SQL '" + SQL_GET_NAME + "' with parameter: " + campaignId, e);
		}
	}
	
	/**
	 * Finds the configuration for the provided campaign id.
	 * 
	 * @param campaignId The unique identifier for the campaign..
	 * @throws DataAccessException If an error occurs running the SQL.
	 */
	public static Configuration findCampaignConfiguration(final String campaignId) throws DataAccessException {
		try {
			return instance.getJdbcTemplate().queryForObject(
					SQL_SELECT_CAMPAIGN_CONFIGURATION, 
					new Object[] { campaignId }, 
					new RowMapper<Configuration>() { public Configuration mapRow(ResultSet rs, int rowNum) throws SQLException {
						String name = rs.getString(1);
						String description = rs.getString(2);
						String xml = rs.getString(3);
						String runningState = rs.getString(4);
						String privacyState = rs.getString(5);
						String timestamp = rs.getTimestamp(6).toString();
						return new Configuration(campaignId, name, description, 
								runningState, privacyState, timestamp, SurveyMapFromXmlBuilder.buildFrom(xml), xml);
					}}
			);
		}
		catch(IncorrectResultSizeDataAccessException e) {
			throw new DataAccessException("Found an incorrect number of results executing SQL '" + SQL_SELECT_CAMPAIGN_CONFIGURATION + "' with parameter: " + campaignId, e);
		}
		catch(org.springframework.dao.DataAccessException e) {
			throw new DataAccessException("General error executing SQL '" + SQL_SELECT_CAMPAIGN_CONFIGURATION + "' with parameter: " + campaignId, e);
		}
	}
    
	/**
	 * Retrieves a campaign's description.
	 * 
	 * @param campaignId The unique identifier for the campaign.
	 * 
	 * @return If the campaign exists, its description is returned. Otherwise, 
	 * 		   null is returned.
	 */
	public static String getDescription(String campaignId) throws DataAccessException {
		try {
			return instance.getJdbcTemplate().queryForObject(SQL_GET_DESCRIPTION, new Object[] { campaignId }, String.class);
		}
		catch(org.springframework.dao.IncorrectResultSizeDataAccessException e) {
			if(e.getActualSize() > 1) {
				throw new DataAccessException("Multiple campaigns have the same unique identifier.", e);
			}

			return null;
		}
		catch(org.springframework.dao.DataAccessException e) {
			throw new DataAccessException("Error executing SQL '" + SQL_GET_DESCRIPTION + "' with parameter: " + campaignId, e);
		}
	}

	/**
	 * Retrieves the campaign's privacy state.
	 * 
	 * @param campaignId A campaign's unique identifier.
	 * 
	 * @return If the campaign exists, its privacy state String is returned;
	 * 		   otherwise, null is returned.
	 */
	public static String getCampaignPrivacyState(String campaignId) throws DataAccessException {
		try {
			return instance.getJdbcTemplate().queryForObject(SQL_GET_PRIVACY_STATE, new Object[] { campaignId }, String.class);
		}
		catch(org.springframework.dao.IncorrectResultSizeDataAccessException e) {
			if(e.getActualSize() > 1) {
				throw new DataAccessException("Multiple campaigns have the same unique identifier.", e);
			}

			return null;
		}
		catch(org.springframework.dao.DataAccessException e) {
			throw new DataAccessException("Error executing SQL '" + SQL_GET_PRIVACY_STATE + "' with parameter: " + campaignId, e);
		}
	}

	/**
	 * Retrieves the campaign's running state.
	 * 
	 * @param campaignId A campaign's unique identifier.
	 * 
	 * @return If the campaign exists, its running state String is returned;
	 * 		   otherwise, null is returned.
	 */
	public static String getCampaignRunningState(String campaignId) throws DataAccessException {
		try {
			return instance.getJdbcTemplate().queryForObject(SQL_GET_RUNNING_STATE, new Object[] { campaignId }, String.class);
		}
		catch(org.springframework.dao.IncorrectResultSizeDataAccessException e) {
			if(e.getActualSize() > 1) {
				throw new DataAccessException("Multiple campaigns have the same unique identifier.", e);
			}

			return null;
		}
		catch(org.springframework.dao.DataAccessException e) {
			throw new DataAccessException("Error executing SQL '" + SQL_GET_PRIVACY_STATE + "' with parameter: " + campaignId, e);
		}
	}
	
	/**
	 * Retrieves a campaign's XML.
	 * 
	 * @param campaignId The unique identifier for the campaign.
	 * 
	 * @return If the campaign exists, its XML is returned. Otherwise, null is
	 * 		   returned.
	 */
	public static String getXml(String campaignId) throws DataAccessException {
		try {
			return instance.getJdbcTemplate().queryForObject(SQL_GET_XML, new Object[] { campaignId }, String.class);
		}
		catch(org.springframework.dao.IncorrectResultSizeDataAccessException e) {
			if(e.getActualSize() > 1) {
				throw new DataAccessException("Multiple campaigns have the same unique identifier.", e);
			}

			return null;
		}
		catch(org.springframework.dao.DataAccessException e) {
			throw new DataAccessException("Error executing SQL '" + SQL_GET_XML + "' with parameter: " + campaignId, e);
		}
	}
	
	/**
	 * Retrieves a campaign's creation timestamp.
	 * 
	 * @param campaignId The unique identifier for the campaign.
	 * 
	 * @return If the campaign exists, its timestamp is returned; otherwise, 
	 * 		   null is returned.
	 */
	public static Timestamp getCreationTimestamp(String campaignId) throws DataAccessException {
		try {
			return instance.getJdbcTemplate().queryForObject(SQL_GET_CREATION_TIMESTAMP, new Object[] { campaignId }, Timestamp.class);
		}
		catch(org.springframework.dao.IncorrectResultSizeDataAccessException e) {
			if(e.getActualSize() > 1) {
				throw new DataAccessException("Multiple campaigns have the same unique identifier.", e);
			}

			return null;
		}
		catch(org.springframework.dao.DataAccessException e) {
			throw new DataAccessException("Error executing SQL '" + SQL_GET_CREATION_TIMESTAMP + "' with parameter: " + campaignId, e);
		}
	}
	
	/**
	 * Creates a new CampaignInformation object based on the information about
	 * some campaign.
	 *  
	 * @param campaignId The campaign's unique identifier.
	 * 
	 * @return A CampaignInformation object with the required information about
	 * 		   a campaign or null if no such campaign exists.
	 * 
	 * @throws DataAccessException Thrown if there is an error.
	 */
	public static CampaignInformation getCampaignInformation(final String campaignId) throws DataAccessException {
		try {
			return instance.getJdbcTemplate().queryForObject(
					SQL_GET_CAMPAIGN_INFORMATION,
					new Object[] { campaignId },
					new RowMapper<CampaignInformation>() {
						@Override
						public CampaignInformation mapRow(ResultSet rs, int rowNum) throws SQLException {
							return new CampaignInformation(
									campaignId,
									rs.getString("name"),
									rs.getString("description"),
									RunningState.valueOf(rs.getString("running_state").toUpperCase()),
									PrivacyState.valueOf(rs.getString("privacy_state").toUpperCase()),
									rs.getTimestamp("creation_timestamp"));
						}
					});
		}
		catch(org.springframework.dao.IncorrectResultSizeDataAccessException e) {
			if(e.getActualSize() > 1) {
				throw new DataAccessException("Mutiple campaigns have the same ID: " + campaignId, e);
			}
			
			return null;
		}
		catch(org.springframework.dao.DataAccessException e) {
			throw new DataAccessException(
					"Error executing SQL '" + SQL_GET_CAMPAIGN_INFORMATION +
					"' with parameter: " +
						campaignId,
					e);
		}
	}
	
	/**
	 * Retrieves the IDs for all campaigns whose creation timestamp was on or
	 * after some date.
	 * 
	 * @param date The date as a Calendar.
	 * 
	 * @return A List of campaign IDs. This will never be null.
	 */
	public static List<String> getCampaignsOnOrAfterDate(Calendar date) throws DataAccessException {
		Timestamp dateAsTimestamp = new Timestamp(date.getTimeInMillis());
		try {
			return instance.getJdbcTemplate().query(
					SQL_GET_CAMPAIGNS_ON_OR_AFTER_DATE,
					new Object[] { dateAsTimestamp },
					new SingleColumnRowMapper<String>());
		}
		catch(org.springframework.dao.DataAccessException e) {
			throw new DataAccessException("Error executing SQL '" + SQL_GET_CAMPAIGNS_ON_OR_AFTER_DATE + "' with parameter: " + dateAsTimestamp, e);
		}
	}
	
	/**
	 * Retrieves the IDs for all campaigns whose creation timestamp was on or
	 * before some date.
	 * 
	 * @param date The date as a Calendar.
	 * 
	 * @return A List of campaign IDs. This will never be null.
	 */
	public static List<String> getCampaignsOnOrBeforeDate(Calendar date) throws DataAccessException {
		Timestamp dateAsTimestamp = new Timestamp(date.getTimeInMillis());
		try {
			return instance.getJdbcTemplate().query(
					SQL_GET_CAMPAIGNS_ON_OR_BEFORE_DATE,
					new Object[] { dateAsTimestamp },
					new SingleColumnRowMapper<String>());
		}
		catch(org.springframework.dao.DataAccessException e) {
			throw new DataAccessException("Error executing SQL '" + SQL_GET_CAMPAIGNS_ON_OR_BEFORE_DATE + "' with parameter: " + dateAsTimestamp, e);
		}
	}
	
	/**
	 * Returns a list of campaign IDs for all of the campaigns with a specified
	 * privacy state.
	 * 
	 * @param privacyState The privacy state in question.
	 * 
	 * @return Returns a list of campaign IDs whose is privacy state is 
	 * 		   'privacyState'.
	 */
	public static List<String> getCampaignsWithPrivacyState(String privacyState) throws DataAccessException {
		try {
			return instance.getJdbcTemplate().query(
					SQL_GET_CAMPAIGNS_WITH_PRIVACY_STATE,
					new Object[] { privacyState },
					new SingleColumnRowMapper<String>());
		}
		catch(org.springframework.dao.DataAccessException e) {
			throw new DataAccessException("Error executing SQL '" + SQL_GET_CAMPAIGNS_WITH_PRIVACY_STATE + "' with parameter: " + privacyState, e);
		}
	}
	
	/**
	 * Returns a list of campaign IDs for all of the campaigns with a specified
	 * running state.
	 * 
	 * @param runningState The running state in question.
	 * 
	 * @return Returns a list of campaign IDs whose is running state is 
	 * 		   'runningState'.
	 */
	public static List<String> getCampaignsWithRunningState(String runningState) throws DataAccessException {
		try {
			return instance.getJdbcTemplate().query(
					SQL_GET_CAMPAIGNS_WITH_RUNNING_STATE,
					new Object[] { runningState },
					new SingleColumnRowMapper<String>());
		}
		catch(org.springframework.dao.DataAccessException e) {
			throw new DataAccessException("Error executing SQL '" + SQL_GET_CAMPAIGNS_WITH_RUNNING_STATE + "' with parameter: " + runningState, e);
		}
	}
	
	/**
	 * Updates a campaign. The 'request' and 'campaignId' are required; 
	 * however, the remaining parameters may be null indicating that they 
	 * should not be updated.
	 * 
	 * @param request The Request that is performing this service.
	 *  
	 * @param campaignId The campaign's unique identifier.
	 * 
	 * @param xml The new XML for the campaign or null if the XML should not be
	 * 			  updated.
	 * 
	 * @param description The new description for the campaign or null if the
	 * 					  description should not be updated.
	 * 
	 * @param runningState The new running state for the campaign or null if 
	 * 					   the running state should not be updated.
	 * 
	 * @param privacyState The new privacy state for the campaign or null if 
	 * 					   the privacy state should not be updated.
	 * 
	 * @param classIds FIXME: A collection of class IDs where any classes in
	 * 				   the list will have their users added to the class based
	 * 				   on the default class-campaign default roles. Any classes
	 * 				   that are not in the list will be disassociated and all
	 * 				   of their users will be disassociated unless they are
	 * 				   associated in another class.
	 * 
	 * @param usersAndRolesToAdd A map of usernames to a list of roles that the
	 * 							 users should be granted in the campaign or 
	 * 							 null if no users should be granted any new 
	 * 							 roles.
	 * 
	 * @param usersAndRolesToRemove A map of usernames to a list of roles that
	 * 								should be revoked from the user in the
	 * 								campaign or null if no users should have 
	 * 								any of their roles revoked.
	 */
	public static void updateCampaign(String campaignId, String xml, String description, String runningState, String privacyState, 
			Collection<String> classIds, Map<String, Set<String>> usersAndRolesToAdd, Map<String, Set<String>> usersAndRolesToRemove)
		throws DataAccessException {
		
		// Create the transaction.
		DefaultTransactionDefinition def = new DefaultTransactionDefinition();
		def.setName("Updating a campaign.");
		
		try {
			// Begin the transaction.
			PlatformTransactionManager transactionManager = new DataSourceTransactionManager(instance.getDataSource());
			TransactionStatus status = transactionManager.getTransaction(def);
			
			// Update the XML if it is present.
			if(xml != null) {
				try {
					instance.getJdbcTemplate().update(SQL_UPDATE_XML, new Object[] { xml, campaignId });
				}
				catch(org.springframework.dao.DataAccessException e) {
					transactionManager.rollback(status);
					throw new DataAccessException("Error executing SQL '" + SQL_UPDATE_XML + "' with parameters: " + xml + ", " + campaignId, e);
				}
			}
			
			// Update the description if it is present.
			if(description != null) {
				try {
					instance.getJdbcTemplate().update(SQL_UPDATE_DESCRIPTION, new Object[] { description, campaignId });
				}
				catch(org.springframework.dao.DataAccessException e) {
					transactionManager.rollback(status);
					throw new DataAccessException("Error executing SQL '" + SQL_UPDATE_DESCRIPTION + "' with parameters: " + description + ", " + campaignId, e);
				}
			}
			
			// Update the running state if it is present.
			if(runningState != null) {
				try {
					instance.getJdbcTemplate().update(SQL_UPDATE_RUNNING_STATE, new Object[] { runningState, campaignId });
				}
				catch(org.springframework.dao.DataAccessException e) {
					transactionManager.rollback(status);
					throw new DataAccessException("Error executing SQL '" + SQL_UPDATE_RUNNING_STATE + "' with parameters: " + runningState + ", " + campaignId, e);
				}
			}
			
			// Update the privacy state if it is present.
			if(privacyState != null) {
				try {
					instance.getJdbcTemplate().update(SQL_UPDATE_PRIVACY_STATE, new Object[] { privacyState, campaignId });
				}
				catch(org.springframework.dao.DataAccessException e) {
					transactionManager.rollback(status);
					throw new DataAccessException("Error executing SQL '" + SQL_UPDATE_PRIVACY_STATE + "' with parameters: " + privacyState + ", " + campaignId, e);
				}
			}
			
			// Add the specific users with specific roles.
			if(usersAndRolesToAdd != null) {
				for(String username : usersAndRolesToAdd.keySet()) {
					for(String role : usersAndRolesToAdd.get(username)) {
						try {
							instance.getJdbcTemplate().update(SQL_INSERT_USER_ROLE_CAMPAIGN, new Object[] { username, campaignId, role });
						}
						catch(org.springframework.dao.DataIntegrityViolationException e) {
							// This means that the user already had the role in
							// the campaign. We can ignore this.
						}
						catch(org.springframework.dao.DataAccessException e) {
							transactionManager.rollback(status);
							throw new DataAccessException("Error executing SQL '" + SQL_INSERT_USER_ROLE_CAMPAIGN + 
									"' with parameters: " + username + ", " + campaignId + ", " + role, e);
						}
					}
				}
			}
			
			// Remove the specific users and their roles.
			if(usersAndRolesToRemove != null) {
				for(String username : usersAndRolesToRemove.keySet()) {
					for(String role : usersAndRolesToRemove.get(username)) {
						try {
							instance.getJdbcTemplate().update(SQL_DELETE_USER_ROLE_CAMPAIGN, new Object[] { username, campaignId, role });
						}
						catch(org.springframework.dao.DataAccessException e) {
							transactionManager.rollback(status);
							throw new DataAccessException("Error executing SQL '" + SQL_DELETE_USER_ROLE_CAMPAIGN + 
									"' with parameters: " + username + ", " + campaignId + ", " + role, e);
						}
					}
				}
			}
			
			// Update the classes
			if(classIds != null) {
				// Retrieve all of the classes that are currently associated with the campaign.
				List<String> classesToRemove;
				try {
					classesToRemove = CampaignClassDaos.getClassesAssociatedWithCampaign(campaignId);
				}
				catch(DataAccessException e) {
					transactionManager.rollback(status);
					throw e;
				}
				
				// Create the list of classes to add by taking the list of 
				// classes from the user and removing all those that were 
				// already associated with campaign.
				List<String> classesToAdd = new ArrayList<String>(classIds);
				classesToAdd.removeAll(classesToRemove);

				// Create the list of classes to remove by taking those that 
				// were already associated with the campaign and remove all 
				// that should still be associated with the campaign.
				classesToRemove.removeAll(classIds);
					
				// For all of the classes that are associated with the campaign but are not in the classIds list,
				for(String classId : classesToRemove) {
					// For each of the users in the class, if they are only 
					// associated with the campaign through this class then 
					// remove them.
					List<String> usernames;
					try {
						usernames = UserClassDaos.getUsersInClass(classId);
					}
					catch(DataAccessException e) {
						transactionManager.rollback(status);
						throw e;
					}
					
					for(String username : usernames) {
						// If the user is not associated with the campaign 
						// through any other class, they are removed from the
						// campaign.
						int numClasses;
						try {
							numClasses = UserCampaignClassDaos.getNumberOfClassesThroughWhichUserIsAssociatedWithCampaign(username, campaignId); 
						}
						catch(DataAccessException e) {
							transactionManager.rollback(status);
							throw e;
						}
						if(numClasses == 1) {
							// Retrieve the default roles that the user was 
							// given when they joined the class.
							List<String> roles;
							try {
								roles = instance.getJdbcTemplate().query(
										SQL_GET_USER_DEFAULT_ROLES, 
										new Object[] { username, campaignId, classId }, 
										new SingleColumnRowMapper<String>());
							}
							catch(org.springframework.dao.DataAccessException e) {
								transactionManager.rollback(status);
								throw new DataAccessException("Error executing SQL '" + SQL_GET_USER_DEFAULT_ROLES + "' with parameters: " + 
										username + ", " + campaignId + ", " + classId, e);
							}
							
							for(String role : roles) {
								try {
									instance.getJdbcTemplate().update(
											SQL_DELETE_USER_ROLE_CAMPAIGN, 
											new Object[] { username, campaignId, role });
								}
								catch(org.springframework.dao.DataIntegrityViolationException e) {
									// If the user already has the role in the campaign then
									// ignore it.
								}
								catch(org.springframework.dao.DataAccessException e) {
									transactionManager.rollback(status);
									throw new DataAccessException("Error executing SQL '" + SQL_DELETE_USER_ROLE_CAMPAIGN + "' with parameters: " + 
											username + ", " + campaignId + ", " + role, e);
								}
							}
						}
					}

					// Remove the campaign, class association.
					try {
						instance.getJdbcTemplate().update(SQL_DELETE_CAMPAIGN_CLASS, new Object[] { campaignId, classId });
					}
					catch(org.springframework.dao.DataAccessException e) {
						transactionManager.rollback(status);
						throw new DataAccessException("Error executing SQL '" + SQL_DELETE_CAMPAIGN_CLASS + 
								"' with parameters: " + campaignId + ", " + classId, e);
					}
				}
				
				// For all of the classes that are in the classIds list but not
				// associated with the campaign,
				for(String classId : classesToAdd) {
					associateCampaignAndClass(transactionManager, status, campaignId, classId);
				}
			}
			
			// Commit the transaction.
			try {
				transactionManager.commit(status);
			}
			catch(TransactionException e) {
				transactionManager.rollback(status);
				throw new DataAccessException("Error while committing the transaction.", e);
			}
		}
		catch(TransactionException e) {
			throw new DataAccessException("Error while attempting to rollback the transaction.", e);
		}
	}
	
	/**
	 * Deletes a campaign.
	 * 
	 * @param campaignId The unique identifier of the campaign to be deleted.
	 */
	public static void deleteCampaign(String campaignId) throws DataAccessException {
		// Create the transaction.
		DefaultTransactionDefinition def = new DefaultTransactionDefinition();
		def.setName("Deleting a campaign.");
		
		try {
			// Begin the transaction.
			PlatformTransactionManager transactionManager = new DataSourceTransactionManager(instance.getDataSource());
			TransactionStatus status = transactionManager.getTransaction(def);
			
			try {
				instance.getJdbcTemplate().update(SQL_DELETE_CAMPAIGN, campaignId);
			}
			catch(org.springframework.dao.DataAccessException e) {
				transactionManager.rollback(status);
				throw new DataAccessException("Error executing SQL '" + SQL_DELETE_CAMPAIGN + "' with parameter: " + campaignId, e);
			}
			
			// Commit the transaction.
			try {
				transactionManager.commit(status);
			}
			catch(TransactionException e) {
				transactionManager.rollback(status);
				throw new DataAccessException("Error while committing the transaction.", e);
			}
		}
		catch(TransactionException e) {
			throw new DataAccessException("Error while attempting to rollback the transaction.", e);
		}
	}
	
	/**
	 * Creates the association between a class and a campaign in the database.
	 * It then creates a set of default roles for all users of the classes and
	 * adds all of the users in the class to the campaign with the default 
	 * roles.
	 * 
	 * @param transactionManager The PlatformTransactionManager that is 
	 * 							 managing the transaction from which this was
	 * 							 called.
	 * 
	 * @param status The current status of the transaction.
	 * 
	 * @param campaignId The unique identifier for the campaign.
	 * 
	 * @param classId The unique identifier for the class.
	 */
	private static void associateCampaignAndClass(PlatformTransactionManager transactionManager, TransactionStatus status, String campaignId, String classId) 
		throws DataAccessException {
		
		// Associate this class to the campaign.
		try {
<<<<<<< HEAD
			instance.getJdbcTemplate().update(SQL_INSERT_CAMPAIGN_CLASS, new Object[] { campaignId, classId });
		}
		catch(org.springframework.dao.DataIntegrityViolationException e) {
			// If the campaign was already associated with the class, ignore
			// this call.
			return;
		}
		catch(org.springframework.dao.DataAccessException e) {
			transactionManager.rollback(status);
			throw new DataAccessException("Error executing SQL '" + SQL_INSERT_CAMPAIGN_CLASS + "' with parameters: " + 
					campaignId + ", " + classId, e);
		}
		
		// Insert the default campaign_class_default_role
		// relationships for privileged users.
		// TODO: This should be a parameter in the API.
		try {
			instance.getJdbcTemplate().update(
					SQL_INSERT_CAMPAIGN_CLASS_DEFAULT_ROLE, 
					new Object[] { 
							campaignId, 
							classId, 
							ClassRoleCache.ROLE_PRIVILEGED, 
							CampaignRoleCache.ROLE_SUPERVISOR }
=======
			return instance.jdbcTemplate.queryForObject(
					SQL_EXISTS_CAMPAIGN, 
					new Object[] { campaignId }, 
					Boolean.class
>>>>>>> fc4fadaf
					);
		}
		catch(org.springframework.dao.DataAccessException e) {
			transactionManager.rollback(status);
			throw new DataAccessException("Error executing SQL '" + SQL_INSERT_CAMPAIGN_CLASS_DEFAULT_ROLE + "' with parameters: " + 
					campaignId + ", " + classId + ", " + ClassRoleCache.ROLE_PRIVILEGED + ", " + CampaignRoleCache.ROLE_SUPERVISOR, e);
		}
		try {
			instance.getJdbcTemplate().update(
					SQL_INSERT_CAMPAIGN_CLASS_DEFAULT_ROLE, 
					new Object[] { 
							campaignId, 
							classId, 
							ClassRoleCache.ROLE_PRIVILEGED, 
							CampaignRoleCache.ROLE_PARTICIPANT }
					);
		}
		catch(org.springframework.dao.DataAccessException e) {
			transactionManager.rollback(status);
			throw new DataAccessException("Error executing SQL '" + SQL_INSERT_CAMPAIGN_CLASS_DEFAULT_ROLE + "' with parameters: " + 
					campaignId + ", " + classId + ", " + ClassRoleCache.ROLE_PRIVILEGED + ", " + CampaignRoleCache.ROLE_PARTICIPANT, e);
		}
		
		// Insert the default campaign_class_default_role
		// relationships for restricted users.
		// TODO: This should be a parameter in the API.
		try {
			instance.getJdbcTemplate().update(
					SQL_INSERT_CAMPAIGN_CLASS_DEFAULT_ROLE, 
					new Object[] { 
							campaignId, 
							classId, 
							ClassRoleCache.ROLE_RESTRICTED, 
							CampaignRoleCache.ROLE_ANALYST}
					);
		}
		catch(org.springframework.dao.DataAccessException e) {
			transactionManager.rollback(status);
			throw new DataAccessException("Error executing SQL '" + SQL_INSERT_CAMPAIGN_CLASS_DEFAULT_ROLE + "' with parameters: " + 
					campaignId + ", " + classId + ", " + ClassRoleCache.ROLE_RESTRICTED + ", " + CampaignRoleCache.ROLE_ANALYST, e);
		}
		try {
			instance.getJdbcTemplate().update(
					SQL_INSERT_CAMPAIGN_CLASS_DEFAULT_ROLE, 
					new Object[] { 
							campaignId,
							classId,
							ClassRoleCache.ROLE_RESTRICTED, 
							CampaignRoleCache.ROLE_PARTICIPANT}
					);
		}
		catch(org.springframework.dao.DataAccessException e) {
			transactionManager.rollback(status);
			throw new DataAccessException("Error executing SQL '" + SQL_INSERT_CAMPAIGN_CLASS_DEFAULT_ROLE + "' with parameters: " + 
					campaignId + ", " + classId + ", " + ClassRoleCache.ROLE_RESTRICTED + ", " + CampaignRoleCache.ROLE_PARTICIPANT, e);
		}
		
		// Get the list of users in the class.
		List<String> usernames;
		try {
			usernames = UserClassDaos.getUsersInClass(classId);
		}
		catch(DataAccessException e) {
			transactionManager.rollback(status);
			throw e;
		}
		
		// For each of the users in the class, assign them their default roles
		// in the campaign.
		for(String username : usernames) {
			List<String> roles;
			try {
				roles = instance.getJdbcTemplate().query(
						SQL_GET_USER_DEFAULT_ROLES, 
						new Object[] { username, campaignId, classId }, 
						new SingleColumnRowMapper<String>());
			}
			catch(org.springframework.dao.DataAccessException e) {
				transactionManager.rollback(status);
				throw new DataAccessException("Error executing SQL '" + SQL_GET_USER_DEFAULT_ROLES + "' with parameters: " + 
						username + ", " + campaignId + ", " + classId, e);
			}
			
			for(String role : roles) {
				try {
					instance.getJdbcTemplate().update(
							SQL_INSERT_USER_ROLE_CAMPAIGN, 
							new Object[] { username, campaignId, role });
				}
				catch(org.springframework.dao.DataIntegrityViolationException e) {
					// If the user already has the role in the campaign then
					// ignore it.
				}
				catch(org.springframework.dao.DataAccessException e) {
					transactionManager.rollback(status);
					throw new DataAccessException("Error executing SQL '" + SQL_INSERT_USER_ROLE_CAMPAIGN + "' with parameters: " + 
							username + ", " + campaignId + ", " + role, e);
				}
			}
		}
	}
	
	/**
	 * Retrieves the campaign's XML.
	 * 
	 * @param campaignId A campaign's unique identifier.
	 * 
	 * @return If the campaign exists, its XML is returned; otherwise, null is
	 * 		   returned.
	 */
	public static String getCampaignXml(String campaignId) {
		try {
			return instance.jdbcTemplate.queryForObject(SQL_GET_XML, new Object[] { campaignId }, String.class);
		}
		catch(org.springframework.dao.IncorrectResultSizeDataAccessException e) {
			if(e.getActualSize() > 1) {
				throw new DataAccessException("Multiple campaigns have the same unique identifier.");
			}
			
			return null;
		}
		catch(org.springframework.dao.DataAccessException e) {
			throw new DataAccessException("Error executing SQL '" + SQL_GET_XML + "' with parameter: " + campaignId, e);
		}
	}
	
	/**
	 * Retrieves the campaign's privacy state.
	 * 
	 * @param campaignId A campaign's unique identifier.
	 * 
	 * @return If the campaign exists, its privacy state String is returned;
	 * 		   otherwise, null is returned.
	 */
	public static String getCampaignPrivacyState(String campaignId) {
		try {
			return instance.jdbcTemplate.queryForObject(SQL_GET_PRIVACY_STATE, new Object[] { campaignId }, String.class);
		}
		catch(org.springframework.dao.IncorrectResultSizeDataAccessException e) {
			if(e.getActualSize() > 1) {
				throw new DataAccessException("Multiple campaigns have the same unique identifier.");
			}
			
			return null;
		}
		catch(org.springframework.dao.DataAccessException e) {
			throw new DataAccessException("Error executing SQL '" + SQL_GET_PRIVACY_STATE + "' with parameter: " + campaignId, e);
		}
	}
	
	/**
	 * Retrieves the campaign's running state.
	 * 
	 * @param campaignId A campaign's unique identifier.
	 * 
	 * @return If the campaign exists, its running state String is returned;
	 * 		   otherwise, null is returned.
	 */
	public static String getCampaignRunningState(String campaignId) {
		try {
			return instance.jdbcTemplate.queryForObject(SQL_GET_RUNNING_STATE, new Object[] { campaignId }, String.class);
		}
		catch(org.springframework.dao.IncorrectResultSizeDataAccessException e) {
			if(e.getActualSize() > 1) {
				throw new DataAccessException("Multiple campaigns have the same unique identifier.");
			}
			
			return null;
		}
		catch(org.springframework.dao.DataAccessException e) {
			throw new DataAccessException("Error executing SQL '" + SQL_GET_PRIVACY_STATE + "' with parameter: " + campaignId, e);
		}
	}
}<|MERGE_RESOLUTION|>--- conflicted
+++ resolved
@@ -49,8 +49,7 @@
 			"FROM campaign " +
 			"WHERE urn = ?" +
 		")";
-	
-<<<<<<< HEAD
+
 	// Returns the name of a campaign.
 	private static final String SQL_GET_NAME =
 		"SELECT name " +
@@ -63,42 +62,29 @@
 		"FROM campaign " +
 		"WHERE urn = ?";
 
-=======
 	// Returns the XML for a campaign.
 	private static final String SQL_GET_XML = 
 		"SELECT xml " +
 		"FROM campaign " +
 		"WHERE urn = ?";
-	
->>>>>>> fc4fadaf
+
 	// Returns the running state String of a campaign.
 	private static final String SQL_GET_RUNNING_STATE =
 		"SELECT crs.running_state " +
 		"FROM campaign c, campaign_running_state crs " +
 		"WHERE c.urn = ? " +
 		"AND c.running_state_id = crs.id";
-<<<<<<< HEAD
-
-=======
-	
->>>>>>> fc4fadaf
+
 	// Returns the privacy state String of a campaign.
 	private static final String SQL_GET_PRIVACY_STATE = 
 		"SELECT cps.privacy_state " +
 		"FROM campaign c, campaign_privacy_state cps " +
 		"WHERE c.urn = ?" +
 		"AND c.privacy_state_id = cps.id";
-	
-<<<<<<< HEAD
+
 	// Returns the campaign's creation timestamp.
 	private static final String SQL_GET_CREATION_TIMESTAMP =
 		"SELECT creation_timestamp " +
-		"FROM campaign " +
-		"WHERE urn = ?";
-	
-	// Returns the XML for a campaign.
-	private static final String SQL_GET_XML = 
-		"SELECT xml " +
 		"FROM campaign " +
 		"WHERE urn = ?";
 	
@@ -161,9 +147,7 @@
 		"AND cl.id = uc.class_id " +
 		"AND uc.user_class_role_id = ccdr.user_class_role_id " +
 		"AND ccdr.user_role_id = ur.id";
-	
-=======
->>>>>>> fc4fadaf
+
 	// Inserts a new campaign.
 	private static final String SQL_INSERT_CAMPAIGN = 
 		"INSERT INTO campaign(urn, name, xml, description, creation_timestamp, running_state_id, privacy_state_id) " +
@@ -304,13 +288,6 @@
 			"WHERE role = ?" +
 		")";
 	
-	// Finds the running state for a particular campaign
-	private static final String SQL_SELECT_CAMPAIGN_RUNNING_STATE = 
-		"SELECT crs.running_state " +
-		"FROM campaign c, campaign_running_state crs " +
-		"WHERE c.urn = ? " +
-		"AND c.running_state_id = crs.id";
-	
 	private static final String SQL_SELECT_CAMPAIGN_CONFIGURATION = 
 		"SELECT c.name, c.description, c.xml, crs.running_state, cps.privacy_state, c.creation_timestamp" +
         " FROM campaign c, campaign_running_state crs, campaign_privacy_state cps" +
@@ -433,27 +410,6 @@
 		}
 		catch(org.springframework.dao.DataAccessException e) {
 			throw new DataAccessException("Error executing SQL '" + SQL_EXISTS_CAMPAIGN + "' with parameter: " + campaignId, e);
-		}
-	}
-	
-	/**
-	 * Finds the running state for the provided campaign id.
-	 * 
-	 * @param campaignId The unique identifier for the campaign running
-	 *                   state in question.
-	 * @return A String identifying the campaign's running state.
-	 * @throws DataAccessException If an error occurs running the SQL.
-	 */
-	public static String getRunningStateForCampaignId(String campaignId) throws DataAccessException {
-		try {
-			return instance.getJdbcTemplate().queryForObject(
-					SQL_SELECT_CAMPAIGN_RUNNING_STATE, 
-					new Object[] { campaignId }, 
-					String.class
-			);
-		} 
-		catch(org.springframework.dao.DataAccessException e) {
-			throw new DataAccessException("Error executing SQL '" + SQL_SELECT_CAMPAIGN_RUNNING_STATE + "' with parameter: " + campaignId, e);
 		}
 	}
 	
@@ -1066,7 +1022,6 @@
 		
 		// Associate this class to the campaign.
 		try {
-<<<<<<< HEAD
 			instance.getJdbcTemplate().update(SQL_INSERT_CAMPAIGN_CLASS, new Object[] { campaignId, classId });
 		}
 		catch(org.springframework.dao.DataIntegrityViolationException e) {
@@ -1091,13 +1046,7 @@
 							classId, 
 							ClassRoleCache.ROLE_PRIVILEGED, 
 							CampaignRoleCache.ROLE_SUPERVISOR }
-=======
-			return instance.jdbcTemplate.queryForObject(
-					SQL_EXISTS_CAMPAIGN, 
-					new Object[] { campaignId }, 
-					Boolean.class
->>>>>>> fc4fadaf
-					);
+				);
 		}
 		catch(org.springframework.dao.DataAccessException e) {
 			transactionManager.rollback(status);
@@ -1198,76 +1147,4 @@
 			}
 		}
 	}
-	
-	/**
-	 * Retrieves the campaign's XML.
-	 * 
-	 * @param campaignId A campaign's unique identifier.
-	 * 
-	 * @return If the campaign exists, its XML is returned; otherwise, null is
-	 * 		   returned.
-	 */
-	public static String getCampaignXml(String campaignId) {
-		try {
-			return instance.jdbcTemplate.queryForObject(SQL_GET_XML, new Object[] { campaignId }, String.class);
-		}
-		catch(org.springframework.dao.IncorrectResultSizeDataAccessException e) {
-			if(e.getActualSize() > 1) {
-				throw new DataAccessException("Multiple campaigns have the same unique identifier.");
-			}
-			
-			return null;
-		}
-		catch(org.springframework.dao.DataAccessException e) {
-			throw new DataAccessException("Error executing SQL '" + SQL_GET_XML + "' with parameter: " + campaignId, e);
-		}
-	}
-	
-	/**
-	 * Retrieves the campaign's privacy state.
-	 * 
-	 * @param campaignId A campaign's unique identifier.
-	 * 
-	 * @return If the campaign exists, its privacy state String is returned;
-	 * 		   otherwise, null is returned.
-	 */
-	public static String getCampaignPrivacyState(String campaignId) {
-		try {
-			return instance.jdbcTemplate.queryForObject(SQL_GET_PRIVACY_STATE, new Object[] { campaignId }, String.class);
-		}
-		catch(org.springframework.dao.IncorrectResultSizeDataAccessException e) {
-			if(e.getActualSize() > 1) {
-				throw new DataAccessException("Multiple campaigns have the same unique identifier.");
-			}
-			
-			return null;
-		}
-		catch(org.springframework.dao.DataAccessException e) {
-			throw new DataAccessException("Error executing SQL '" + SQL_GET_PRIVACY_STATE + "' with parameter: " + campaignId, e);
-		}
-	}
-	
-	/**
-	 * Retrieves the campaign's running state.
-	 * 
-	 * @param campaignId A campaign's unique identifier.
-	 * 
-	 * @return If the campaign exists, its running state String is returned;
-	 * 		   otherwise, null is returned.
-	 */
-	public static String getCampaignRunningState(String campaignId) {
-		try {
-			return instance.jdbcTemplate.queryForObject(SQL_GET_RUNNING_STATE, new Object[] { campaignId }, String.class);
-		}
-		catch(org.springframework.dao.IncorrectResultSizeDataAccessException e) {
-			if(e.getActualSize() > 1) {
-				throw new DataAccessException("Multiple campaigns have the same unique identifier.");
-			}
-			
-			return null;
-		}
-		catch(org.springframework.dao.DataAccessException e) {
-			throw new DataAccessException("Error executing SQL '" + SQL_GET_PRIVACY_STATE + "' with parameter: " + campaignId, e);
-		}
-	}
 }