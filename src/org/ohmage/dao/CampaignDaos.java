package org.ohmage.dao;


import java.sql.ResultSet;
import java.sql.SQLException;
import java.sql.Timestamp;
import java.util.ArrayList;
import java.util.Calendar;
import java.util.Collection;
import java.util.List;
import java.util.Map;
import java.util.Set;

import javax.sql.DataSource;

import org.ohmage.cache.CampaignPrivacyStateCache;
import org.ohmage.cache.CampaignRoleCache;
import org.ohmage.cache.CampaignRunningStateCache;
import org.ohmage.cache.ClassRoleCache;
import org.ohmage.domain.CampaignInformation;
import org.ohmage.domain.CampaignInformation.PrivacyState;
import org.ohmage.domain.CampaignInformation.RunningState;
import org.ohmage.domain.configuration.Configuration;
import org.ohmage.domain.configuration.SurveyMapFromXmlBuilder;
import org.ohmage.exception.DataAccessException;
import org.springframework.dao.IncorrectResultSizeDataAccessException;
import org.springframework.jdbc.core.RowMapper;
import org.springframework.jdbc.core.SingleColumnRowMapper;
import org.springframework.jdbc.datasource.DataSourceTransactionManager;
import org.springframework.transaction.PlatformTransactionManager;
import org.springframework.transaction.TransactionException;
import org.springframework.transaction.TransactionStatus;
import org.springframework.transaction.support.DefaultTransactionDefinition;

/**
 * This class contains all of the functionality for creating, reading, 
 * updating, and deleting campaigns. While it may read information pertaining 
 * to other entities, the information it takes and provides should pertain to 
 * campaigns only with the exception of linking other entities to campaigns  
 * such as campaign creation which needs to be able to associate users in a 
 * in a class with this campaign in a single transaction.
 * 
 * @author John Jenkins
 * @author Joshua Selsky
 */
public final class CampaignDaos extends Dao {
	// Returns a boolean value of whether or not the campaign exists.
	private static final String SQL_EXISTS_CAMPAIGN = 
		"SELECT EXISTS(" +
			"SELECT urn " +
			"FROM campaign " +
			"WHERE urn = ?" +
		")";

	// Returns the name of a campaign.
	private static final String SQL_GET_NAME =
		"SELECT name " +
		"FROM campaign " +
		"WHERE urn = ?";
	
	// Returns the description of a campaign.
	private static final String SQL_GET_DESCRIPTION = 
		"SELECT description " +
		"FROM campaign " +
		"WHERE urn = ?";

	// Returns the XML for a campaign.
	private static final String SQL_GET_XML = 
		"SELECT xml " +
		"FROM campaign " +
		"WHERE urn = ?";
	
	// Returns the icon URL for a campaign.
	private static final String SQL_GET_ICON_URL = 
		"SELECT icon_url " +
		"FROM campaign " +
		"WHERE urn = ?";

	// Returns the running state String of a campaign.
	private static final String SQL_GET_RUNNING_STATE =
		"SELECT crs.running_state " +
		"FROM campaign c, campaign_running_state crs " +
		"WHERE c.urn = ? " +
		"AND c.running_state_id = crs.id";

	// Returns the privacy state String of a campaign.
	private static final String SQL_GET_PRIVACY_STATE = 
		"SELECT cps.privacy_state " +
		"FROM campaign c, campaign_privacy_state cps " +
		"WHERE c.urn = ?" +
		"AND c.privacy_state_id = cps.id";

	// Returns the campaign's creation timestamp.
	private static final String SQL_GET_CREATION_TIMESTAMP =
		"SELECT creation_timestamp " +
		"FROM campaign " +
		"WHERE urn = ?";
	
	// Returns the information pertaining directly to a campaign.
	private static final String SQL_GET_CAMPAIGN_INFORMATION =
		"SELECT c.name, c.description, c.icon_url, c.authored_by, crs.running_state, cps.privacy_state, c.creation_timestamp " +
		"FROM campaign c, campaign_running_state crs, campaign_privacy_state cps " +
		"WHERE c.urn = ? " +
		"AND c.running_state_id = crs.id " +
		"AND c.privacy_state_id = cps.id";
	
	// Returns all of the IDs for all of the campaigns whose creation timestamp
	// was on or after some date.
	private static final String SQL_GET_CAMPAIGNS_ON_OR_AFTER_DATE = 
		"SELECT urn " +
		"FROM campaign " +
		"WHERE creation_timestamp >= ?";
	
	// Returns all of the IDs for all of the campaigns whose creation timestamp
	// was on or before some date.
	private static final String SQL_GET_CAMPAIGNS_ON_OR_BEFORE_DATE =
		"SELECT urn " +
		"FROM campaign " +
		"WHERE creation_timestamp <= ?";
	
	// Returns all of the IDs for all of the campaigns whose privacy state is
	// some value.
	private static final String SQL_GET_CAMPAIGNS_WITH_PRIVACY_STATE = 
		"SELECT urn " +
		"FROM campaign " +
		"WHERE privacy_state_id = (" +
			"SELECT id " +
			"FROM campaign_privacy_state " +
			"WHERE privacy_state = ?" +
		")";
	
	// Returns all of the IDs for all of the campaigns whose running state is
	// some value.
	private static final String SQL_GET_CAMPAIGNS_WITH_RUNNING_STATE = 
		"SELECT urn " +
		"FROM campaign " +
		"WHERE running_state_id = (" +
			"SELECT id " +
			"FROM campaign_running_state " +
			"WHERE running_state = ?" +
		")";
	
	// Retrieves the campaign roles for a user based on the default roles for
	// a campaign-class association.
	public static final String SQL_GET_USER_DEFAULT_ROLES =
		"SELECT ur.role " +
		"FROM user u, campaign ca, class cl, campaign_class cc, user_role ur, user_class uc, campaign_class_default_role ccdr " +
		"WHERE u.username = ? " +
		"AND ca.urn = ? " +
		"AND cl.urn = ? " +
		"AND ca.id = cc.campaign_id " +
		"AND cl.id = cc.class_id " +
		"AND cc.id = ccdr.campaign_class_id " +
		"AND u.id = uc.user_id " +
		"AND cl.id = uc.class_id " +
		"AND uc.user_class_role_id = ccdr.user_class_role_id " +
		"AND ccdr.user_role_id = ur.id";

	// Inserts a new campaign.
	private static final String SQL_INSERT_CAMPAIGN = 
<<<<<<< HEAD
		"INSERT INTO campaign(urn, name, xml, description, icon_url, creation_timestamp, running_state_id, privacy_state_id) " +
		"VALUES (?, ?, ?, ?, ?, now(), (" +
				"SELECT id " +
=======
		"INSERT INTO campaign(urn, name, xml, description, icon_url, authored_by, creation_timestamp, running_state_id, privacy_state_id) " +
		"VALUES (?, ?, ?, ?, ?, ?, now(), (" +
				"SELECT Id " +
>>>>>>> 735ea1b9
				"FROM campaign_running_state " +
				"WHERE running_state = ?" +
			"), (" +
				"SELECT id " +
				"FROM campaign_privacy_state " +
				"WHERE privacy_state = ?" +
			")" +
		")";
	
	// Inserts a campagin-class association.
	private static final String SQL_INSERT_CAMPAIGN_CLASS =
		"INSERT INTO campaign_class(campaign_id, class_id) " +
		"VALUES (" +
			"(" +
				"SELECT id " +
				"FROM campaign " +
				"WHERE urn = ?" +
			"), (" +
				"SELECT id " +
				"FROM class " +
				"WHERE urn = ?" +
			")" +
		")";
	
	// Inserts an entry into the campaign_class_default_role table.
	private static final String SQL_INSERT_CAMPAIGN_CLASS_DEFAULT_ROLE = 
		"INSERT INTO campaign_class_default_role(campaign_class_id, user_class_role_id, user_role_id) " +
		"VALUES (" +
			"(" +
				"SELECT cc.id " +
				"FROM class cl, campaign ca, campaign_class cc " +
				"WHERE ca.urn = ? " +
				"AND ca.id = cc.campaign_id " +
				"AND cl.urn = ? " +
				"AND cl.id = cc.class_id" +
			"), (" +
				"SELECT id " +
				"FROM user_class_role " +
				"WHERE role = ?" +
			"), (" +
				"SELECT id " +
				"FROM user_role " +
				"WHERE role = ?" +
			")" +
		")";
	
	// Associates a user with a campaign and a given campaign role.
	private static final String SQL_INSERT_USER_ROLE_CAMPAIGN =
		"INSERT INTO user_role_campaign(user_id, campaign_id, user_role_id) " +
		"VALUES (" +
			"(" +
				"SELECT id " +
				"FROM user " +
				"WHERE username = ?" +
			"), (" +
				"SELECT id " +
				"FROM campaign " +
				"WHERE urn = ?" +
			"), (" +
				"SELECT id " +
				"FROM user_role " +
				"WHERE role = ?" +
			")" +
		")";
	
	// Updates the campaign's XML.
	private static final String SQL_UPDATE_XML =
		"UPDATE campaign " +
		"SET xml = ? " +
		"WHERE urn = ?";
	
	// Updates a campaign's description.
	private static final String SQL_UPDATE_DESCRIPTION = 
		"UPDATE campaign " +
		"SET description = ? " +
		"WHERE urn = ?";
	
	// Updates a campaign's privacy state.
	private static final String SQL_UPDATE_PRIVACY_STATE =
		"UPDATE campaign " +
		"SET privacy_state_id = (" +
			"SELECT id " +
			"FROM campaign_privacy_state " +
			"WHERE privacy_state = ?" +
		") " +
		"WHERE urn = ?";
	
	// Updates a campaign's running state.
	private static final String SQL_UPDATE_RUNNING_STATE =
		"UPDATE campaign " +
		"SET running_state_id = (" +
			"SELECT id " +
			"FROM campaign_running_state " +
			"WHERE running_state = ?" +
		") " +
		"WHERE urn = ?";
		
	// Deletes a campaign.
	private static final String SQL_DELETE_CAMPAIGN = 
		"DELETE FROM campaign " +
		"WHERE urn = ?";
	
	// Deletes a campaign, class association.
	private static final String SQL_DELETE_CAMPAIGN_CLASS =
		"DELETE FROM campaign_class " +
		"WHERE campaign_id = (" +
			"SELECT id " +
			"FROM campaign " +
			"WHERE urn = ?" +
		") " +
		"AND class_id = (" +
			"SELECT id " +
			"FROM class " +
			"WHERE urn = ?" +
		")";
	
	// Removes a role from a user in a campaign.
	private static final String SQL_DELETE_USER_ROLE_CAMPAIGN =
		"DELETE FROM user_role_campaign " +
		"WHERE user_id = (" +
			"SELECT id " +
			"FROM user " +
			"WHERE username = ?" +
		") " +
		"AND campaign_id = (" +
			"SELECT id " +
			"FROM campaign " +
			"WHERE urn = ?" +
		") " +
		"AND user_role_id = (" +
			"SELECT id " +
			"FROM user_role " +
			"WHERE role = ?" +
		")";
	
	private static final String SQL_SELECT_CAMPAIGN_CONFIGURATION = 
		"SELECT c.name, c.description, c.xml, crs.running_state, cps.privacy_state, c.creation_timestamp" +
        " FROM campaign c, campaign_running_state crs, campaign_privacy_state cps" +
        " WHERE urn = ?" +
        " AND c.running_state_id = crs.id" +
        " AND c.privacy_state_id = cps.id";
	
	
	// The single instance of this class as the constructor should only ever be
	// called once by Spring.
	private static CampaignDaos instance;

	/**
	 * Creates this DAO.
	 * 
	 * @param dataSource A DataSource object to use when querying the database.
	 */
	private CampaignDaos(DataSource dataSource) {
		super(dataSource);
		
		instance = this;
	}
	
	/**
	 * Creates a new campaign.
	 * 
	 * @param campaignId The new campaign's unique identifier.
	 * 
	 * @param name The new campaign's name.
	 * 
	 * @param xml The XML defining the new campaign.
	 * 
	 * @param description An optional description for the campaign.
	 * 
	 * @param runningState The initial running state for the campaign.
	 * 
	 * @param privacyState The initial privacy state for the campaign.
	 * 
	 * @param classIds A List of classes with which this campaign should be 
	 * 				   associated.
	 * 
	 * @param creatorUsername The username of the creator of this campaign.
	 */
	public static void createCampaign(String campaignId, String name, String xml, String description, 
<<<<<<< HEAD
			String iconUrl, 
			CampaignRunningStateCache.RunningState runningState, 
			CampaignPrivacyStateCache.PrivacyState privacyState, 
			List<String> classIds, String creatorUsername) 
=======
			String iconUrl, String authoredBy, String runningState, String privacyState, List<String> classIds, String creatorUsername) 
>>>>>>> 735ea1b9
		throws DataAccessException {
		
		// Create the transaction.
		DefaultTransactionDefinition def = new DefaultTransactionDefinition();
		def.setName("Creating a new campaign.");
		
		try {
			// Begin the transaction.
			PlatformTransactionManager transactionManager = new DataSourceTransactionManager(instance.getDataSource());
			TransactionStatus status = transactionManager.getTransaction(def);
			
			// Create the campaign.
			try {
				instance.getJdbcTemplate().update(
						SQL_INSERT_CAMPAIGN, 
						new Object[] { campaignId, name, xml, description, iconUrl, authoredBy, runningState, privacyState });
			}
			catch(org.springframework.dao.DataAccessException e) {
				transactionManager.rollback(status);
				throw new DataAccessException("Error executing SQL '" + SQL_INSERT_CAMPAIGN + "' with parameters: " +
						campaignId + ", " + name + ", " + xml + ", " + description + ", " + iconUrl + ", " + authoredBy + ", " + runningState + ", " + privacyState, e);
			}
			
			// Add each of the classes to the campaign.
			for(String classId : classIds) {
				associateCampaignAndClass(transactionManager, status, campaignId, classId);
			}
			
			// Add the requesting user as the author. This may have already 
			// happened above.
			try {
				instance.getJdbcTemplate().update(SQL_INSERT_USER_ROLE_CAMPAIGN, creatorUsername, campaignId, CampaignRoleCache.Role.AUTHOR);
			}
			catch(org.springframework.dao.DataIntegrityViolationException e) {
				// The user was already an author of this campaign implying 
				// that it's one of the default campaign roles based on a class
				// role that the 'creatorUsername' has.
			}
			catch(org.springframework.dao.DataAccessException e) {
				transactionManager.rollback(status);
				throw new DataAccessException("Error executing SQL '" + SQL_INSERT_USER_ROLE_CAMPAIGN + "' with parameters: " + 
						creatorUsername + ", " + campaignId + ", " + CampaignRoleCache.Role.AUTHOR, e);
			}
			
			// Commit the transaction.
			try {
				transactionManager.commit(status);
			}
			catch(TransactionException e) {
				transactionManager.rollback(status);
				throw new DataAccessException("Error while committing the transaction.", e);
			}
		}
		catch(TransactionException e) {
			throw new DataAccessException("Error while attempting to rollback the transaction.", e);
		}
	}
	
	/**
	 * Returns whether or not a campaign with the unique campaign identifier
	 * 'campaignId' exists.
	 * 
	 * @param campaignId The unique identifier for the campaign whose existence
	 * 					 is in question.
	 * 
	 * @return Returns true if the campaign exists; false, otherwise.
	 */
	public static Boolean getCampaignExists(String campaignId) throws DataAccessException {
		try {
			return instance.getJdbcTemplate().queryForObject(
					SQL_EXISTS_CAMPAIGN, 
					new Object[] { campaignId }, 
					Boolean.class
					);
		}
		catch(org.springframework.dao.DataAccessException e) {
			throw new DataAccessException("Error executing SQL '" + SQL_EXISTS_CAMPAIGN + "' with parameter: " + campaignId, e);
		}
	}
	
	/**
	 * Retrieves a campaign's name.
	 * 
	 * @param campaignId The unique identifier for the campaign.
	 * 
	 * @return If the campaign exists, its name is returned. Otherwise, null is
	 * 		   returned.
	 */
	public static String getName(String campaignId) throws DataAccessException {
		try {
			return instance.getJdbcTemplate().queryForObject(SQL_GET_NAME, new Object[] { campaignId }, String.class);
		}
		catch(org.springframework.dao.IncorrectResultSizeDataAccessException e) {
			if(e.getActualSize() > 1) {
				throw new DataAccessException("Multiple campaigns have the same unique identifier.", e);
			}

			return null;
		}
		catch(org.springframework.dao.DataAccessException e) {
			throw new DataAccessException("Error executing SQL '" + SQL_GET_NAME + "' with parameter: " + campaignId, e);
		}
	}
	
	/**
	 * Finds the configuration for the provided campaign id.
	 * 
	 * @param campaignId The unique identifier for the campaign..
	 * @throws DataAccessException If an error occurs running the SQL.
	 */
	public static Configuration findCampaignConfiguration(final String campaignId) throws DataAccessException {
		try {
			return instance.getJdbcTemplate().queryForObject(
					SQL_SELECT_CAMPAIGN_CONFIGURATION, 
					new Object[] { campaignId }, 
					new RowMapper<Configuration>() { public Configuration mapRow(ResultSet rs, int rowNum) throws SQLException {
						String name = rs.getString(1);
						String description = rs.getString(2);
						String xml = rs.getString(3);
						CampaignRunningStateCache.RunningState runningState = CampaignRunningStateCache.RunningState.getValue(rs.getString(4));
						CampaignPrivacyStateCache.PrivacyState privacyState = CampaignPrivacyStateCache.PrivacyState.getValue(rs.getString(5));
						String timestamp = rs.getTimestamp(6).toString();
						return new Configuration(campaignId, name, description, 
								runningState, privacyState, timestamp, SurveyMapFromXmlBuilder.buildFrom(xml), xml);
					}}
			);
		}
		catch(IncorrectResultSizeDataAccessException e) {
			throw new DataAccessException("Found an incorrect number of results executing SQL '" + SQL_SELECT_CAMPAIGN_CONFIGURATION + "' with parameter: " + campaignId, e);
		}
		catch(org.springframework.dao.DataAccessException e) {
			throw new DataAccessException("General error executing SQL '" + SQL_SELECT_CAMPAIGN_CONFIGURATION + "' with parameter: " + campaignId, e);
		}
	}
    
	/**
	 * Retrieves a campaign's description.
	 * 
	 * @param campaignId The unique identifier for the campaign.
	 * 
	 * @return If the campaign exists, its description is returned. Otherwise, 
	 * 		   null is returned.
	 */
	public static String getDescription(String campaignId) throws DataAccessException {
		try {
			return instance.getJdbcTemplate().queryForObject(SQL_GET_DESCRIPTION, new Object[] { campaignId }, String.class);
		}
		catch(org.springframework.dao.IncorrectResultSizeDataAccessException e) {
			if(e.getActualSize() > 1) {
				throw new DataAccessException("Multiple campaigns have the same unique identifier.", e);
			}

			return null;
		}
		catch(org.springframework.dao.DataAccessException e) {
			throw new DataAccessException("Error executing SQL '" + SQL_GET_DESCRIPTION + "' with parameter: " + campaignId, e);
		}
	}

	/**
	 * Retrieves the campaign's privacy state.
	 * 
	 * @param campaignId A campaign's unique identifier.
	 * 
	 * @return If the campaign exists, its PrivacyState enum is returned;
	 * 		   otherwise, null is returned.
	 */
	public static CampaignPrivacyStateCache.PrivacyState getCampaignPrivacyState(String campaignId) throws DataAccessException {
		try {
			return CampaignPrivacyStateCache.PrivacyState.getValue(instance.getJdbcTemplate().queryForObject(SQL_GET_PRIVACY_STATE, new Object[] { campaignId }, String.class));
		}
		catch(org.springframework.dao.IncorrectResultSizeDataAccessException e) {
			if(e.getActualSize() > 1) {
				throw new DataAccessException("Multiple campaigns have the same unique identifier.", e);
			}

			return null;
		}
		catch(org.springframework.dao.DataAccessException e) {
			throw new DataAccessException("Error executing SQL '" + SQL_GET_PRIVACY_STATE + "' with parameter: " + campaignId, e);
		}
	}

	/**
	 * Retrieves the campaign's running state.
	 * 
	 * @param campaignId A campaign's unique identifier.
	 * 
	 * @return If the campaign exists, its running state String is returned;
	 * 		   otherwise, null is returned.
	 */
	public static CampaignRunningStateCache.RunningState getCampaignRunningState(String campaignId) throws DataAccessException {
		try {
			return CampaignRunningStateCache.RunningState.getValue(instance.getJdbcTemplate().queryForObject(SQL_GET_RUNNING_STATE, new Object[] { campaignId }, String.class));
		}
		catch(org.springframework.dao.IncorrectResultSizeDataAccessException e) {
			if(e.getActualSize() > 1) {
				throw new DataAccessException("Multiple campaigns have the same unique identifier.", e);
			}

			return null;
		}
		catch(org.springframework.dao.DataAccessException e) {
			throw new DataAccessException("Error executing SQL '" + SQL_GET_PRIVACY_STATE + "' with parameter: " + campaignId, e);
		}
	}
	
	/**
	 * Retrieves a campaign's XML.
	 * 
	 * @param campaignId The unique identifier for the campaign.
	 * 
	 * @return If the campaign exists, its XML is returned. Otherwise, null is
	 * 		   returned.
	 */
	public static String getXml(String campaignId) throws DataAccessException {
		try {
			return instance.getJdbcTemplate().queryForObject(SQL_GET_XML, new Object[] { campaignId }, String.class);
		}
		catch(org.springframework.dao.IncorrectResultSizeDataAccessException e) {
			if(e.getActualSize() > 1) {
				throw new DataAccessException("Multiple campaigns have the same unique identifier.", e);
			}

			return null;
		}
		catch(org.springframework.dao.DataAccessException e) {
			throw new DataAccessException("Error executing SQL '" + SQL_GET_XML + "' with parameter: " + campaignId, e);
		}
	}
	
	/**
	 * Retrieves a campaign's icon's URL.
	 * 
	 * @param campaignId The unique identifier for the campaign.
	 * 
	 * @return If the campaign exists, its icon URL is returned. Otherwise, 
	 * 		   null is returned.
	 */
	public static String getIconUrl(String campaignId) throws DataAccessException {
		try {
			return instance.getJdbcTemplate().queryForObject(SQL_GET_ICON_URL, new Object[] { campaignId }, String.class);
		}
		catch(org.springframework.dao.IncorrectResultSizeDataAccessException e) {
			if(e.getActualSize() > 1) {
				throw new DataAccessException("Multiple campaigns have the same unique identifier.", e);
			}

			return null;
		}
		catch(org.springframework.dao.DataAccessException e) {
			throw new DataAccessException("Error executing SQL '" + SQL_GET_ICON_URL + "' with parameter: " + campaignId, e);
		}
	}
	
	/**
	 * Retrieves a campaign's creation timestamp.
	 * 
	 * @param campaignId The unique identifier for the campaign.
	 * 
	 * @return If the campaign exists, its timestamp is returned; otherwise, 
	 * 		   null is returned.
	 */
	public static Timestamp getCreationTimestamp(String campaignId) throws DataAccessException {
		try {
			return instance.getJdbcTemplate().queryForObject(SQL_GET_CREATION_TIMESTAMP, new Object[] { campaignId }, Timestamp.class);
		}
		catch(org.springframework.dao.IncorrectResultSizeDataAccessException e) {
			if(e.getActualSize() > 1) {
				throw new DataAccessException("Multiple campaigns have the same unique identifier.", e);
			}

			return null;
		}
		catch(org.springframework.dao.DataAccessException e) {
			throw new DataAccessException("Error executing SQL '" + SQL_GET_CREATION_TIMESTAMP + "' with parameter: " + campaignId, e);
		}
	}
	
	/**
	 * Creates a new CampaignInformation object based on the information about
	 * some campaign.
	 *  
	 * @param campaignId The campaign's unique identifier.
	 * 
	 * @return A CampaignInformation object with the required information about
	 * 		   a campaign or null if no such campaign exists.
	 * 
	 * @throws DataAccessException Thrown if there is an error.
	 */
	public static CampaignInformation getCampaignInformation(final String campaignId) throws DataAccessException {
		try {
			return instance.getJdbcTemplate().queryForObject(
					SQL_GET_CAMPAIGN_INFORMATION,
					new Object[] { campaignId },
					new RowMapper<CampaignInformation>() {
						@Override
						public CampaignInformation mapRow(ResultSet rs, int rowNum) throws SQLException {
							return new CampaignInformation(
									campaignId,
									rs.getString("name"),
									rs.getString("description"),
									rs.getString("icon_url"),
									rs.getString("authored_by"),
									RunningState.valueOf(rs.getString("running_state").toUpperCase()),
									PrivacyState.valueOf(rs.getString("privacy_state").toUpperCase()),
									rs.getTimestamp("creation_timestamp"));
						}
					});
		}
		catch(org.springframework.dao.IncorrectResultSizeDataAccessException e) {
			if(e.getActualSize() > 1) {
				throw new DataAccessException("Mutiple campaigns have the same ID: " + campaignId, e);
			}
			
			return null;
		}
		catch(org.springframework.dao.DataAccessException e) {
			throw new DataAccessException(
					"Error executing SQL '" + SQL_GET_CAMPAIGN_INFORMATION +
					"' with parameter: " +
						campaignId,
					e);
		}
	}
	
	/**
	 * Retrieves the IDs for all campaigns whose creation timestamp was on or
	 * after some date.
	 * 
	 * @param date The date as a Calendar.
	 * 
	 * @return A List of campaign IDs. This will never be null.
	 */
	public static List<String> getCampaignsOnOrAfterDate(Calendar date) throws DataAccessException {
		Timestamp dateAsTimestamp = new Timestamp(date.getTimeInMillis());
		try {
			return instance.getJdbcTemplate().query(
					SQL_GET_CAMPAIGNS_ON_OR_AFTER_DATE,
					new Object[] { dateAsTimestamp },
					new SingleColumnRowMapper<String>());
		}
		catch(org.springframework.dao.DataAccessException e) {
			throw new DataAccessException("Error executing SQL '" + SQL_GET_CAMPAIGNS_ON_OR_AFTER_DATE + "' with parameter: " + dateAsTimestamp, e);
		}
	}
	
	/**
	 * Retrieves the IDs for all campaigns whose creation timestamp was on or
	 * before some date.
	 * 
	 * @param date The date as a Calendar.
	 * 
	 * @return A List of campaign IDs. This will never be null.
	 */
	public static List<String> getCampaignsOnOrBeforeDate(Calendar date) throws DataAccessException {
		Timestamp dateAsTimestamp = new Timestamp(date.getTimeInMillis());
		try {
			return instance.getJdbcTemplate().query(
					SQL_GET_CAMPAIGNS_ON_OR_BEFORE_DATE,
					new Object[] { dateAsTimestamp },
					new SingleColumnRowMapper<String>());
		}
		catch(org.springframework.dao.DataAccessException e) {
			throw new DataAccessException("Error executing SQL '" + SQL_GET_CAMPAIGNS_ON_OR_BEFORE_DATE + "' with parameter: " + dateAsTimestamp, e);
		}
	}
	
	/**
	 * Returns a list of campaign IDs for all of the campaigns with a specified
	 * privacy state.
	 * 
	 * @param privacyState The privacy state in question.
	 * 
	 * @return Returns a list of campaign IDs whose is privacy state is 
	 * 		   'privacyState'.
	 */
	public static List<String> getCampaignsWithPrivacyState(CampaignPrivacyStateCache.PrivacyState privacyState) throws DataAccessException {
		try {
			return instance.getJdbcTemplate().query(
					SQL_GET_CAMPAIGNS_WITH_PRIVACY_STATE,
					new Object[] { privacyState },
					new SingleColumnRowMapper<String>());
		}
		catch(org.springframework.dao.DataAccessException e) {
			throw new DataAccessException("Error executing SQL '" + SQL_GET_CAMPAIGNS_WITH_PRIVACY_STATE + "' with parameter: " + privacyState, e);
		}
	}
	
	/**
	 * Returns a list of campaign IDs for all of the campaigns with a specified
	 * running state.
	 * 
	 * @param runningState The running state in question.
	 * 
	 * @return Returns a list of campaign IDs whose is running state is 
	 * 		   'runningState'.
	 */
	public static List<String> getCampaignsWithRunningState(CampaignRunningStateCache.RunningState runningState) throws DataAccessException {
		try {
			return instance.getJdbcTemplate().query(
					SQL_GET_CAMPAIGNS_WITH_RUNNING_STATE,
					new Object[] { runningState },
					new SingleColumnRowMapper<String>());
		}
		catch(org.springframework.dao.DataAccessException e) {
			throw new DataAccessException("Error executing SQL '" + SQL_GET_CAMPAIGNS_WITH_RUNNING_STATE + "' with parameter: " + runningState, e);
		}
	}
	
	/**
	 * Updates a campaign. The 'request' and 'campaignId' are required; 
	 * however, the remaining parameters may be null indicating that they 
	 * should not be updated.
	 * 
	 * @param request The Request that is performing this service.
	 *  
	 * @param campaignId The campaign's unique identifier.
	 * 
	 * @param xml The new XML for the campaign or null if the XML should not be
	 * 			  updated.
	 * 
	 * @param description The new description for the campaign or null if the
	 * 					  description should not be updated.
	 * 
	 * @param runningState The new running state for the campaign or null if 
	 * 					   the running state should not be updated.
	 * 
	 * @param privacyState The new privacy state for the campaign or null if 
	 * 					   the privacy state should not be updated.
	 * 
	 * @param classIds FIXME: A collection of class IDs where any classes in
	 * 				   the list will have their users added to the class based
	 * 				   on the default class-campaign default roles. Any classes
	 * 				   that are not in the list will be disassociated and all
	 * 				   of their users will be disassociated unless they are
	 * 				   associated in another class.
	 * 
	 * @param usersAndRolesToAdd A map of usernames to a list of roles that the
	 * 							 users should be granted in the campaign or 
	 * 							 null if no users should be granted any new 
	 * 							 roles.
	 * 
	 * @param usersAndRolesToRemove A map of usernames to a list of roles that
	 * 								should be revoked from the user in the
	 * 								campaign or null if no users should have 
	 * 								any of their roles revoked.
	 */
	public static void updateCampaign(String campaignId, String xml, String description, 
			CampaignRunningStateCache.RunningState runningState, 
			CampaignPrivacyStateCache.PrivacyState privacyState, 
			Collection<String> classIds, 
			Map<String, Set<CampaignRoleCache.Role>> usersAndRolesToAdd, 
			Map<String, Set<CampaignRoleCache.Role>> usersAndRolesToRemove)
		throws DataAccessException {
		
		// Create the transaction.
		DefaultTransactionDefinition def = new DefaultTransactionDefinition();
		def.setName("Updating a campaign.");
		
		try {
			// Begin the transaction.
			PlatformTransactionManager transactionManager = new DataSourceTransactionManager(instance.getDataSource());
			TransactionStatus status = transactionManager.getTransaction(def);
			
			// Update the XML if it is present.
			if(xml != null) {
				try {
					instance.getJdbcTemplate().update(SQL_UPDATE_XML, new Object[] { xml, campaignId });
				}
				catch(org.springframework.dao.DataAccessException e) {
					transactionManager.rollback(status);
					throw new DataAccessException("Error executing SQL '" + SQL_UPDATE_XML + "' with parameters: " + xml + ", " + campaignId, e);
				}
			}
			
			// Update the description if it is present.
			if(description != null) {
				try {
					instance.getJdbcTemplate().update(SQL_UPDATE_DESCRIPTION, new Object[] { description, campaignId });
				}
				catch(org.springframework.dao.DataAccessException e) {
					transactionManager.rollback(status);
					throw new DataAccessException("Error executing SQL '" + SQL_UPDATE_DESCRIPTION + "' with parameters: " + description + ", " + campaignId, e);
				}
			}
			
			// Update the running state if it is present.
			if(runningState != null) {
				try {
					instance.getJdbcTemplate().update(SQL_UPDATE_RUNNING_STATE, new Object[] { runningState, campaignId });
				}
				catch(org.springframework.dao.DataAccessException e) {
					transactionManager.rollback(status);
					throw new DataAccessException("Error executing SQL '" + SQL_UPDATE_RUNNING_STATE + "' with parameters: " + runningState + ", " + campaignId, e);
				}
			}
			
			// Update the privacy state if it is present.
			if(privacyState != null) {
				try {
					instance.getJdbcTemplate().update(SQL_UPDATE_PRIVACY_STATE, new Object[] { privacyState, campaignId });
				}
				catch(org.springframework.dao.DataAccessException e) {
					transactionManager.rollback(status);
					throw new DataAccessException("Error executing SQL '" + SQL_UPDATE_PRIVACY_STATE + "' with parameters: " + privacyState + ", " + campaignId, e);
				}
			}
			
			// Add the specific users with specific roles.
			if(usersAndRolesToAdd != null) {
				for(String username : usersAndRolesToAdd.keySet()) {
					for(CampaignRoleCache.Role role : usersAndRolesToAdd.get(username)) {
						try {
							instance.getJdbcTemplate().update(SQL_INSERT_USER_ROLE_CAMPAIGN, new Object[] { username, campaignId, role });
						}
						catch(org.springframework.dao.DuplicateKeyException e) {
							// This means that the user already had the role in
							// the campaign. We can ignore this.
						}
						catch(org.springframework.dao.DataAccessException e) {
							transactionManager.rollback(status);
							throw new DataAccessException("Error executing SQL '" + SQL_INSERT_USER_ROLE_CAMPAIGN + 
									"' with parameters: " + username + ", " + campaignId + ", " + role, e);
						}
					}
				}
			}
			
			// Remove the specific users and their roles.
			if(usersAndRolesToRemove != null) {
				for(String username : usersAndRolesToRemove.keySet()) {
					for(CampaignRoleCache.Role role : usersAndRolesToRemove.get(username)) {
						try {
							instance.getJdbcTemplate().update(SQL_DELETE_USER_ROLE_CAMPAIGN, new Object[] { username, campaignId, role });
						}
						catch(org.springframework.dao.DataAccessException e) {
							transactionManager.rollback(status);
							throw new DataAccessException("Error executing SQL '" + SQL_DELETE_USER_ROLE_CAMPAIGN + 
									"' with parameters: " + username + ", " + campaignId + ", " + role, e);
						}
					}
				}
			}
			
			// Update the classes
			if(classIds != null) {
				// Retrieve all of the classes that are currently associated with the campaign.
				List<String> classesToRemove;
				try {
					classesToRemove = CampaignClassDaos.getClassesAssociatedWithCampaign(campaignId);
				}
				catch(DataAccessException e) {
					transactionManager.rollback(status);
					throw e;
				}
				
				// Create the list of classes to add by taking the list of 
				// classes from the user and removing all those that were 
				// already associated with campaign.
				List<String> classesToAdd = new ArrayList<String>(classIds);
				classesToAdd.removeAll(classesToRemove);

				// Create the list of classes to remove by taking those that 
				// were already associated with the campaign and remove all 
				// that should still be associated with the campaign.
				classesToRemove.removeAll(classIds);
					
				// For all of the classes that are associated with the campaign but are not in the classIds list,
				for(String classId : classesToRemove) {
					// For each of the users in the class, if they are only 
					// associated with the campaign through this class then 
					// remove them.
					List<String> usernames;
					try {
						usernames = UserClassDaos.getUsersInClass(classId);
					}
					catch(DataAccessException e) {
						transactionManager.rollback(status);
						throw e;
					}
					
					for(String username : usernames) {
						// If the user is not associated with the campaign 
						// through any other class, they are removed from the
						// campaign.
						int numClasses;
						try {
							numClasses = UserCampaignClassDaos.getNumberOfClassesThroughWhichUserIsAssociatedWithCampaign(username, campaignId); 
						}
						catch(DataAccessException e) {
							transactionManager.rollback(status);
							throw e;
						}
						if(numClasses == 1) {
							// Retrieve the default roles that the user was 
							// given when they joined the class.
							List<CampaignRoleCache.Role> roles;
							try {
								roles = instance.getJdbcTemplate().query(
										SQL_GET_USER_DEFAULT_ROLES, 
										new Object[] { username, campaignId, classId }, 
										new RowMapper<CampaignRoleCache.Role> () {
											@Override
											public CampaignRoleCache.Role mapRow(ResultSet rs, int rowNum) throws SQLException {
												return CampaignRoleCache.Role.getValue("role");
											}
										});
							}
							catch(org.springframework.dao.DataAccessException e) {
								transactionManager.rollback(status);
								throw new DataAccessException("Error executing SQL '" + SQL_GET_USER_DEFAULT_ROLES + "' with parameters: " + 
										username + ", " + campaignId + ", " + classId, e);
							}
							
							for(CampaignRoleCache.Role role : roles) {
								try {
									instance.getJdbcTemplate().update(
											SQL_DELETE_USER_ROLE_CAMPAIGN, 
											new Object[] { username, campaignId, role });
								}
								catch(org.springframework.dao.DataAccessException e) {
									transactionManager.rollback(status);
									throw new DataAccessException("Error executing SQL '" + SQL_DELETE_USER_ROLE_CAMPAIGN + "' with parameters: " + 
											username + ", " + campaignId + ", " + role, e);
								}
							}
						}
					}

					// Remove the campaign, class association.
					try {
						instance.getJdbcTemplate().update(SQL_DELETE_CAMPAIGN_CLASS, new Object[] { campaignId, classId });
					}
					catch(org.springframework.dao.DataAccessException e) {
						transactionManager.rollback(status);
						throw new DataAccessException("Error executing SQL '" + SQL_DELETE_CAMPAIGN_CLASS + 
								"' with parameters: " + campaignId + ", " + classId, e);
					}
				}
				
				// For all of the classes that are in the classIds list but not
				// associated with the campaign,
				for(String classId : classesToAdd) {
					associateCampaignAndClass(transactionManager, status, campaignId, classId);
				}
			}
			
			// Commit the transaction.
			try {
				transactionManager.commit(status);
			}
			catch(TransactionException e) {
				transactionManager.rollback(status);
				throw new DataAccessException("Error while committing the transaction.", e);
			}
		}
		catch(TransactionException e) {
			throw new DataAccessException("Error while attempting to rollback the transaction.", e);
		}
	}
	
	/**
	 * Deletes a campaign.
	 * 
	 * @param campaignId The unique identifier of the campaign to be deleted.
	 */
	public static void deleteCampaign(String campaignId) throws DataAccessException {
		// Create the transaction.
		DefaultTransactionDefinition def = new DefaultTransactionDefinition();
		def.setName("Deleting a campaign.");
		
		try {
			// Begin the transaction.
			PlatformTransactionManager transactionManager = new DataSourceTransactionManager(instance.getDataSource());
			TransactionStatus status = transactionManager.getTransaction(def);
			
			try {
				instance.getJdbcTemplate().update(SQL_DELETE_CAMPAIGN, campaignId);
			}
			catch(org.springframework.dao.DataAccessException e) {
				transactionManager.rollback(status);
				throw new DataAccessException("Error executing SQL '" + SQL_DELETE_CAMPAIGN + "' with parameter: " + campaignId, e);
			}
			
			// Commit the transaction.
			try {
				transactionManager.commit(status);
			}
			catch(TransactionException e) {
				transactionManager.rollback(status);
				throw new DataAccessException("Error while committing the transaction.", e);
			}
		}
		catch(TransactionException e) {
			throw new DataAccessException("Error while attempting to rollback the transaction.", e);
		}
	}
	
	/**
	 * Creates the association between a class and a campaign in the database.
	 * It then creates a set of default roles for all users of the classes and
	 * adds all of the users in the class to the campaign with the default 
	 * roles.
	 * 
	 * @param transactionManager The PlatformTransactionManager that is 
	 * 							 managing the transaction from which this was
	 * 							 called.
	 * 
	 * @param status The current status of the transaction.
	 * 
	 * @param campaignId The unique identifier for the campaign.
	 * 
	 * @param classId The unique identifier for the class.
	 */
	private static void associateCampaignAndClass(PlatformTransactionManager transactionManager, TransactionStatus status, String campaignId, String classId) 
		throws DataAccessException {
		
		// Associate this class to the campaign.
		try {
			instance.getJdbcTemplate().update(SQL_INSERT_CAMPAIGN_CLASS, new Object[] { campaignId, classId });
		}
		catch(org.springframework.dao.DuplicateKeyException e) {
			// If the campaign was already associated with the class, ignore
			// this call.
			return;
		}
		catch(org.springframework.dao.DataAccessException e) {
			transactionManager.rollback(status);
			throw new DataAccessException("Error executing SQL '" + SQL_INSERT_CAMPAIGN_CLASS + "' with parameters: " + 
					campaignId + ", " + classId, e);
		}
		
		// Insert the default campaign_class_default_role
		// relationships for privileged users.
		// TODO: This should be a parameter in the API.
		try {
			instance.getJdbcTemplate().update(
					SQL_INSERT_CAMPAIGN_CLASS_DEFAULT_ROLE, 
					new Object[] { 
							campaignId, 
							classId, 
							ClassRoleCache.Role.PRIVILEGED, 
							CampaignRoleCache.Role.SUPERVISOR }
				);
		}
		catch(org.springframework.dao.DataAccessException e) {
			transactionManager.rollback(status);
			throw new DataAccessException("Error executing SQL '" + SQL_INSERT_CAMPAIGN_CLASS_DEFAULT_ROLE + "' with parameters: " + 
					campaignId + ", " + classId + ", " + ClassRoleCache.Role.PRIVILEGED + ", " + CampaignRoleCache.Role.SUPERVISOR, e);
		}
		try {
			instance.getJdbcTemplate().update(
					SQL_INSERT_CAMPAIGN_CLASS_DEFAULT_ROLE, 
					new Object[] { 
							campaignId, 
							classId, 
							ClassRoleCache.Role.PRIVILEGED, 
							CampaignRoleCache.Role.PARTICIPANT }
					);
		}
		catch(org.springframework.dao.DataAccessException e) {
			transactionManager.rollback(status);
			throw new DataAccessException("Error executing SQL '" + SQL_INSERT_CAMPAIGN_CLASS_DEFAULT_ROLE + "' with parameters: " + 
					campaignId + ", " + classId + ", " + ClassRoleCache.Role.PRIVILEGED + ", " + CampaignRoleCache.Role.PARTICIPANT, e);
		}
		
		// Insert the default campaign_class_default_role
		// relationships for restricted users.
		// TODO: This should be a parameter in the API.
		try {
			instance.getJdbcTemplate().update(
					SQL_INSERT_CAMPAIGN_CLASS_DEFAULT_ROLE, 
					new Object[] { 
							campaignId, 
							classId, 
							ClassRoleCache.Role.RESTRICTED, 
							CampaignRoleCache.Role.ANALYST}
					);
		}
		catch(org.springframework.dao.DataAccessException e) {
			transactionManager.rollback(status);
			throw new DataAccessException("Error executing SQL '" + SQL_INSERT_CAMPAIGN_CLASS_DEFAULT_ROLE + "' with parameters: " + 
					campaignId + ", " + classId + ", " + ClassRoleCache.Role.RESTRICTED + ", " + CampaignRoleCache.Role.ANALYST, e);
		}
		try {
			instance.getJdbcTemplate().update(
					SQL_INSERT_CAMPAIGN_CLASS_DEFAULT_ROLE, 
					new Object[] { 
							campaignId,
							classId,
							ClassRoleCache.Role.RESTRICTED, 
							CampaignRoleCache.Role.PARTICIPANT}
					);
		}
		catch(org.springframework.dao.DataAccessException e) {
			transactionManager.rollback(status);
			throw new DataAccessException("Error executing SQL '" + SQL_INSERT_CAMPAIGN_CLASS_DEFAULT_ROLE + "' with parameters: " + 
					campaignId + ", " + classId + ", " + ClassRoleCache.Role.RESTRICTED + ", " + CampaignRoleCache.Role.PARTICIPANT, e);
		}
		
		// Get the list of users in the class.
		List<String> usernames;
		try {
			usernames = UserClassDaos.getUsersInClass(classId);
		}
		catch(DataAccessException e) {
			transactionManager.rollback(status);
			throw e;
		}
		
		// For each of the users in the class, assign them their default roles
		// in the campaign.
		for(String username : usernames) {
			List<CampaignRoleCache.Role> roles;
			try {
				roles = instance.getJdbcTemplate().query(
						SQL_GET_USER_DEFAULT_ROLES, 
						new Object[] { username, campaignId, classId }, 
						new RowMapper<CampaignRoleCache.Role>() {
							@Override
							public CampaignRoleCache.Role mapRow(ResultSet rs, int rowNum) throws SQLException {
								return CampaignRoleCache.Role.getValue(rs.getString("role"));
							}
						});
			}
			catch(org.springframework.dao.DataAccessException e) {
				transactionManager.rollback(status);
				throw new DataAccessException("Error executing SQL '" + SQL_GET_USER_DEFAULT_ROLES + "' with parameters: " + 
						username + ", " + campaignId + ", " + classId, e);
			}
			
			for(CampaignRoleCache.Role role : roles) {
				try {
					instance.getJdbcTemplate().update(
							SQL_INSERT_USER_ROLE_CAMPAIGN, 
							new Object[] { username, campaignId, role });
				}
				catch(org.springframework.dao.DuplicateKeyException e) {
					// If the user already has the role in the campaign then
					// ignore it.
				}
				catch(org.springframework.dao.DataAccessException e) {
					transactionManager.rollback(status);
					throw new DataAccessException("Error executing SQL '" + SQL_INSERT_USER_ROLE_CAMPAIGN + "' with parameters: " + 
							username + ", " + campaignId + ", " + role, e);
				}
			}
		}
	}
}<|MERGE_RESOLUTION|>--- conflicted
+++ resolved
@@ -158,15 +158,9 @@
 
 	// Inserts a new campaign.
 	private static final String SQL_INSERT_CAMPAIGN = 
-<<<<<<< HEAD
-		"INSERT INTO campaign(urn, name, xml, description, icon_url, creation_timestamp, running_state_id, privacy_state_id) " +
-		"VALUES (?, ?, ?, ?, ?, now(), (" +
-				"SELECT id " +
-=======
 		"INSERT INTO campaign(urn, name, xml, description, icon_url, authored_by, creation_timestamp, running_state_id, privacy_state_id) " +
 		"VALUES (?, ?, ?, ?, ?, ?, now(), (" +
-				"SELECT Id " +
->>>>>>> 735ea1b9
+				"SELECT id " +
 				"FROM campaign_running_state " +
 				"WHERE running_state = ?" +
 			"), (" +
@@ -346,14 +340,10 @@
 	 * @param creatorUsername The username of the creator of this campaign.
 	 */
 	public static void createCampaign(String campaignId, String name, String xml, String description, 
-<<<<<<< HEAD
-			String iconUrl, 
+			String iconUrl, String authoredBy, 
 			CampaignRunningStateCache.RunningState runningState, 
 			CampaignPrivacyStateCache.PrivacyState privacyState, 
-			List<String> classIds, String creatorUsername) 
-=======
-			String iconUrl, String authoredBy, String runningState, String privacyState, List<String> classIds, String creatorUsername) 
->>>>>>> 735ea1b9
+			List<String> classIds, String creatorUsername)
 		throws DataAccessException {
 		
 		// Create the transaction.
