package org.ohmage.dao;

import java.sql.ResultSet;
import java.sql.SQLException;
import java.util.HashMap;
import java.util.List;
import java.util.Map;

import javax.sql.DataSource;

import org.apache.log4j.Logger;
<<<<<<< HEAD
import org.ohmage.exception.DataAccessException;
=======
import org.springframework.jdbc.core.RowMapper;
import org.springframework.jdbc.core.SingleColumnRowMapper;
>>>>>>> cd1039b7

/**
 * This class contains all of the functionality for creating, reading, 
 * updating, and deleting user-class relationships. While it may read 
 * information pertaining to other entities, the information it takes and
 * provides should pertain to user-class relationships only.
 * 
 * @author John Jenkins
 */
public class UserClassDaos extends Dao {
	private static final Logger LOGGER = Logger.getLogger(UserClassDaos.class);
	
	// Returns a boolean representing whether or not a user is associated with
	// a class in any capacity.
	private static final String SQL_EXISTS_USER_CLASS = 
		"SELECT EXISTS(" +
			"SELECT c.urn " +
			"FROM user u, class c, user_class uc " +
			"WHERE u.username = ? " +
			"AND c.urn = ? " +
			"AND u.id = uc.user_id " +
			"AND c.id = uc.class_id" +
		")";
	
	// Returns all of the users in a class.
	private static final String SQL_GET_USER_CLASS = 
		"SELECT u.username " +
		"FROM user u, class c, user_class uc " +
		"WHERE c.urn = ? " +
		"AND c.id = uc.class_id " +
		"AND u.id = uc.user_id";
	
	// Returns the user's role in a class.
	private static final String SQL_GET_USER_ROLE = 
		"SELECT ucr.role " +
		"FROM user u, class c, user_class uc, user_class_role ucr " +
		"WHERE u.username = ? " +
		"AND c.urn = ? " +
		"AND u.id = uc.user_id " +
		"AND c.id = uc.class_id " +
		"AND uc.user_class_role_id = ucr.id";
	
	// Retrieves the ID and name of all of the classes to which a user belongs.
	private static final String SQL_GET_CLASS_ID_AND_NAMES_FOR_USER =
		"SELECT c.urn, c.name " +
		"FROM user u, class c, user_class uc " +
		"WHERE u.username = ? " +
		"AND u.id = uc.user_id " +
		"AND c.id = uc.class_id";
	
	// The single instance of this class as the constructor should only ever be
	// called once by Spring.
	private static UserClassDaos instance;
	
	/**
	 * Creates this DAO.
	 * 
	 * @param dataSource A DataSource object to use when querying the database.
	 */
	private UserClassDaos(DataSource dataSource) {
		super(dataSource);
		
		instance = this;
	}

	/**
	 * Queries the database to see if a user belongs to a class.
	 * 
	 * @param classId The unique identifier for the class.
	 * 
	 * @param username The username for the user.
	 * 
	 * @return Whether or not the user belongs to the class.
	 */
	public static Boolean userBelongsToClass(String classId, String username) throws DataAccessException {
		try {
			return (Boolean) instance.jdbcTemplate.queryForObject(SQL_EXISTS_USER_CLASS, new Object[] { username, classId }, Boolean.class);
		}
		catch(org.springframework.dao.DataAccessException e) {
			throw new DataAccessException("Error executing SQL '" + SQL_EXISTS_USER_CLASS + "' with parameters: " + username + ", " + classId, e);
		}
	}
	
	/**
	 * Retrieves all of the users in a class.
	 * 
	 * @param classId The unique identifier for the class.
	 * 
	 * @return Returns a List of usernames of all of the users in a class.
	 */
	public static List<String> getUsersInClass(String classId) {
		try {
			return instance.jdbcTemplate.query(SQL_GET_USER_CLASS, new Object[] { classId }, new SingleColumnRowMapper<String>());
		}
		catch(org.springframework.dao.DataAccessException e) {
			throw new DataAccessException("Error executing SQL '" + SQL_GET_USER_CLASS + "' with parameters: " + classId, e);
		}
	}
	
	/**
	 * Querys the database to get the role of a user in a class. If a user 
	 * doesn't have a role in a class, null is returned.
	 * 
	 * @param classId A class' unique identifier.
	 * 
	 * @param username A the username of the user whose role is being checked.
	 * 
	 * @return Returns the user's role in the class unless they have no role in
	 * 		   the class in which case null is returned.
	 */
<<<<<<< HEAD
	public static String userClassRole(String classId, String username) throws DataAccessException {
=======
	public static String getUserClassRole(String classId, String username) {
>>>>>>> cd1039b7
		try {
			return (String) instance.jdbcTemplate.queryForObject(SQL_GET_USER_ROLE, new Object[] { username, classId }, String.class);
		}
		catch(org.springframework.dao.IncorrectResultSizeDataAccessException e) {
			if(e.getActualSize() > 1) {
				LOGGER.error("A user has more than one role in a class.", e);
				throw new DataAccessException(e);
			}
			
			return null;
		}
		catch(org.springframework.dao.DataAccessException e) {
			throw new DataAccessException("Error executing SQL '" + SQL_GET_USER_ROLE + "' with parameters: " + username + ", " + classId, e);
		}
	}
	
	public static Map<String, String> getClassIdsAndNameForUser(String username) {
		try {
			final Map<String, String> result = new HashMap<String, String>();
			
			instance.jdbcTemplate.query(
					SQL_GET_CLASS_ID_AND_NAMES_FOR_USER, 
					new Object[] { username }, 
					new RowMapper<Object> () {
						@Override
						public Object mapRow(ResultSet rs, int rowNum) throws SQLException {
							result.put(rs.getString("urn"), rs.getString("name"));
							return null;
						}
					}
				);
			
			return result;
		}
		catch(org.springframework.dao.DataAccessException e) {
			throw new DataAccessException("Error executing SQL '" + SQL_GET_CLASS_ID_AND_NAMES_FOR_USER + "' with parameter: " + username, e);
		}
	}
}<|MERGE_RESOLUTION|>--- conflicted
+++ resolved
@@ -9,12 +9,12 @@
 import javax.sql.DataSource;
 
 import org.apache.log4j.Logger;
-<<<<<<< HEAD
+
 import org.ohmage.exception.DataAccessException;
-=======
+
 import org.springframework.jdbc.core.RowMapper;
 import org.springframework.jdbc.core.SingleColumnRowMapper;
->>>>>>> cd1039b7
+
 
 /**
  * This class contains all of the functionality for creating, reading, 
@@ -105,7 +105,7 @@
 	 * 
 	 * @return Returns a List of usernames of all of the users in a class.
 	 */
-	public static List<String> getUsersInClass(String classId) {
+	public static List<String> getUsersInClass(String classId) throws DataAccessException {
 		try {
 			return instance.jdbcTemplate.query(SQL_GET_USER_CLASS, new Object[] { classId }, new SingleColumnRowMapper<String>());
 		}
@@ -125,11 +125,7 @@
 	 * @return Returns the user's role in the class unless they have no role in
 	 * 		   the class in which case null is returned.
 	 */
-<<<<<<< HEAD
-	public static String userClassRole(String classId, String username) throws DataAccessException {
-=======
-	public static String getUserClassRole(String classId, String username) {
->>>>>>> cd1039b7
+	public static String getUserClassRole(String classId, String username) throws DataAccessException {
 		try {
 			return (String) instance.jdbcTemplate.queryForObject(SQL_GET_USER_ROLE, new Object[] { username, classId }, String.class);
 		}
@@ -146,7 +142,7 @@
 		}
 	}
 	
-	public static Map<String, String> getClassIdsAndNameForUser(String username) {
+	public static Map<String, String> getClassIdsAndNameForUser(String username) throws DataAccessException {
 		try {
 			final Map<String, String> result = new HashMap<String, String>();
 			
