package org.ohmage.dao;

import java.awt.Graphics2D;
import java.awt.RenderingHints;
import java.awt.image.BufferedImage;
import java.io.File;
import java.io.FilenameFilter;
import java.io.IOException;
import java.sql.Connection;
import java.sql.PreparedStatement;
import java.sql.SQLException;
import java.sql.Statement;
import java.sql.Timestamp;
import java.util.ArrayList;
import java.util.Arrays;
import java.util.Collection;
import java.util.List;
import java.util.Map;
import java.util.regex.Pattern;

import javax.imageio.ImageIO;
import javax.sql.DataSource;

import org.apache.log4j.Logger;
import org.ohmage.cache.PreferenceCache;
import org.ohmage.domain.campaign.PromptResponse;
import org.ohmage.domain.campaign.RepeatableSet;
import org.ohmage.domain.campaign.Response;
import org.ohmage.domain.campaign.SurveyResponse;
import org.ohmage.domain.campaign.response.PhotoPromptResponse;
import org.ohmage.exception.CacheMissException;
import org.ohmage.exception.DataAccessException;
<<<<<<< HEAD
import org.ohmage.util.TimeUtils;
=======
import org.ohmage.request.JsonInputKeys;
import org.ohmage.request.Request;
>>>>>>> 59f3bb59
import org.springframework.dao.DataIntegrityViolationException;
import org.springframework.jdbc.core.PreparedStatementCreator;
import org.springframework.jdbc.datasource.DataSourceTransactionManager;
import org.springframework.jdbc.support.GeneratedKeyHolder;
import org.springframework.jdbc.support.KeyHolder;
import org.springframework.transaction.PlatformTransactionManager;
import org.springframework.transaction.TransactionException;
import org.springframework.transaction.TransactionStatus;
import org.springframework.transaction.support.DefaultTransactionDefinition;

/**
 * Persists a survey upload (potentially containing many surveys) into the db.
 * 
 * @author Joshua Selsky
 */
public class SurveyUploadDao extends AbstractUploadDao {
	
	private static SurveyUploadDao instance;
	
	// The current directory to which the next image should be saved.
	private static File currLeafDirectory;
	
	private static final Pattern IMAGE_DIRECTORY_PATTERN = Pattern.compile("[0-9]+");
	
	public static final String IMAGE_STORE_FORMAT = "png";
	public static final String IMAGE_SCALED_EXTENSION = "-s";
	private static final double IMAGE_SCALED_MAX_DIMENSION = 150.0;
	
	/**
	 * Filters the sub-directories in a directory to only return those that
	 * match the regular expression matcher for directories.
	 * 
	 * @author Joshua Selsky
	 */
	private static final class DirectoryFilter implements FilenameFilter {
		/**
		 * Returns true iff the filename is appropriate for the regular
		 * expression.
		 */
		public boolean accept(File f, String name) {
			return IMAGE_DIRECTORY_PATTERN.matcher(name).matches();
		}
	}

	private static final Logger LOGGER = Logger.getLogger(SurveyUploadDao.class);
	
	private static final String SQL_INSERT_SURVEY_RESPONSE =
		"INSERT into survey_response " +
		"SET user_id = (SELECT id from user where username = ?), " +
		"campaign_id = (SELECT id from campaign where urn = ?), " +
		"msg_timestamp = ?, " +
		"epoch_millis = ?, " +
		"phone_timezone = ?, " +
		"location_status = ?, " +
		"location = ?, " +
		"survey_id = ?, " +
		"survey = ?, " +
		"client = ?, " +
		"upload_timestamp = ?, " +
		"launch_context = ?, " +
		"privacy_state = (SELECT id FROM survey_response_privacy_state WHERE privacy_state = ?)";
		
	private static final String SQL_INSERT_PROMPT_RESPONSE =
		"INSERT into prompt_response " +
        "(survey_response_id, repeatable_set_id, repeatable_set_iteration," +
        "prompt_type, prompt_id, response) " +
        "VALUES (?,?,?,?,?,?)";
	
	// Inserts an images information into the url_based_resource table.
	private static final String SQL_INSERT_IMAGE = 
		"INSERT INTO url_based_resource(user_id, client, uuid, url) " +
		"VALUES (" +
			"(" +	// user_id
				"SELECT id " +
				"FROM user " +
				"WHERE username = ?" +
			")," +
			"?," +	// client
			"?," +	// uuid
			"?" +	// url
		")";
	
	/**
	 * Creates this DAO.
	 * 
	 * @param dataSource The DataSource to use when querying the database.
	 */
	private SurveyUploadDao(DataSource dataSource) {
		super(dataSource);
		
		instance = this;
	}
	
	/**
	 * Inserts surveys into survey_response, prompt_response,
	 * and url_based_resource (if the payload contains images).
	 * Any images are also persisted to the file system. The entire persistence
	 * process is wrapped in one giant transaction.
	 * 
	 * @param user  The owner of the survey upload.
	 * @param client  The software client that performed the upload.
	 * @param campaignUrn  The campaign for the survey upload.
	 * @param surveyUploadList  The surveys to persist.
	 * @param bufferedImageMap  The images to persist.
	 * @return Returns a List of Integers representing the ids of duplicate
	 * surveys.
	 * @throws DataAccessException  If any IO error occurs.
	 */
	public static List<Integer> insertSurveys(final String username,
			                                  final String client,
			                                  final String campaignUrn,
			                                  final List<SurveyResponse> surveyUploadList,
			                                  final Map<String, BufferedImage> bufferedImageMap)  
		throws DataAccessException {
		
		List<Integer> duplicateIndexList = new ArrayList<Integer>();
		int numberOfSurveys = surveyUploadList.size();
		
		// The following variables are used in logging messages when errors occur
		SurveyResponse currentSurveyResponse = null;
		PromptResponse currentPromptResponse = null;
		String currentSql = null;
		
		List<File> regularImageList = new ArrayList<File>();
		List<File> scaledImageList = new ArrayList<File>();
		
		// Wrap all of the inserts in a transaction 
		DefaultTransactionDefinition def = new DefaultTransactionDefinition();
		def.setName("survey upload");
		DataSourceTransactionManager transactionManager = new DataSourceTransactionManager(instance.getDataSource());
		TransactionStatus status = transactionManager.getTransaction(def); // begin transaction
		
		// Use a savepoint to handle nested rollbacks if duplicates are found
		Object savepoint = status.createSavepoint();
		
		try { // handle TransactionExceptions
			
			for(int surveyIndex = 0; surveyIndex < numberOfSurveys; surveyIndex++) { 
				
				 try { // handle DataAccessExceptions
					
					final SurveyResponse surveyUpload = surveyUploadList.get(surveyIndex);
					currentSurveyResponse = surveyUpload; 
					currentSql = SQL_INSERT_SURVEY_RESPONSE;
			
					KeyHolder idKeyHolder = new GeneratedKeyHolder();
					
					// First, insert the survey
					
					instance.getJdbcTemplate().update(
						new PreparedStatementCreator() {
							public PreparedStatement createPreparedStatement(Connection connection) throws SQLException {
								PreparedStatement ps 
									= connection.prepareStatement(SQL_INSERT_SURVEY_RESPONSE, Statement.RETURN_GENERATED_KEYS);
								ps.setString(1, username);
								ps.setString(2, campaignUrn);
								ps.setString(3, TimeUtils.getIso8601DateTimeString(surveyUpload.getDate()));
								ps.setLong(4, surveyUpload.getTime());
								ps.setString(5, surveyUpload.getTimezone().getID());
								ps.setString(6, surveyUpload.getLocationStatus().toString());
								ps.setString(7, surveyUpload.getLocation().toJson(false).toString());
								ps.setString(8, surveyUpload.getSurvey().getId());
								ps.setString(9, surveyUpload.toJson(false, false, false, false, true, true, true, true, true, true, false, false, true, true, true, false).toString());
								ps.setString(10, client);
								ps.setTimestamp(11, new Timestamp(System.currentTimeMillis()));
								ps.setString(12, surveyUpload.getLaunchContext().toJson(true).toString());
								try {
									ps.setString(13, PreferenceCache.instance().lookup(PreferenceCache.KEY_DEFAULT_SURVEY_RESPONSE_SHARING_STATE));
								} catch (CacheMissException e) {
									LOGGER.error("Error reading from the cache.", e);
									throw new SQLException(e);
								}
								return ps;
							}
						},
						idKeyHolder
					);
					
					savepoint = status.createSavepoint();
					
					final Number surveyResponseId = idKeyHolder.getKey(); // the primary key on the survey_response table for the 
					                                                      // just-inserted survey
					currentSql = SQL_INSERT_PROMPT_RESPONSE;
					
					// Now insert each prompt response from the survey
					Collection<Response> promptUploadList = surveyUpload.getPromptResponses().values();
					for(Response response : promptUploadList) {
						if(! (response instanceof PromptResponse)) {
							continue;
						}
						final PromptResponse promptResponse = (PromptResponse) response;
						
						instance.getJdbcTemplate().update(
							new PreparedStatementCreator() {
								public PreparedStatement createPreparedStatement(Connection connection) throws SQLException {
									PreparedStatement ps 
										= connection.prepareStatement(SQL_INSERT_PROMPT_RESPONSE);
									ps.setLong(1, surveyResponseId.longValue());
									
									RepeatableSet parent = promptResponse.getPrompt().getParent();
									if(parent == null) {
										ps.setNull(2, java.sql.Types.NULL);
										ps.setNull(3, java.sql.Types.NULL);
									}
									else {
										ps.setString(2, parent.getId());
										ps.setInt(3, promptResponse.getRepeatableSetIteration());
									}
									ps.setString(4, promptResponse.getPrompt().getType().toString());
									ps.setString(5, promptResponse.getPrompt().getId());
									ps.setString(6, promptResponse.getResponseValue());
									
									return ps;
								}
							}
						);
						
						if(promptResponse instanceof PhotoPromptResponse) {
							// Grab the associated image and save it
<<<<<<< HEAD
							String imageId = promptResponse.getResponseValue();
							BufferedImage imageContents = bufferedImageMap.get(imageId);
=======
							String imageId = promptUpload.getValue();
>>>>>>> 59f3bb59
							
							if(! JsonInputKeys.PROMPT_SKIPPED.equals(imageId) && ! JsonInputKeys.PROMPT_NOT_DISPLAYED.equals(imageId)) {
							
								BufferedImage imageContents = bufferedImageMap.get(imageId);
								
								// getDirectory() is used as opposed to accessing the current leaf
								// directory class variable as it will do sanitation in case it hasn't
								// been initialized or is full.
								File imageDirectory = getDirectory();
								File regularImage = new File(imageDirectory.getAbsolutePath() + "/" + imageId);
								regularImageList.add(regularImage);
								File scaledImage = new File(imageDirectory.getAbsolutePath() + "/" + imageId + IMAGE_SCALED_EXTENSION);
								scaledImageList.add(scaledImage);
								
								// Write the original to the file system.
								try {
									ImageIO.write(imageContents, IMAGE_STORE_FORMAT, regularImage);
								}
								catch(IOException e) {
									
									rollback(transactionManager, status);
									throw new DataAccessException("Error writing the regular image to the system.", e);
								}
								
								// Write the scaled image to the file system.
								try {
									// Get the percentage to scale the image.
									Double scalePercentage;
									if(imageContents.getWidth() > imageContents.getHeight()) {
										scalePercentage = IMAGE_SCALED_MAX_DIMENSION / imageContents.getWidth();
									}
									else {
										scalePercentage = IMAGE_SCALED_MAX_DIMENSION / imageContents.getHeight();
									}
									
									// Calculate the scaled image's width and height.
									int width = (new Double(imageContents.getWidth() * scalePercentage)).intValue();
									int height = (new Double(imageContents.getHeight() * scalePercentage)).intValue();
									
									// Create the new image of the same type as the original and of the
									// scaled dimensions.
									BufferedImage scaledContents = new BufferedImage(width, height, imageContents.getType());
									
									// Paint the original image onto the scaled canvas.
									Graphics2D graphics2d = scaledContents.createGraphics();
									graphics2d.setRenderingHint(RenderingHints.KEY_INTERPOLATION, RenderingHints.VALUE_INTERPOLATION_BILINEAR);
									graphics2d.drawImage(imageContents, 0, 0, width, height, null);
									
									// Cleanup.
									graphics2d.dispose();
									
									// Write the scaled image to the filesystem.
									ImageIO.write(scaledContents, IMAGE_STORE_FORMAT, scaledImage);
								}
								catch(IOException e) {
									regularImage.delete();
									rollback(transactionManager, status);
									throw new DataAccessException("Error writing the scaled image to the system.", e);
								}
								
								// Get the image's URL.
								String url = "file://" + regularImage.getAbsolutePath();
								// Insert the image URL into the database.
								try {
									instance.getJdbcTemplate().update(
											SQL_INSERT_IMAGE, 
											new Object[] { username, client, imageId, url }
										);
								}
								catch(org.springframework.dao.DataAccessException e) {
									regularImage.delete();
									scaledImage.delete();
									transactionManager.rollback(status);
									throw new DataAccessException("Error executing SQL '" + SQL_INSERT_IMAGE + "' with parameters: " +
											username + ", " + client + ", " + imageId + ", " + url, e);
								}
							}
						}
					}
					
				} catch (DataIntegrityViolationException dive) { // a unique index exists only on the survey_response table
					
					if(instance.isDuplicate(dive)) {
						 
						LOGGER.debug("Found a duplicate survey upload message for user " + username);
						
						duplicateIndexList.add(surveyIndex);
						status.rollbackToSavepoint(savepoint);
						
					} 
					else {
					
						// Some other integrity violation occurred - bad!! All 
						// of the data to be inserted must be validated before 
						// this DAO runs so there is either missing validation 
						// or somehow an auto_incremented key has been duplicated.
						
						LOGGER.error("Caught DataAccessException", dive);
						logErrorDetails(currentSurveyResponse, currentPromptResponse, currentSql, username, campaignUrn);
						if(! regularImageList.isEmpty()) {
							for(File f : regularImageList) {
								f.delete();
							}
						}
						if(! scaledImageList.isEmpty()) {
							for(File f : scaledImageList) {
								f.delete();
							}
						}
						rollback(transactionManager, status);
						throw new DataAccessException(dive);
					}
						
				} catch (org.springframework.dao.DataAccessException dae) { 
					
					// Some other database problem happened that prevented
                    // the SQL from completing normally.
					
					LOGGER.error("caught DataAccessException", dae);
					logErrorDetails(currentSurveyResponse, currentPromptResponse, currentSql, username, campaignUrn);
					if(! regularImageList.isEmpty()) {
						for(File f : regularImageList) {
							f.delete();
						}
					}
					if(! scaledImageList.isEmpty()) {
						for(File f : scaledImageList) {
							f.delete();
						}
					}
					rollback(transactionManager, status);
					throw new DataAccessException(dae);
				} 
				
			}
			
			// Finally, commit the transaction
			transactionManager.commit(status);
			LOGGER.info("Completed survey message persistence");
		} 
		
		catch (TransactionException te) { 
			
			LOGGER.error("failed to commit survey upload transaction, attempting to rollback", te);
			rollback(transactionManager, status);
			if(! regularImageList.isEmpty()) {
				for(File f : regularImageList) {
					f.delete();
				}
			}
			if(! scaledImageList.isEmpty()) {
				for(File f : scaledImageList) {
					f.delete();
				}
			}
			logErrorDetails(currentSurveyResponse, currentPromptResponse, currentSql, username, campaignUrn);
			throw new DataAccessException(te);
		}
		
		LOGGER.info("Finished inserting survey responses and any associated images into the database and the filesystem.");
		return duplicateIndexList;
	}
	
	/**
	 * Attempts to rollback a transaction. 
	 */
	private static void rollback(PlatformTransactionManager transactionManager, TransactionStatus transactionStatus) 
		throws DataAccessException {
		
		try {
			
			LOGGER.error("rolling back a failed survey upload transaction");
			transactionManager.rollback(transactionStatus);
			
		} catch (TransactionException te) {
			
			LOGGER.error("failed to rollback survey upload transaction", te);
			throw new DataAccessException(te);
		}
	}
	
	private static void logErrorDetails(SurveyResponse surveyResponse, PromptResponse promptResponse, String sql, String username,
			String campaignUrn) {
	
		StringBuilder error = new StringBuilder();
		error.append("\nAn error occurred when attempting to insert survey responses for user ");
		error.append(username);
		error.append(" in campaign ");
		error.append(campaignUrn);
		error.append(".\n");
		error.append("The SQL statement at hand was ");
		error.append(sql);
		error.append("\n The survey response at hand was ");
		error.append(surveyResponse);
		error.append("\n The prompt response at hand was ");
		error.append(promptResponse);
		
		LOGGER.error(error.toString());
	}
	
	/**
	 * Copied directly from ImageDaos.
	 * 
	 * Gets the directory to which a image should be saved. This should be used
	 * instead of accessing the class-level variable directly as it handles the
	 * creation of new folders and the checking that the current
	 * folder is not full.
	 * 
	 * @return A File object for where a document should be written.
	 */
	private static File getDirectory() throws DataAccessException {
		// Get the maximum number of items in a directory.
		int numFilesPerDirectory;
		try {
			numFilesPerDirectory = Integer.decode(PreferenceCache.instance().lookup(PreferenceCache.KEY_MAXIMUM_NUMBER_OF_FILES_PER_DIRECTORY));
		}
		catch(CacheMissException e) {
			throw new DataAccessException("Preference cache doesn't know about 'known' key: " + PreferenceCache.KEY_MAXIMUM_NUMBER_OF_FILES_PER_DIRECTORY, e);
		}
		catch(NumberFormatException e) {
			throw new DataAccessException("Stored value for key '" + PreferenceCache.KEY_MAXIMUM_NUMBER_OF_FILES_PER_DIRECTORY + "' is not decodable as a number.", e);
		}
		
		// If the leaf directory was never initialized, then we should do
		// that. Note that the initialization is dumb in that it will get to
		// the end of the structure and not check to see if the leaf node is
		// full.
		if(currLeafDirectory == null) {
			init(numFilesPerDirectory);
		}
		
		File[] documents = currLeafDirectory.listFiles();
		// If the 'currLeafDirectory' directory is full, traverse the tree and
		// find a new directory.
		if(documents.length >= numFilesPerDirectory) {
			getNewDirectory(numFilesPerDirectory);
		}
		
		return currLeafDirectory;
	}
	
	/**
	 * Initializes the directory structure by drilling down to the leaf
	 * directory with each step choosing the directory with the largest
	 * integer value.
	 */
	private static synchronized void init(int numFilesPerDirectory) throws DataAccessException {
		try {
			// If the current leaf directory has been set, we weren't the
			// first to call init(), so we can just back out.
			if(currLeafDirectory != null) {
				return;
			}
			
			// Get the root directory from the preference cache based on the
			// key.
			String rootFile;
			try {
				rootFile = PreferenceCache.instance().lookup(PreferenceCache.KEY_IMAGE_DIRECTORY);
			}
			catch(CacheMissException e) {
				throw new DataAccessException("Preference cache doesn't know about 'known' key: " + PreferenceCache.KEY_IMAGE_DIRECTORY, e);
			}
			File rootDirectory = new File(rootFile);
			if(! rootDirectory.exists()) {
				throw new DataAccessException("The root file doesn't exist suggesting an incomplete installation: " + rootFile);
			}
			else if(! rootDirectory.isDirectory()) {
				throw new DataAccessException("The root file isn't a directory.");
			}
			
			// Get the number of folders deep that documents are stored.
			int fileDepth;
			try {
				fileDepth = Integer.decode(PreferenceCache.instance().lookup(PreferenceCache.KEY_FILE_HIERARCHY_DEPTH));
			}
			catch(CacheMissException e) {
				throw new DataAccessException("Preference cache doesn't know about 'known' key: " + PreferenceCache.KEY_FILE_HIERARCHY_DEPTH, e);
			}
			catch(NumberFormatException e) {
				throw new DataAccessException("Stored value for key '" + PreferenceCache.KEY_FILE_HIERARCHY_DEPTH + "' is not decodable as a number.", e);
			}
			
			DirectoryFilter directoryFilter = new DirectoryFilter();
			File currDirectory = rootDirectory;
			for(int currDepth = 0; currDepth < fileDepth; currDepth++) {
				// Get the list of directories in the current directory.
				File[] currDirectories = currDirectory.listFiles(directoryFilter);
				
				// If there aren't any, create the first subdirectory in this
				// directory.
				if(currDirectories.length == 0) {
					String newFolderName = directoryNameBuilder(0, numFilesPerDirectory);
					currDirectory = new File(currDirectory.getAbsolutePath() + "/" + newFolderName);
					currDirectory.mkdir();
				}
				// If the directory is overly full, step back up in the
				// structure. This should never happen, as it indicates that
				// there is an overflow in the structure.
				else if(currDirectories.length > numFilesPerDirectory) {
					LOGGER.warn("Too many subdirectories in: " + currDirectory.getAbsolutePath());
					
					// Take a step back in our depth.
					currDepth--;
					
					// If, while backing up the tree, we back out of the root
					// directory, we have filled up the space.
					if(currDepth < 0) {
						LOGGER.error("Image directory structure full!");
						throw new DataAccessException("Image directory structure full!");
					}

					// Get the next parent and the current directory to it.
					int nextDirectoryNumber = Integer.decode(currDirectory.getName()) + 1;
					currDirectory = new File(currDirectory.getParent() + "/" + nextDirectoryNumber);
					
					// If the directory already exists, then there is either a
					// concurrency issue or someone else is adding files.
					// Either way, this shouldn't happen.
					if(currDirectory.exists()) {
						LOGGER.error("Somehow the 'new' directory already exists. This should be looked into: " + currDirectory.getAbsolutePath());
					}
					// Otherwise, create the directory.
					else {
						currDirectory.mkdir();
					}
				}
				// Drill down to the directory with the largest, numeric value.
				else {
					currDirectory = getLargestSubfolder(currDirectories);
				}
			}
			
			// After we have found a suitable directory, set it.
			currLeafDirectory = currDirectory;
		}
		catch(SecurityException e) {
			throw new DataAccessException("The current process doesn't have sufficient permiossions to create new directories.", e);
		}
	}
	
	/**
	 * Checks again that the current leaf directory is full. If it is not, then
	 * it will just back out under the impression someone else made the change.
	 * If it is, it will go up and down the directory tree structure to find a
	 * new leaf node in which to store new files.
	 * 
	 * @param numFilesPerDirectory The maximum allowed number of files in a
	 * 							   leaf directory and the maximum allowed
	 * 							   number of directories in the branches.
	 */
	private static synchronized void getNewDirectory(int numFilesPerDirectory) throws DataAccessException {
		try {
			// Make sure that this hasn't changed because another thread may
			// have preempted us and already changed the current leaf
			// directory.
			File[] files = currLeafDirectory.listFiles();
			if(files.length < numFilesPerDirectory) {
				return;
			}
			
			// Get the root directory from the preference cache based on the
			// key.
			String rootFile;
			try {
				rootFile = PreferenceCache.instance().lookup(PreferenceCache.KEY_IMAGE_DIRECTORY);
			}
			catch(CacheMissException e) {
				throw new DataAccessException("Preference cache doesn't know about 'known' key: " + PreferenceCache.KEY_IMAGE_DIRECTORY, e);
			}
			File rootDirectory = new File(rootFile);
			if(! rootDirectory.exists()) {
				throw new DataAccessException("The root file doesn't exist suggesting an incomplete installation: " + rootFile);
			}
			else if(! rootDirectory.isDirectory()) {
				throw new DataAccessException("The root file isn't a directory.");
			}
			String absoluteRootDirectory = rootDirectory.getAbsolutePath();
			
			// A filter when listing a set of directories for a file.
			DirectoryFilter directoryFilter = new DirectoryFilter();
			
			// A local File to use while we are searching to not confuse other
			// threads.
			File newDirectory = currLeafDirectory;
			
			// A flag to indicate when we are done looking for a directory.
			boolean lookingForDirectory = true;
			
			// The number of times we stepped up in the hierarchy.
			int depth = 0;
			
			// While we are still looking for a suitable directory,
			while(lookingForDirectory) {
				// Get the current directory's name which should be a Long
				// value.
				long currDirectoryName;
				try {
					currDirectoryName = Long.decode(newDirectory.getName());
				}
				catch(NumberFormatException e) {
					if(newDirectory.getAbsolutePath().equals(absoluteRootDirectory)) {
						throw new DataAccessException("Document structure full!", e);
					}
					else {
						throw new DataAccessException("Potential breach of document structure.", e);
					}
				}
				
				// Move the pointer up a directory.
				newDirectory = new File(newDirectory.getParent());
				// Get the list of files in the parent.
				File[] parentDirectoryFiles = newDirectory.listFiles(directoryFilter);
				
				// If this directory has room for a new subdirectory,
				if(parentDirectoryFiles.length < numFilesPerDirectory) {
					// Increment the name for the next subfolder.
					currDirectoryName++;
					
					// Create the new subfolder.
					newDirectory = new File(newDirectory.getAbsolutePath() + "/" + directoryNameBuilder(currDirectoryName, numFilesPerDirectory));
					newDirectory.mkdir();
					
					// Continue drilling down to reach an appropriate leaf
					// node.
					while(depth > 0) {
						newDirectory = new File(newDirectory.getAbsolutePath() + "/" + directoryNameBuilder(0, numFilesPerDirectory));
						newDirectory.mkdir();
						
						depth--;
					}
					
					lookingForDirectory = false;
				}
				// If the parent is full as well, increment the depth unless
				// we are already at the parent. If we are at the parent, then
				// we cannot go up any further and have exhausted the
				// directory structure.
				else
				{
					if(newDirectory.getAbsoluteFile().equals(absoluteRootDirectory)) {
						throw new DataAccessException("Document structure full!");
					}
					else {
						depth++;
					}
				}
			}
			
			currLeafDirectory = newDirectory;
		}
		catch(NumberFormatException e) {
			throw new DataAccessException("Could not decode a directory name as an integer.", e);
		}
	}
	
	/**
	 * Builds the name of a folder by prepending zeroes where necessary and
	 * converting the name into a String.
	 * 
	 * @param name The name of the file as an integer.
	 * 
	 * @param numFilesPerDirectory The maximum number of files allowed in the
	 * 							   directory used to determine how many zeroes
	 * 							   to prepend.
	 * 
	 * @return A String representing the directory name based on the
	 * 		   parameters.
	 */
	private static String directoryNameBuilder(long name, int numFilesPerDirectory) {
		int nameLength = String.valueOf(name).length();
		int maxLength = new Double(Math.log10(numFilesPerDirectory)).intValue();
		int numberOfZeros = maxLength - nameLength;
		
		StringBuilder builder = new StringBuilder();
		for(int i = 0; i < numberOfZeros; i++) {
			builder.append("0");
		}
		builder.append(String.valueOf(name));
		
		return builder.toString();
	}
	
	/**
	 * Sorts the directories and returns the one whose alphanumeric value is
	 * the greatest.
	 * 
	 * This will work with any naming for directories, so it is the caller's
	 * responsibility to ensure that the list of directories are what they
	 * want them to be.
	 *  
	 * @param directories The list of directories whose largest alphanumeric
	 * 					  value is desired.
	 * 
	 * @return Returns the File whose path and name has the largest
	 * 		   alphanumeric value.
	 */
	private static File getLargestSubfolder(File[] directories) {
		Arrays.sort(directories);
		
		return directories[directories.length - 1];
	}
}<|MERGE_RESOLUTION|>--- conflicted
+++ resolved
@@ -30,12 +30,8 @@
 import org.ohmage.domain.campaign.response.PhotoPromptResponse;
 import org.ohmage.exception.CacheMissException;
 import org.ohmage.exception.DataAccessException;
-<<<<<<< HEAD
+import org.ohmage.request.JsonInputKeys;
 import org.ohmage.util.TimeUtils;
-=======
-import org.ohmage.request.JsonInputKeys;
-import org.ohmage.request.Request;
->>>>>>> 59f3bb59
 import org.springframework.dao.DataIntegrityViolationException;
 import org.springframework.jdbc.core.PreparedStatementCreator;
 import org.springframework.jdbc.datasource.DataSourceTransactionManager;
@@ -255,16 +251,10 @@
 						
 						if(promptResponse instanceof PhotoPromptResponse) {
 							// Grab the associated image and save it
-<<<<<<< HEAD
 							String imageId = promptResponse.getResponseValue();
 							BufferedImage imageContents = bufferedImageMap.get(imageId);
-=======
-							String imageId = promptUpload.getValue();
->>>>>>> 59f3bb59
 							
 							if(! JsonInputKeys.PROMPT_SKIPPED.equals(imageId) && ! JsonInputKeys.PROMPT_NOT_DISPLAYED.equals(imageId)) {
-							
-								BufferedImage imageContents = bufferedImageMap.get(imageId);
 								
 								// getDirectory() is used as opposed to accessing the current leaf
 								// directory class variable as it will do sanitation in case it hasn't
