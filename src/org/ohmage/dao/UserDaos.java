--- conflicted
+++ resolved
@@ -220,18 +220,12 @@
 	 * @param campaignCreationPrivilege Whether or not the new user is allowed
 	 * 									to create campaigns.
 	 */
-<<<<<<< HEAD
 	public static void createUser(String username, String hashedPassword, Boolean admin, Boolean enabled, Boolean newAccount, Boolean campaignCreationPrivilege) 
 		throws DataAccessException {
 		
-		if(newAccount == null) {
-			newAccount = new Boolean("true");
-=======
-	public static void createUser(String username, String hashedPassword, Boolean admin, Boolean enabled, Boolean newAccount, Boolean campaignCreationPrivilege) {
 		Boolean tNewAccount = newAccount;
 		if(tNewAccount == null) {
 			tNewAccount = Boolean.TRUE;
->>>>>>> 34f1a675
 		}
 		
 		Boolean tCampaignCreationPrivilege = campaignCreationPrivilege;
